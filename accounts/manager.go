// Copyright 2017 The go-ethereum Authors
// This file is part of the go-ethereum library.
//
// The go-ethereum library is free software: you can redistribute it and/or modify
// it under the terms of the GNU Lesser General Public License as published by
// the Free Software Foundation, either version 3 of the License, or
// (at your option) any later version.
//
// The go-ethereum library is distributed in the hope that it will be useful,
// but WITHOUT ANY WARRANTY; without even the implied warranty of
// MERCHANTABILITY or FITNESS FOR A PARTICULAR PURPOSE. See the
// GNU Lesser General Public License for more details.
//
// You should have received a copy of the GNU Lesser General Public License
// along with the go-ethereum library. If not, see <http://www.gnu.org/licenses/>.

package accounts

import (
	"reflect"
	"sort"
	"sync"

<<<<<<< HEAD
	"github.com/ubiq/go-ubiq/event"
=======
	"github.com/ethereum/go-ethereum/common"
	"github.com/ethereum/go-ethereum/event"
>>>>>>> 6d74d1e5
)

// Config contains the settings of the global account manager.
//
// TODO(rjl493456442, karalabe, holiman): Get rid of this when account management
// is removed in favor of Clef.
type Config struct {
	InsecureUnlockAllowed bool // Whether account unlocking in insecure environment is allowed
}

// Manager is an overarching account manager that can communicate with various
// backends for signing transactions.
type Manager struct {
	config   *Config                    // Global account manager configurations
	backends map[reflect.Type][]Backend // Index of backends currently registered
	updaters []event.Subscription       // Wallet update subscriptions for all backends
	updates  chan WalletEvent           // Subscription sink for backend wallet changes
	wallets  []Wallet                   // Cache of all wallets from all registered backends

	feed event.Feed // Wallet feed notifying of arrivals/departures

	quit chan chan error
	lock sync.RWMutex
}

// NewManager creates a generic account manager to sign transaction via various
// supported backends.
func NewManager(config *Config, backends ...Backend) *Manager {
	// Retrieve the initial list of wallets from the backends and sort by URL
	var wallets []Wallet
	for _, backend := range backends {
		wallets = merge(wallets, backend.Wallets()...)
	}
	// Subscribe to wallet notifications from all backends
	updates := make(chan WalletEvent, 4*len(backends))

	subs := make([]event.Subscription, len(backends))
	for i, backend := range backends {
		subs[i] = backend.Subscribe(updates)
	}
	// Assemble the account manager and return
	am := &Manager{
		config:   config,
		backends: make(map[reflect.Type][]Backend),
		updaters: subs,
		updates:  updates,
		wallets:  wallets,
		quit:     make(chan chan error),
	}
	for _, backend := range backends {
		kind := reflect.TypeOf(backend)
		am.backends[kind] = append(am.backends[kind], backend)
	}
	go am.update()

	return am
}

// Close terminates the account manager's internal notification processes.
func (am *Manager) Close() error {
	errc := make(chan error)
	am.quit <- errc
	return <-errc
}

// Config returns the configuration of account manager.
func (am *Manager) Config() *Config {
	return am.config
}

// update is the wallet event loop listening for notifications from the backends
// and updating the cache of wallets.
func (am *Manager) update() {
	// Close all subscriptions when the manager terminates
	defer func() {
		am.lock.Lock()
		for _, sub := range am.updaters {
			sub.Unsubscribe()
		}
		am.updaters = nil
		am.lock.Unlock()
	}()

	// Loop until termination
	for {
		select {
		case event := <-am.updates:
			// Wallet event arrived, update local cache
			am.lock.Lock()
			switch event.Kind {
			case WalletArrived:
				am.wallets = merge(am.wallets, event.Wallet)
			case WalletDropped:
				am.wallets = drop(am.wallets, event.Wallet)
			}
			am.lock.Unlock()

			// Notify any listeners of the event
			am.feed.Send(event)

		case errc := <-am.quit:
			// Manager terminating, return
			errc <- nil
			return
		}
	}
}

// Backends retrieves the backend(s) with the given type from the account manager.
func (am *Manager) Backends(kind reflect.Type) []Backend {
	return am.backends[kind]
}

// Wallets returns all signer accounts registered under this account manager.
func (am *Manager) Wallets() []Wallet {
	am.lock.RLock()
	defer am.lock.RUnlock()

	return am.walletsNoLock()
}

// walletsNoLock returns all registered wallets. Callers must hold am.lock.
func (am *Manager) walletsNoLock() []Wallet {
	cpy := make([]Wallet, len(am.wallets))
	copy(cpy, am.wallets)
	return cpy
}

// Wallet retrieves the wallet associated with a particular URL.
func (am *Manager) Wallet(url string) (Wallet, error) {
	am.lock.RLock()
	defer am.lock.RUnlock()

	parsed, err := parseURL(url)
	if err != nil {
		return nil, err
	}
	for _, wallet := range am.walletsNoLock() {
		if wallet.URL() == parsed {
			return wallet, nil
		}
	}
	return nil, ErrUnknownWallet
}

// Accounts returns all account addresses of all wallets within the account manager
func (am *Manager) Accounts() []common.Address {
	am.lock.RLock()
	defer am.lock.RUnlock()

	addresses := make([]common.Address, 0) // return [] instead of nil if empty
	for _, wallet := range am.wallets {
		for _, account := range wallet.Accounts() {
			addresses = append(addresses, account.Address)
		}
	}
	return addresses
}

// Find attempts to locate the wallet corresponding to a specific account. Since
// accounts can be dynamically added to and removed from wallets, this method has
// a linear runtime in the number of wallets.
func (am *Manager) Find(account Account) (Wallet, error) {
	am.lock.RLock()
	defer am.lock.RUnlock()

	for _, wallet := range am.wallets {
		if wallet.Contains(account) {
			return wallet, nil
		}
	}
	return nil, ErrUnknownAccount
}

// Subscribe creates an async subscription to receive notifications when the
// manager detects the arrival or departure of a wallet from any of its backends.
func (am *Manager) Subscribe(sink chan<- WalletEvent) event.Subscription {
	return am.feed.Subscribe(sink)
}

// merge is a sorted analogue of append for wallets, where the ordering of the
// origin list is preserved by inserting new wallets at the correct position.
//
// The original slice is assumed to be already sorted by URL.
func merge(slice []Wallet, wallets ...Wallet) []Wallet {
	for _, wallet := range wallets {
		n := sort.Search(len(slice), func(i int) bool { return slice[i].URL().Cmp(wallet.URL()) >= 0 })
		if n == len(slice) {
			slice = append(slice, wallet)
			continue
		}
		slice = append(slice[:n], append([]Wallet{wallet}, slice[n:]...)...)
	}
	return slice
}

// drop is the couterpart of merge, which looks up wallets from within the sorted
// cache and removes the ones specified.
func drop(slice []Wallet, wallets ...Wallet) []Wallet {
	for _, wallet := range wallets {
		n := sort.Search(len(slice), func(i int) bool { return slice[i].URL().Cmp(wallet.URL()) >= 0 })
		if n == len(slice) {
			// Wallet not found, may happen during startup
			continue
		}
		slice = append(slice[:n], slice[n+1:]...)
	}
	return slice
}<|MERGE_RESOLUTION|>--- conflicted
+++ resolved
@@ -21,12 +21,8 @@
 	"sort"
 	"sync"
 
-<<<<<<< HEAD
+	"github.com/ubiq/go-ubiq/common"
 	"github.com/ubiq/go-ubiq/event"
-=======
-	"github.com/ethereum/go-ethereum/common"
-	"github.com/ethereum/go-ethereum/event"
->>>>>>> 6d74d1e5
 )
 
 // Config contains the settings of the global account manager.
