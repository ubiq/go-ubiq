--- conflicted
+++ resolved
@@ -35,17 +35,10 @@
 // at m/44'/108'/0'/0/1, etc.
 var DefaultBaseDerivationPath = DerivationPath{0x80000000 + 44, 0x80000000 + 108, 0x80000000 + 0, 0, 0}
 
-<<<<<<< HEAD
-// DefaultLedgerBaseDerivationPath is the base path from which custom derivation endpoints
-// are incremented. As such, the first account will be at m/44'/108'/0'/0, the second
-// at m/44'/108'/0'/1, etc.
-var DefaultLedgerBaseDerivationPath = DerivationPath{0x80000000 + 44, 0x80000000 + 108, 0x80000000 + 0, 0}
-=======
 // LegacyLedgerBaseDerivationPath is the legacy base path from which custom derivation
 // endpoints are incremented. As such, the first account will be at m/44'/60'/0'/0, the
 // second at m/44'/60'/0'/1, etc.
-var LegacyLedgerBaseDerivationPath = DerivationPath{0x80000000 + 44, 0x80000000 + 60, 0x80000000 + 0, 0}
->>>>>>> 6d74d1e5
+var LegacyLedgerBaseDerivationPath = DerivationPath{0x80000000 + 44, 0x80000000 + 108, 0x80000000 + 0, 0}
 
 // DerivationPath represents the computer friendly version of a hierarchical
 // deterministic wallet account derivation path.
