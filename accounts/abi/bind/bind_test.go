// Copyright 2016 The go-ethereum Authors
// This file is part of the go-ethereum library.
//
// The go-ethereum library is free software: you can redistribute it and/or modify
// it under the terms of the GNU Lesser General Public License as published by
// the Free Software Foundation, either version 3 of the License, or
// (at your option) any later version.
//
// The go-ethereum library is distributed in the hope that it will be useful,
// but WITHOUT ANY WARRANTY; without even the implied warranty of
// MERCHANTABILITY or FITNESS FOR A PARTICULAR PURPOSE. See the
// GNU Lesser General Public License for more details.
//
// You should have received a copy of the GNU Lesser General Public License
// along with the go-ethereum library. If not, see <http://www.gnu.org/licenses/>.

package bind

import (
	"fmt"
	"io/ioutil"
	"os"
	"os/exec"
	"path/filepath"
	"runtime"
	"strings"
	"testing"

	"github.com/ubiq/go-ubiq/common"
)

var bindTests = []struct {
	name     string
	contract string
	bytecode string
	abi      string
	imports  string
	tester   string
}{
	// Test that the binding is available in combined and separate forms too
	{
		`Empty`,
		`contract NilContract {}`,
		`606060405260068060106000396000f3606060405200`,
		`[]`,
		`"github.com/ubiq/go-ubiq/common"`,
		`
			if b, err := NewEmpty(common.Address{}, nil); b == nil || err != nil {
				t.Fatalf("combined binding (%v) nil or error (%v) not nil", b, nil)
			}
			if b, err := NewEmptyCaller(common.Address{}, nil); b == nil || err != nil {
				t.Fatalf("caller binding (%v) nil or error (%v) not nil", b, nil)
			}
			if b, err := NewEmptyTransactor(common.Address{}, nil); b == nil || err != nil {
				t.Fatalf("transactor binding (%v) nil or error (%v) not nil", b, nil)
			}
		`,
	},
	// Test that all the official sample contracts bind correctly
	{
		`Token`,
		`https://ethereum.org/token`,
		`60606040526040516107fd3803806107fd83398101604052805160805160a05160c051929391820192909101600160a060020a0333166000908152600360209081526040822086905581548551838052601f6002600019610100600186161502019093169290920482018390047f290decd9548b62a8d60345a988386fc84ba6bc95484008f6362f93160ef3e56390810193919290918801908390106100e857805160ff19168380011785555b506101189291505b8082111561017157600081556001016100b4565b50506002805460ff19168317905550505050610658806101a56000396000f35b828001600101855582156100ac579182015b828111156100ac5782518260005055916020019190600101906100fa565b50508060016000509080519060200190828054600181600116156101000203166002900490600052602060002090601f016020900481019282601f1061017557805160ff19168380011785555b506100c89291506100b4565b5090565b82800160010185558215610165579182015b8281111561016557825182600050559160200191906001019061018756606060405236156100775760e060020a600035046306fdde03811461007f57806323b872dd146100dc578063313ce5671461010e57806370a082311461011a57806395d89b4114610132578063a9059cbb1461018e578063cae9ca51146101bd578063dc3080f21461031c578063dd62ed3e14610341575b610365610002565b61036760008054602060026001831615610100026000190190921691909104601f810182900490910260809081016040526060828152929190828280156104eb5780601f106104c0576101008083540402835291602001916104eb565b6103d5600435602435604435600160a060020a038316600090815260036020526040812054829010156104f357610002565b6103e760025460ff1681565b6103d560043560036020526000908152604090205481565b610367600180546020600282841615610100026000190190921691909104601f810182900490910260809081016040526060828152929190828280156104eb5780601f106104c0576101008083540402835291602001916104eb565b610365600435602435600160a060020a033316600090815260036020526040902054819010156103f157610002565b60806020604435600481810135601f8101849004909302840160405260608381526103d5948235946024803595606494939101919081908382808284375094965050505050505060006000836004600050600033600160a060020a03168152602001908152602001600020600050600087600160a060020a031681526020019081526020016000206000508190555084905080600160a060020a0316638f4ffcb1338630876040518560e060020a0281526004018085600160a060020a0316815260200184815260200183600160a060020a03168152602001806020018281038252838181518152602001915080519060200190808383829060006004602084601f0104600f02600301f150905090810190601f1680156102f25780820380516001836020036101000a031916815260200191505b50955050505050506000604051808303816000876161da5a03f11561000257505050509392505050565b6005602090815260043560009081526040808220909252602435815220546103d59081565b60046020818152903560009081526040808220909252602435815220546103d59081565b005b60405180806020018281038252838181518152602001915080519060200190808383829060006004602084601f0104600f02600301f150905090810190601f1680156103c75780820380516001836020036101000a031916815260200191505b509250505060405180910390f35b60408051918252519081900360200190f35b6060908152602090f35b600160a060020a03821660009081526040902054808201101561041357610002565b806003600050600033600160a060020a03168152602001908152602001600020600082828250540392505081905550806003600050600084600160a060020a0316815260200190815260200160002060008282825054019250508190555081600160a060020a031633600160a060020a03167fddf252ad1be2c89b69c2b068fc378daa952ba7f163c4a11628f55a4df523b3ef836040518082815260200191505060405180910390a35050565b820191906000526020600020905b8154815290600101906020018083116104ce57829003601f168201915b505050505081565b600160a060020a03831681526040812054808301101561051257610002565b600160a060020a0380851680835260046020908152604080852033949094168086529382528085205492855260058252808520938552929052908220548301111561055c57610002565b816003600050600086600160a060020a03168152602001908152602001600020600082828250540392505081905550816003600050600085600160a060020a03168152602001908152602001600020600082828250540192505081905550816005600050600086600160a060020a03168152602001908152602001600020600050600033600160a060020a0316815260200190815260200160002060008282825054019250508190555082600160a060020a031633600160a060020a03167fddf252ad1be2c89b69c2b068fc378daa952ba7f163c4a11628f55a4df523b3ef846040518082815260200191505060405180910390a3939250505056`,
		`[{"constant":true,"inputs":[],"name":"name","outputs":[{"name":"","type":"string"}],"type":"function"},{"constant":false,"inputs":[{"name":"_from","type":"address"},{"name":"_to","type":"address"},{"name":"_value","type":"uint256"}],"name":"transferFrom","outputs":[{"name":"success","type":"bool"}],"type":"function"},{"constant":true,"inputs":[],"name":"decimals","outputs":[{"name":"","type":"uint8"}],"type":"function"},{"constant":true,"inputs":[{"name":"","type":"address"}],"name":"balanceOf","outputs":[{"name":"","type":"uint256"}],"type":"function"},{"constant":true,"inputs":[],"name":"symbol","outputs":[{"name":"","type":"string"}],"type":"function"},{"constant":false,"inputs":[{"name":"_to","type":"address"},{"name":"_value","type":"uint256"}],"name":"transfer","outputs":[],"type":"function"},{"constant":false,"inputs":[{"name":"_spender","type":"address"},{"name":"_value","type":"uint256"},{"name":"_extraData","type":"bytes"}],"name":"approveAndCall","outputs":[{"name":"success","type":"bool"}],"type":"function"},{"constant":true,"inputs":[{"name":"","type":"address"},{"name":"","type":"address"}],"name":"spentAllowance","outputs":[{"name":"","type":"uint256"}],"type":"function"},{"constant":true,"inputs":[{"name":"","type":"address"},{"name":"","type":"address"}],"name":"allowance","outputs":[{"name":"","type":"uint256"}],"type":"function"},{"inputs":[{"name":"initialSupply","type":"uint256"},{"name":"tokenName","type":"string"},{"name":"decimalUnits","type":"uint8"},{"name":"tokenSymbol","type":"string"}],"type":"constructor"},{"anonymous":false,"inputs":[{"indexed":true,"name":"from","type":"address"},{"indexed":true,"name":"to","type":"address"},{"indexed":false,"name":"value","type":"uint256"}],"name":"Transfer","type":"event"}]`,
		`"github.com/ubiq/go-ubiq/common"`,
		`
			if b, err := NewToken(common.Address{}, nil); b == nil || err != nil {
				t.Fatalf("binding (%v) nil or error (%v) not nil", b, nil)
			}
		`,
	},
	{
		`Crowdsale`,
		`https://ethereum.org/crowdsale`,
		`606060408190526007805460ff1916905560a0806105a883396101006040529051608051915160c05160e05160008054600160a060020a03199081169095178155670de0b6b3a7640000958602600155603c9093024201600355930260045560058054909216909217905561052f90819061007990396000f36060604052361561006c5760e060020a600035046301cb3b20811461008257806329dcb0cf1461014457806338af3eed1461014d5780636e66f6e91461015f5780637a3a0e84146101715780637b3e5e7b1461017a578063a035b1fe14610183578063dc0d3dff1461018c575b61020060075460009060ff161561032357610002565b61020060035460009042106103205760025460015490106103cb576002548154600160a060020a0316908290606082818181858883f150915460025460408051600160a060020a039390931683526020830191909152818101869052517fe842aea7a5f1b01049d752008c53c52890b1a6daf660cf39e8eec506112bbdf6945090819003909201919050a15b60405160008054600160a060020a039081169230909116319082818181858883f150506007805460ff1916600117905550505050565b6103a160035481565b6103ab600054600160a060020a031681565b6103ab600554600160a060020a031681565b6103a160015481565b6103a160025481565b6103a160045481565b6103be60043560068054829081101561000257506000526002027ff652222313e28459528d920b65115c16c04f3efc82aaedc97be59f3f377c0d3f8101547ff652222313e28459528d920b65115c16c04f3efc82aaedc97be59f3f377c0d409190910154600160a060020a03919091169082565b005b505050815481101561000257906000526020600020906002020160005060008201518160000160006101000a815481600160a060020a030219169083021790555060208201518160010160005055905050806002600082828250540192505081905550600560009054906101000a9004600160a060020a0316600160a060020a031663a9059cbb3360046000505484046040518360e060020a0281526004018083600160a060020a03168152602001828152602001925050506000604051808303816000876161da5a03f11561000257505060408051600160a060020a03331681526020810184905260018183015290517fe842aea7a5f1b01049d752008c53c52890b1a6daf660cf39e8eec506112bbdf692509081900360600190a15b50565b5060a0604052336060908152346080819052600680546001810180835592939282908280158290116102025760020281600202836000526020600020918201910161020291905b8082111561039d57805473ffffffffffffffffffffffffffffffffffffffff19168155600060019190910190815561036a565b5090565b6060908152602090f35b600160a060020a03166060908152602090f35b6060918252608052604090f35b5b60065481101561010e576006805482908110156100025760009182526002027ff652222313e28459528d920b65115c16c04f3efc82aaedc97be59f3f377c0d3f0190600680549254600160a060020a0316928490811015610002576002027ff652222313e28459528d920b65115c16c04f3efc82aaedc97be59f3f377c0d40015460405190915082818181858883f19350505050507fe842aea7a5f1b01049d752008c53c52890b1a6daf660cf39e8eec506112bbdf660066000508281548110156100025760008290526002027ff652222313e28459528d920b65115c16c04f3efc82aaedc97be59f3f377c0d3f01548154600160a060020a039190911691908490811015610002576002027ff652222313e28459528d920b65115c16c04f3efc82aaedc97be59f3f377c0d40015460408051600160a060020a0394909416845260208401919091526000838201525191829003606001919050a16001016103cc56`,
		`[{"constant":false,"inputs":[],"name":"checkGoalReached","outputs":[],"type":"function"},{"constant":true,"inputs":[],"name":"deadline","outputs":[{"name":"","type":"uint256"}],"type":"function"},{"constant":true,"inputs":[],"name":"beneficiary","outputs":[{"name":"","type":"address"}],"type":"function"},{"constant":true,"inputs":[],"name":"tokenReward","outputs":[{"name":"","type":"address"}],"type":"function"},{"constant":true,"inputs":[],"name":"fundingGoal","outputs":[{"name":"","type":"uint256"}],"type":"function"},{"constant":true,"inputs":[],"name":"amountRaised","outputs":[{"name":"","type":"uint256"}],"type":"function"},{"constant":true,"inputs":[],"name":"price","outputs":[{"name":"","type":"uint256"}],"type":"function"},{"constant":true,"inputs":[{"name":"","type":"uint256"}],"name":"funders","outputs":[{"name":"addr","type":"address"},{"name":"amount","type":"uint256"}],"type":"function"},{"inputs":[{"name":"ifSuccessfulSendTo","type":"address"},{"name":"fundingGoalInEthers","type":"uint256"},{"name":"durationInMinutes","type":"uint256"},{"name":"etherCostOfEachToken","type":"uint256"},{"name":"addressOfTokenUsedAsReward","type":"address"}],"type":"constructor"},{"anonymous":false,"inputs":[{"indexed":false,"name":"backer","type":"address"},{"indexed":false,"name":"amount","type":"uint256"},{"indexed":false,"name":"isContribution","type":"bool"}],"name":"FundTransfer","type":"event"}]`,
		`"github.com/ubiq/go-ubiq/common"`,
		`
			if b, err := NewCrowdsale(common.Address{}, nil); b == nil || err != nil {
				t.Fatalf("binding (%v) nil or error (%v) not nil", b, nil)
			}
		`,
	},
	// Test that named and anonymous inputs are handled correctly
	{
		`InputChecker`, ``, ``,
		`
			[
				{"type":"function","name":"noInput","constant":true,"inputs":[],"outputs":[]},
				{"type":"function","name":"namedInput","constant":true,"inputs":[{"name":"str","type":"string"}],"outputs":[]},
				{"type":"function","name":"anonInput","constant":true,"inputs":[{"name":"","type":"string"}],"outputs":[]},
				{"type":"function","name":"namedInputs","constant":true,"inputs":[{"name":"str1","type":"string"},{"name":"str2","type":"string"}],"outputs":[]},
				{"type":"function","name":"anonInputs","constant":true,"inputs":[{"name":"","type":"string"},{"name":"","type":"string"}],"outputs":[]},
				{"type":"function","name":"mixedInputs","constant":true,"inputs":[{"name":"","type":"string"},{"name":"str","type":"string"}],"outputs":[]}
			]
		`,
		`
			"fmt"

			"github.com/ubiq/go-ubiq/common"
		`,
		`if b, err := NewInputChecker(common.Address{}, nil); b == nil || err != nil {
			 t.Fatalf("binding (%v) nil or error (%v) not nil", b, nil)
		 } else if false { // Don't run, just compile and test types
			 var err error

			 err = b.NoInput(nil)
			 err = b.NamedInput(nil, "")
			 err = b.AnonInput(nil, "")
			 err = b.NamedInputs(nil, "", "")
			 err = b.AnonInputs(nil, "", "")
			 err = b.MixedInputs(nil, "", "")

			 fmt.Println(err)
		 }`,
	},
	// Test that named and anonymous outputs are handled correctly
	{
		`OutputChecker`, ``, ``,
		`
			[
				{"type":"function","name":"noOutput","constant":true,"inputs":[],"outputs":[]},
				{"type":"function","name":"namedOutput","constant":true,"inputs":[],"outputs":[{"name":"str","type":"string"}]},
				{"type":"function","name":"anonOutput","constant":true,"inputs":[],"outputs":[{"name":"","type":"string"}]},
				{"type":"function","name":"namedOutputs","constant":true,"inputs":[],"outputs":[{"name":"str1","type":"string"},{"name":"str2","type":"string"}]},
				{"type":"function","name":"collidingOutputs","constant":true,"inputs":[],"outputs":[{"name":"str","type":"string"},{"name":"Str","type":"string"}]},
				{"type":"function","name":"anonOutputs","constant":true,"inputs":[],"outputs":[{"name":"","type":"string"},{"name":"","type":"string"}]},
				{"type":"function","name":"mixedOutputs","constant":true,"inputs":[],"outputs":[{"name":"","type":"string"},{"name":"str","type":"string"}]}
			]
		`,
		`
			"fmt"

			"github.com/ubiq/go-ubiq/common"
		`,
		`if b, err := NewOutputChecker(common.Address{}, nil); b == nil || err != nil {
			 t.Fatalf("binding (%v) nil or error (%v) not nil", b, nil)
		 } else if false { // Don't run, just compile and test types
			 var str1, str2 string
			 var err error

			 err              = b.NoOutput(nil)
			 str1, err        = b.NamedOutput(nil)
			 str1, err        = b.AnonOutput(nil)
			 res, _          := b.NamedOutputs(nil)
			 str1, str2, err  = b.CollidingOutputs(nil)
			 str1, str2, err  = b.AnonOutputs(nil)
			 str1, str2, err  = b.MixedOutputs(nil)

			 fmt.Println(str1, str2, res.Str1, res.Str2, err)
		 }`,
	},
	// Tests that named, anonymous and indexed events are handled correctly
	{
		`EventChecker`, ``, ``,
		`
			[
				{"type":"event","name":"empty","inputs":[]},
				{"type":"event","name":"indexed","inputs":[{"name":"addr","type":"address","indexed":true},{"name":"num","type":"int256","indexed":true}]},
				{"type":"event","name":"mixed","inputs":[{"name":"addr","type":"address","indexed":true},{"name":"num","type":"int256"}]},
				{"type":"event","name":"anonymous","anonymous":true,"inputs":[]},
				{"type":"event","name":"dynamic","inputs":[{"name":"idxStr","type":"string","indexed":true},{"name":"idxDat","type":"bytes","indexed":true},{"name":"str","type":"string"},{"name":"dat","type":"bytes"}]}
			]
		`,
		`
			"fmt"
			"math/big"
			"reflect"

			"github.com/ubiq/go-ubiq/common"
		`,
		`if e, err := NewEventChecker(common.Address{}, nil); e == nil || err != nil {
			 t.Fatalf("binding (%v) nil or error (%v) not nil", e, nil)
		 } else if false { // Don't run, just compile and test types
			 var (
				 err  error
			   res  bool
				 str  string
				 dat  []byte
				 hash common.Hash
			 )
			 _, err = e.FilterEmpty(nil)
			 _, err = e.FilterIndexed(nil, []common.Address{}, []*big.Int{})

			 mit, err := e.FilterMixed(nil, []common.Address{})

			 res = mit.Next()  // Make sure the iterator has a Next method
			 err = mit.Error() // Make sure the iterator has an Error method
			 err = mit.Close() // Make sure the iterator has a Close method

			 fmt.Println(mit.Event.Raw.BlockHash) // Make sure the raw log is contained within the results
			 fmt.Println(mit.Event.Num)           // Make sure the unpacked non-indexed fields are present
			 fmt.Println(mit.Event.Addr)          // Make sure the reconstructed indexed fields are present

			 dit, err := e.FilterDynamic(nil, []string{}, [][]byte{})

			 str  = dit.Event.Str    // Make sure non-indexed strings retain their type
			 dat  = dit.Event.Dat    // Make sure non-indexed bytes retain their type
			 hash = dit.Event.IdxStr // Make sure indexed strings turn into hashes
			 hash = dit.Event.IdxDat // Make sure indexed bytes turn into hashes

			 sink := make(chan *EventCheckerMixed)
			 sub, err := e.WatchMixed(nil, sink, []common.Address{})
			 defer sub.Unsubscribe()

			 event := <-sink
			 fmt.Println(event.Raw.BlockHash) // Make sure the raw log is contained within the results
			 fmt.Println(event.Num)           // Make sure the unpacked non-indexed fields are present
			 fmt.Println(event.Addr)          // Make sure the reconstructed indexed fields are present

			 fmt.Println(res, str, dat, hash, err)
		 }
		 // Run a tiny reflection test to ensure disallowed methods don't appear
		 if _, ok := reflect.TypeOf(&EventChecker{}).MethodByName("FilterAnonymous"); ok {
		 	t.Errorf("binding has disallowed method (FilterAnonymous)")
		 }`,
	},
	// Test that contract interactions (deploy, transact and call) generate working code
	{
		`Interactor`,
		`
			contract Interactor {
				string public deployString;
				string public transactString;

				function Interactor(string str) {
				  deployString = str;
				}

				function transact(string str) {
				  transactString = str;
				}
			}
		`,
		`6060604052604051610328380380610328833981016040528051018060006000509080519060200190828054600181600116156101000203166002900490600052602060002090601f016020900481019282601f10608d57805160ff19168380011785555b50607c9291505b8082111560ba57838155600101606b565b50505061026a806100be6000396000f35b828001600101855582156064579182015b828111156064578251826000505591602001919060010190609e565b509056606060405260e060020a60003504630d86a0e181146100315780636874e8091461008d578063d736c513146100ea575b005b610190600180546020600282841615610100026000190190921691909104601f810182900490910260809081016040526060828152929190828280156102295780601f106101fe57610100808354040283529160200191610229565b61019060008054602060026001831615610100026000190190921691909104601f810182900490910260809081016040526060828152929190828280156102295780601f106101fe57610100808354040283529160200191610229565b60206004803580820135601f81018490049093026080908101604052606084815261002f946024939192918401918190838280828437509496505050505050508060016000509080519060200190828054600181600116156101000203166002900490600052602060002090601f016020900481019282601f1061023157805160ff19168380011785555b506102619291505b808211156102665760008155830161017d565b60405180806020018281038252838181518152602001915080519060200190808383829060006004602084601f0104600f02600301f150905090810190601f1680156101f05780820380516001836020036101000a031916815260200191505b509250505060405180910390f35b820191906000526020600020905b81548152906001019060200180831161020c57829003601f168201915b505050505081565b82800160010185558215610175579182015b82811115610175578251826000505591602001919060010190610243565b505050565b509056`,
		`[{"constant":true,"inputs":[],"name":"transactString","outputs":[{"name":"","type":"string"}],"type":"function"},{"constant":true,"inputs":[],"name":"deployString","outputs":[{"name":"","type":"string"}],"type":"function"},{"constant":false,"inputs":[{"name":"str","type":"string"}],"name":"transact","outputs":[],"type":"function"},{"inputs":[{"name":"str","type":"string"}],"type":"constructor"}]`,
		`
			"math/big"

			"github.com/ubiq/go-ubiq/accounts/abi/bind"
			"github.com/ubiq/go-ubiq/accounts/abi/bind/backends"
			"github.com/ubiq/go-ubiq/core"
			"github.com/ubiq/go-ubiq/crypto"
		`,
		`
			// Generate a new random account and a funded simulator
			key, _ := crypto.GenerateKey()
			auth := bind.NewKeyedTransactor(key)
<<<<<<< HEAD
			sim := backends.NewSimulatedBackend(core.GenesisAlloc{auth.From: {Balance: big.NewInt(10000000000)}}, 10000000)
=======
			sim := backends.NewSimulatedBackend(core.GenesisAlloc{auth.From: {Balance: big.NewInt(10000000000)}})
>>>>>>> ab5646c5

			// Deploy an interaction tester contract and call a transaction on it
			_, _, interactor, err := DeployInteractor(auth, sim, "Deploy string")
			if err != nil {
				t.Fatalf("Failed to deploy interactor contract: %v", err)
			}
			if _, err := interactor.Transact(auth, "Transact string"); err != nil {
				t.Fatalf("Failed to transact with interactor contract: %v", err)
			}
			// Commit all pending transactions in the simulator and check the contract state
			sim.Commit()

			if str, err := interactor.DeployString(nil); err != nil {
				t.Fatalf("Failed to retrieve deploy string: %v", err)
			} else if str != "Deploy string" {
				t.Fatalf("Deploy string mismatch: have '%s', want 'Deploy string'", str)
			}
			if str, err := interactor.TransactString(nil); err != nil {
				t.Fatalf("Failed to retrieve transact string: %v", err)
			} else if str != "Transact string" {
				t.Fatalf("Transact string mismatch: have '%s', want 'Transact string'", str)
			}
		`,
	},
	// Tests that plain values can be properly returned and deserialized
	{
		`Getter`,
		`
			contract Getter {
				function getter() constant returns (string, int, bytes32) {
					return ("Hi", 1, sha3(""));
				}
			}
		`,
		`606060405260dc8060106000396000f3606060405260e060020a6000350463993a04b78114601a575b005b600060605260c0604052600260809081527f486900000000000000000000000000000000000000000000000000000000000060a05260017fc5d2460186f7233c927e7db2dcc703c0e500b653ca82273b7bfad8045d85a47060e0829052610100819052606060c0908152600261012081905281906101409060a09080838184600060046012f1505081517fffff000000000000000000000000000000000000000000000000000000000000169091525050604051610160819003945092505050f3`,
		`[{"constant":true,"inputs":[],"name":"getter","outputs":[{"name":"","type":"string"},{"name":"","type":"int256"},{"name":"","type":"bytes32"}],"type":"function"}]`,
		`
			"math/big"

			"github.com/ubiq/go-ubiq/accounts/abi/bind"
			"github.com/ubiq/go-ubiq/accounts/abi/bind/backends"
			"github.com/ubiq/go-ubiq/core"
			"github.com/ubiq/go-ubiq/crypto"
		`,
		`
			// Generate a new random account and a funded simulator
			key, _ := crypto.GenerateKey()
			auth := bind.NewKeyedTransactor(key)
<<<<<<< HEAD
			sim := backends.NewSimulatedBackend(core.GenesisAlloc{auth.From: {Balance: big.NewInt(10000000000)}}, 10000000)
=======
			sim := backends.NewSimulatedBackend(core.GenesisAlloc{auth.From: {Balance: big.NewInt(10000000000)}})
>>>>>>> ab5646c5

			// Deploy a tuple tester contract and execute a structured call on it
			_, _, getter, err := DeployGetter(auth, sim)
			if err != nil {
				t.Fatalf("Failed to deploy getter contract: %v", err)
			}
			sim.Commit()

			if str, num, _, err := getter.Getter(nil); err != nil {
				t.Fatalf("Failed to call anonymous field retriever: %v", err)
			} else if str != "Hi" || num.Cmp(big.NewInt(1)) != 0 {
				t.Fatalf("Retrieved value mismatch: have %v/%v, want %v/%v", str, num, "Hi", 1)
			}
		`,
	},
	// Tests that tuples can be properly returned and deserialized
	{
		`Tupler`,
		`
			contract Tupler {
				function tuple() constant returns (string a, int b, bytes32 c) {
					return ("Hi", 1, sha3(""));
				}
			}
		`,
		`606060405260dc8060106000396000f3606060405260e060020a60003504633175aae28114601a575b005b600060605260c0604052600260809081527f486900000000000000000000000000000000000000000000000000000000000060a05260017fc5d2460186f7233c927e7db2dcc703c0e500b653ca82273b7bfad8045d85a47060e0829052610100819052606060c0908152600261012081905281906101409060a09080838184600060046012f1505081517fffff000000000000000000000000000000000000000000000000000000000000169091525050604051610160819003945092505050f3`,
		`[{"constant":true,"inputs":[],"name":"tuple","outputs":[{"name":"a","type":"string"},{"name":"b","type":"int256"},{"name":"c","type":"bytes32"}],"type":"function"}]`,
		`
			"math/big"

			"github.com/ubiq/go-ubiq/accounts/abi/bind"
			"github.com/ubiq/go-ubiq/accounts/abi/bind/backends"
			"github.com/ubiq/go-ubiq/core"
			"github.com/ubiq/go-ubiq/crypto"
		`,
		`
			// Generate a new random account and a funded simulator
			key, _ := crypto.GenerateKey()
			auth := bind.NewKeyedTransactor(key)
<<<<<<< HEAD
			sim := backends.NewSimulatedBackend(core.GenesisAlloc{auth.From: {Balance: big.NewInt(10000000000)}}, 10000000)
=======
			sim := backends.NewSimulatedBackend(core.GenesisAlloc{auth.From: {Balance: big.NewInt(10000000000)}})
>>>>>>> ab5646c5

			// Deploy a tuple tester contract and execute a structured call on it
			_, _, tupler, err := DeployTupler(auth, sim)
			if err != nil {
				t.Fatalf("Failed to deploy tupler contract: %v", err)
			}
			sim.Commit()

			if res, err := tupler.Tuple(nil); err != nil {
				t.Fatalf("Failed to call structure retriever: %v", err)
			} else if res.A != "Hi" || res.B.Cmp(big.NewInt(1)) != 0 {
				t.Fatalf("Retrieved value mismatch: have %v/%v, want %v/%v", res.A, res.B, "Hi", 1)
			}
		`,
	},
	// Tests that arrays/slices can be properly returned and deserialized.
	// Only addresses are tested, remainder just compiled to keep the test small.
	{
		`Slicer`,
		`
			contract Slicer {
				function echoAddresses(address[] input) constant returns (address[] output) {
					return input;
				}
				function echoInts(int[] input) constant returns (int[] output) {
					return input;
				}
				function echoFancyInts(uint24[23] input) constant returns (uint24[23] output) {
					return input;
				}
				function echoBools(bool[] input) constant returns (bool[] output) {
					return input;
				}
			}
		`,
		`606060405261015c806100126000396000f3606060405260e060020a6000350463be1127a3811461003c578063d88becc014610092578063e15a3db71461003c578063f637e5891461003c575b005b604080516020600480358082013583810285810185019096528085526100ee959294602494909392850192829185019084908082843750949650505050505050604080516020810190915260009052805b919050565b604080516102e0818101909252610138916004916102e491839060179083908390808284375090955050505050506102e0604051908101604052806017905b60008152602001906001900390816100d15790505081905061008d565b60405180806020018281038252838181518152602001915080519060200190602002808383829060006004602084601f0104600f02600301f1509050019250505060405180910390f35b60405180826102e0808381846000600461015cf15090500191505060405180910390f3`,
		`[{"constant":true,"inputs":[{"name":"input","type":"address[]"}],"name":"echoAddresses","outputs":[{"name":"output","type":"address[]"}],"type":"function"},{"constant":true,"inputs":[{"name":"input","type":"uint24[23]"}],"name":"echoFancyInts","outputs":[{"name":"output","type":"uint24[23]"}],"type":"function"},{"constant":true,"inputs":[{"name":"input","type":"int256[]"}],"name":"echoInts","outputs":[{"name":"output","type":"int256[]"}],"type":"function"},{"constant":true,"inputs":[{"name":"input","type":"bool[]"}],"name":"echoBools","outputs":[{"name":"output","type":"bool[]"}],"type":"function"}]`,
		`
			"math/big"
			"reflect"

			"github.com/ubiq/go-ubiq/accounts/abi/bind"
			"github.com/ubiq/go-ubiq/accounts/abi/bind/backends"
			"github.com/ubiq/go-ubiq/common"
			"github.com/ubiq/go-ubiq/core"
			"github.com/ubiq/go-ubiq/crypto"
		`,
		`
			// Generate a new random account and a funded simulator
			key, _ := crypto.GenerateKey()
			auth := bind.NewKeyedTransactor(key)
<<<<<<< HEAD
			sim := backends.NewSimulatedBackend(core.GenesisAlloc{auth.From: {Balance: big.NewInt(10000000000)}}, 10000000)
=======
			sim := backends.NewSimulatedBackend(core.GenesisAlloc{auth.From: {Balance: big.NewInt(10000000000)}})
>>>>>>> ab5646c5

			// Deploy a slice tester contract and execute a n array call on it
			_, _, slicer, err := DeploySlicer(auth, sim)
			if err != nil {
					t.Fatalf("Failed to deploy slicer contract: %v", err)
			}
			sim.Commit()

			if out, err := slicer.EchoAddresses(nil, []common.Address{auth.From, common.Address{}}); err != nil {
					t.Fatalf("Failed to call slice echoer: %v", err)
			} else if !reflect.DeepEqual(out, []common.Address{auth.From, common.Address{}}) {
					t.Fatalf("Slice return mismatch: have %v, want %v", out, []common.Address{auth.From, common.Address{}})
			}
		`,
	},
	// Tests that anonymous default methods can be correctly invoked
	{
		`Defaulter`,
		`
			contract Defaulter {
				address public caller;

				function() {
					caller = msg.sender;
				}
			}
		`,
		`6060604052606a8060106000396000f360606040523615601d5760e060020a6000350463fc9c8d3981146040575b605e6000805473ffffffffffffffffffffffffffffffffffffffff191633179055565b606060005473ffffffffffffffffffffffffffffffffffffffff1681565b005b6060908152602090f3`,
		`[{"constant":true,"inputs":[],"name":"caller","outputs":[{"name":"","type":"address"}],"type":"function"}]`,
		`
			"math/big"

			"github.com/ubiq/go-ubiq/accounts/abi/bind"
			"github.com/ubiq/go-ubiq/accounts/abi/bind/backends"
			"github.com/ubiq/go-ubiq/core"
			"github.com/ubiq/go-ubiq/crypto"
		`,
		`
			// Generate a new random account and a funded simulator
			key, _ := crypto.GenerateKey()
			auth := bind.NewKeyedTransactor(key)
<<<<<<< HEAD
			sim := backends.NewSimulatedBackend(core.GenesisAlloc{auth.From: {Balance: big.NewInt(10000000000)}}, 10000000)
=======
			sim := backends.NewSimulatedBackend(core.GenesisAlloc{auth.From: {Balance: big.NewInt(10000000000)}})
>>>>>>> ab5646c5

			// Deploy a default method invoker contract and execute its default method
			_, _, defaulter, err := DeployDefaulter(auth, sim)
			if err != nil {
				t.Fatalf("Failed to deploy defaulter contract: %v", err)
			}
			if _, err := (&DefaulterRaw{defaulter}).Transfer(auth); err != nil {
				t.Fatalf("Failed to invoke default method: %v", err)
			}
			sim.Commit()

			if caller, err := defaulter.Caller(nil); err != nil {
				t.Fatalf("Failed to call address retriever: %v", err)
			} else if (caller != auth.From) {
				t.Fatalf("Address mismatch: have %v, want %v", caller, auth.From)
			}
		`,
	},
	// Tests that non-existent contracts are reported as such (though only simulator test)
	{
		`NonExistent`,
		`
			contract NonExistent {
				function String() constant returns(string) {
					return "I don't exist";
				}
			}
		`,
		`6060604052609f8060106000396000f3606060405260e060020a6000350463f97a60058114601a575b005b600060605260c0604052600d60809081527f4920646f6e27742065786973740000000000000000000000000000000000000060a052602060c0908152600d60e081905281906101009060a09080838184600060046012f15050815172ffffffffffffffffffffffffffffffffffffff1916909152505060405161012081900392509050f3`,
		`[{"constant":true,"inputs":[],"name":"String","outputs":[{"name":"","type":"string"}],"type":"function"}]`,
		`
			"github.com/ubiq/go-ubiq/accounts/abi/bind"
			"github.com/ubiq/go-ubiq/accounts/abi/bind/backends"
			"github.com/ubiq/go-ubiq/common"
		`,
		`
			// Create a simulator and wrap a non-deployed contract
<<<<<<< HEAD
			sim := backends.NewSimulatedBackend(nil, uint64(10000000000))
=======
			sim := backends.NewSimulatedBackend(nil)
>>>>>>> ab5646c5

			nonexistent, err := NewNonExistent(common.Address{}, sim)
			if err != nil {
				t.Fatalf("Failed to access non-existent contract: %v", err)
			}
			// Ensure that contract calls fail with the appropriate error
			if res, err := nonexistent.String(nil); err == nil {
				t.Fatalf("Call succeeded on non-existent contract: %v", res)
			} else if (err != bind.ErrNoCode) {
				t.Fatalf("Error mismatch: have %v, want %v", err, bind.ErrNoCode)
			}
		`,
	},
	// Tests that gas estimation works for contracts with weird gas mechanics too.
	{
		`FunkyGasPattern`,
		`
			contract FunkyGasPattern {
				string public field;

				function SetField(string value) {
					// This check will screw gas estimation! Good, good!
					if (msg.gas < 100000) {
						throw;
					}
					field = value;
				}
			}
		`,
		`606060405261021c806100126000396000f3606060405260e060020a600035046323fcf32a81146100265780634f28bf0e1461007b575b005b6040805160206004803580820135601f8101849004840285018401909552848452610024949193602493909291840191908190840183828082843750949650505050505050620186a05a101561014e57610002565b6100db60008054604080516020601f600260001961010060018816150201909516949094049384018190048102820181019092528281529291908301828280156102145780601f106101e957610100808354040283529160200191610214565b60405180806020018281038252838181518152602001915080519060200190808383829060006004602084601f0104600302600f01f150905090810190601f16801561013b5780820380516001836020036101000a031916815260200191505b509250505060405180910390f35b505050565b8060006000509080519060200190828054600181600116156101000203166002900490600052602060002090601f016020900481019282601f106101b557805160ff19168380011785555b506101499291505b808211156101e557600081556001016101a1565b82800160010185558215610199579182015b828111156101995782518260005055916020019190600101906101c7565b5090565b820191906000526020600020905b8154815290600101906020018083116101f757829003601f168201915b50505050508156`,
		`[{"constant":false,"inputs":[{"name":"value","type":"string"}],"name":"SetField","outputs":[],"type":"function"},{"constant":true,"inputs":[],"name":"field","outputs":[{"name":"","type":"string"}],"type":"function"}]`,
		`
			"math/big"

			"github.com/ubiq/go-ubiq/accounts/abi/bind"
			"github.com/ubiq/go-ubiq/accounts/abi/bind/backends"
			"github.com/ubiq/go-ubiq/core"
			"github.com/ubiq/go-ubiq/crypto"
		`,
		`
			// Generate a new random account and a funded simulator
			key, _ := crypto.GenerateKey()
			auth := bind.NewKeyedTransactor(key)
<<<<<<< HEAD
			sim := backends.NewSimulatedBackend(core.GenesisAlloc{auth.From: {Balance: big.NewInt(10000000000)}}, 10000000)
=======
			sim := backends.NewSimulatedBackend(core.GenesisAlloc{auth.From: {Balance: big.NewInt(10000000000)}})
>>>>>>> ab5646c5

			// Deploy a funky gas pattern contract
			_, _, limiter, err := DeployFunkyGasPattern(auth, sim)
			if err != nil {
				t.Fatalf("Failed to deploy funky contract: %v", err)
			}
			sim.Commit()

			// Set the field with automatic estimation and check that it succeeds
			if _, err := limiter.SetField(auth, "automatic"); err != nil {
				t.Fatalf("Failed to call automatically gased transaction: %v", err)
			}
			sim.Commit()

			if field, _ := limiter.Field(nil); field != "automatic" {
				t.Fatalf("Field mismatch: have %v, want %v", field, "automatic")
			}
		`,
	},
	// Test that constant functions can be called from an (optional) specified address
	{
		`CallFrom`,
		`
			contract CallFrom {
				function callFrom() constant returns(address) {
					return msg.sender;
				}
			}
		`, `6060604052346000575b6086806100176000396000f300606060405263ffffffff60e060020a60003504166349f8e98281146022575b6000565b34600057602c6055565b6040805173ffffffffffffffffffffffffffffffffffffffff9092168252519081900360200190f35b335b905600a165627a7a72305820aef6b7685c0fa24ba6027e4870404a57df701473fe4107741805c19f5138417c0029`,
		`[{"constant":true,"inputs":[],"name":"callFrom","outputs":[{"name":"","type":"address"}],"payable":false,"type":"function"}]`,
		`
<<<<<<< HEAD
			"math/big"

			"github.com/ubiq/go-ubiq/accounts/abi/bind"
			"github.com/ubiq/go-ubiq/accounts/abi/bind/backends"
			"github.com/ubiq/go-ubiq/common"
			"github.com/ubiq/go-ubiq/core"
			"github.com/ubiq/go-ubiq/crypto"
		`,
		`
			// Generate a new random account and a funded simulator
			key, _ := crypto.GenerateKey()
			auth := bind.NewKeyedTransactor(key)
			sim := backends.NewSimulatedBackend(core.GenesisAlloc{auth.From: {Balance: big.NewInt(10000000000)}}, 10000000)
=======
			// Generate a new random account and a funded simulator
			key, _ := crypto.GenerateKey()
			auth := bind.NewKeyedTransactor(key)
			sim := backends.NewSimulatedBackend(core.GenesisAlloc{auth.From: {Balance: big.NewInt(10000000000)}})
>>>>>>> ab5646c5

			// Deploy a sender tester contract and execute a structured call on it
			_, _, callfrom, err := DeployCallFrom(auth, sim)
			if err != nil {
				t.Fatalf("Failed to deploy sender contract: %v", err)
			}
			sim.Commit()

			if res, err := callfrom.CallFrom(nil); err != nil {
				t.Errorf("Failed to call constant function: %v", err)
			} else if res != (common.Address{}) {
				t.Errorf("Invalid address returned, want: %x, got: %x", (common.Address{}), res)
			}

			for _, addr := range []common.Address{common.Address{}, common.Address{1}, common.Address{2}} {
				if res, err := callfrom.CallFrom(&bind.CallOpts{From: addr}); err != nil {
					t.Fatalf("Failed to call constant function: %v", err)
				} else if res != addr {
					t.Fatalf("Invalid address returned, want: %x, got: %x", addr, res)
				}
			}
		`,
	},
<<<<<<< HEAD
	// Tests that methods and returns with underscores inside work correctly.
	{
		`Underscorer`,
		`
		contract Underscorer {
			function UnderscoredOutput() constant returns (int _int, string _string) {
				return (314, "pi");
			}
			function LowerLowerCollision() constant returns (int _res, int res) {
				return (1, 2);
			}
			function LowerUpperCollision() constant returns (int _res, int Res) {
				return (1, 2);
			}
			function UpperLowerCollision() constant returns (int _Res, int res) {
				return (1, 2);
			}
			function UpperUpperCollision() constant returns (int _Res, int Res) {
				return (1, 2);
			}
			function PurelyUnderscoredOutput() constant returns (int _, int res) {
				return (1, 2);
			}
			function AllPurelyUnderscoredOutput() constant returns (int _, int __) {
				return (1, 2);
			}
			function _under_scored_func() constant returns (int _int) {
				return 0;
			}
		}
		`, `6060604052341561000f57600080fd5b6103858061001e6000396000f30060606040526004361061008e576000357c0100000000000000000000000000000000000000000000000000000000900463ffffffff16806303a592131461009357806346546dbe146100c357806367e6633d146100ec5780639df4848514610181578063af7486ab146101b1578063b564b34d146101e1578063e02ab24d14610211578063e409ca4514610241575b600080fd5b341561009e57600080fd5b6100a6610271565b604051808381526020018281526020019250505060405180910390f35b34156100ce57600080fd5b6100d6610286565b6040518082815260200191505060405180910390f35b34156100f757600080fd5b6100ff61028e565b6040518083815260200180602001828103825283818151815260200191508051906020019080838360005b8381101561014557808201518184015260208101905061012a565b50505050905090810190601f1680156101725780820380516001836020036101000a031916815260200191505b50935050505060405180910390f35b341561018c57600080fd5b6101946102dc565b604051808381526020018281526020019250505060405180910390f35b34156101bc57600080fd5b6101c46102f1565b604051808381526020018281526020019250505060405180910390f35b34156101ec57600080fd5b6101f4610306565b604051808381526020018281526020019250505060405180910390f35b341561021c57600080fd5b61022461031b565b604051808381526020018281526020019250505060405180910390f35b341561024c57600080fd5b610254610330565b604051808381526020018281526020019250505060405180910390f35b60008060016002819150809050915091509091565b600080905090565b6000610298610345565b61013a8090506040805190810160405280600281526020017f7069000000000000000000000000000000000000000000000000000000000000815250915091509091565b60008060016002819150809050915091509091565b60008060016002819150809050915091509091565b60008060016002819150809050915091509091565b60008060016002819150809050915091509091565b60008060016002819150809050915091509091565b6020604051908101604052806000815250905600a165627a7a72305820d1a53d9de9d1e3d55cb3dc591900b63c4f1ded79114f7b79b332684840e186a40029`,
		`[{"constant":true,"inputs":[],"name":"LowerUpperCollision","outputs":[{"name":"_res","type":"int256"},{"name":"Res","type":"int256"}],"payable":false,"stateMutability":"view","type":"function"},{"constant":true,"inputs":[],"name":"_under_scored_func","outputs":[{"name":"_int","type":"int256"}],"payable":false,"stateMutability":"view","type":"function"},{"constant":true,"inputs":[],"name":"UnderscoredOutput","outputs":[{"name":"_int","type":"int256"},{"name":"_string","type":"string"}],"payable":false,"stateMutability":"view","type":"function"},{"constant":true,"inputs":[],"name":"PurelyUnderscoredOutput","outputs":[{"name":"_","type":"int256"},{"name":"res","type":"int256"}],"payable":false,"stateMutability":"view","type":"function"},{"constant":true,"inputs":[],"name":"UpperLowerCollision","outputs":[{"name":"_Res","type":"int256"},{"name":"res","type":"int256"}],"payable":false,"stateMutability":"view","type":"function"},{"constant":true,"inputs":[],"name":"AllPurelyUnderscoredOutput","outputs":[{"name":"_","type":"int256"},{"name":"__","type":"int256"}],"payable":false,"stateMutability":"view","type":"function"},{"constant":true,"inputs":[],"name":"UpperUpperCollision","outputs":[{"name":"_Res","type":"int256"},{"name":"Res","type":"int256"}],"payable":false,"stateMutability":"view","type":"function"},{"constant":true,"inputs":[],"name":"LowerLowerCollision","outputs":[{"name":"_res","type":"int256"},{"name":"res","type":"int256"}],"payable":false,"stateMutability":"view","type":"function"}]`,
		`
			"fmt"
			"math/big"

			"github.com/ubiq/go-ubiq/accounts/abi/bind"
			"github.com/ubiq/go-ubiq/accounts/abi/bind/backends"
			"github.com/ubiq/go-ubiq/core"
			"github.com/ubiq/go-ubiq/crypto"
		`,
		`
			// Generate a new random account and a funded simulator
			key, _ := crypto.GenerateKey()
			auth := bind.NewKeyedTransactor(key)
			sim := backends.NewSimulatedBackend(core.GenesisAlloc{auth.From: {Balance: big.NewInt(10000000000)}}, 10000000)

			// Deploy a underscorer tester contract and execute a structured call on it
			_, _, underscorer, err := DeployUnderscorer(auth, sim)
			if err != nil {
				t.Fatalf("Failed to deploy underscorer contract: %v", err)
			}
			sim.Commit()

			// Verify that underscored return values correctly parse into structs
			if res, err := underscorer.UnderscoredOutput(nil); err != nil {
				t.Errorf("Failed to call constant function: %v", err)
			} else if res.Int.Cmp(big.NewInt(314)) != 0 || res.String != "pi" {
				t.Errorf("Invalid result, want: {314, \"pi\"}, got: %+v", res)
			}
			// Verify that underscored and non-underscored name collisions force tuple outputs
			var a, b *big.Int

			a, b, _ = underscorer.LowerLowerCollision(nil)
			a, b, _ = underscorer.LowerUpperCollision(nil)
			a, b, _ = underscorer.UpperLowerCollision(nil)
			a, b, _ = underscorer.UpperUpperCollision(nil)
			a, b, _ = underscorer.PurelyUnderscoredOutput(nil)
			a, b, _ = underscorer.AllPurelyUnderscoredOutput(nil)
			a, _ = underscorer.UnderScoredFunc(nil)

			fmt.Println(a, b, err)
		`,
	},
	// Tests that logs can be successfully filtered and decoded.
	{
		`Eventer`,
		`
			contract Eventer {
					event SimpleEvent (
					address indexed Addr,
					bytes32 indexed Id,
					bool    indexed Flag,
					uint    Value
				);
				function raiseSimpleEvent(address addr, bytes32 id, bool flag, uint value) {
					SimpleEvent(addr, id, flag, value);
				}

				event NodataEvent (
					uint   indexed Number,
					int16  indexed Short,
					uint32 indexed Long
				);
				function raiseNodataEvent(uint number, int16 short, uint32 long) {
					NodataEvent(number, short, long);
				}

				event DynamicEvent (
					string indexed IndexedString,
					bytes  indexed IndexedBytes,
					string NonIndexedString,
					bytes  NonIndexedBytes
				);
				function raiseDynamicEvent(string str, bytes blob) {
					DynamicEvent(str, blob, str, blob);
				}
			}
		`,
		`6060604052341561000f57600080fd5b61042c8061001e6000396000f300606060405260043610610057576000357c0100000000000000000000000000000000000000000000000000000000900463ffffffff168063528300ff1461005c578063630c31e2146100fc578063c7d116dd14610156575b600080fd5b341561006757600080fd5b6100fa600480803590602001908201803590602001908080601f0160208091040260200160405190810160405280939291908181526020018383808284378201915050505050509190803590602001908201803590602001908080601f01602080910402602001604051908101604052809392919081815260200183838082843782019150505050505091905050610194565b005b341561010757600080fd5b610154600480803573ffffffffffffffffffffffffffffffffffffffff16906020019091908035600019169060200190919080351515906020019091908035906020019091905050610367565b005b341561016157600080fd5b610192600480803590602001909190803560010b90602001909190803563ffffffff169060200190919050506103c3565b005b806040518082805190602001908083835b6020831015156101ca57805182526020820191506020810190506020830392506101a5565b6001836020036101000a0380198251168184511680821785525050505050509050019150506040518091039020826040518082805190602001908083835b60208310151561022d5780518252602082019150602081019050602083039250610208565b6001836020036101000a03801982511681845116808217855250505050505090500191505060405180910390207f3281fd4f5e152dd3385df49104a3f633706e21c9e80672e88d3bcddf33101f008484604051808060200180602001838103835285818151815260200191508051906020019080838360005b838110156102c15780820151818401526020810190506102a6565b50505050905090810190601f1680156102ee5780820380516001836020036101000a031916815260200191505b50838103825284818151815260200191508051906020019080838360005b8381101561032757808201518184015260208101905061030c565b50505050905090810190601f1680156103545780820380516001836020036101000a031916815260200191505b5094505050505060405180910390a35050565b81151583600019168573ffffffffffffffffffffffffffffffffffffffff167f1f097de4289df643bd9c11011cc61367aa12983405c021056e706eb5ba1250c8846040518082815260200191505060405180910390a450505050565b8063ffffffff168260010b847f3ca7f3a77e5e6e15e781850bc82e32adfa378a2a609370db24b4d0fae10da2c960405160405180910390a45050505600a165627a7a72305820d1f8a8bbddbc5bb29f285891d6ae1eef8420c52afdc05e1573f6114d8e1714710029`,
		`[{"constant":false,"inputs":[{"name":"str","type":"string"},{"name":"blob","type":"bytes"}],"name":"raiseDynamicEvent","outputs":[],"payable":false,"stateMutability":"nonpayable","type":"function"},{"constant":false,"inputs":[{"name":"addr","type":"address"},{"name":"id","type":"bytes32"},{"name":"flag","type":"bool"},{"name":"value","type":"uint256"}],"name":"raiseSimpleEvent","outputs":[],"payable":false,"stateMutability":"nonpayable","type":"function"},{"constant":false,"inputs":[{"name":"number","type":"uint256"},{"name":"short","type":"int16"},{"name":"long","type":"uint32"}],"name":"raiseNodataEvent","outputs":[],"payable":false,"stateMutability":"nonpayable","type":"function"},{"anonymous":false,"inputs":[{"indexed":true,"name":"Addr","type":"address"},{"indexed":true,"name":"Id","type":"bytes32"},{"indexed":true,"name":"Flag","type":"bool"},{"indexed":false,"name":"Value","type":"uint256"}],"name":"SimpleEvent","type":"event"},{"anonymous":false,"inputs":[{"indexed":true,"name":"Number","type":"uint256"},{"indexed":true,"name":"Short","type":"int16"},{"indexed":true,"name":"Long","type":"uint32"}],"name":"NodataEvent","type":"event"},{"anonymous":false,"inputs":[{"indexed":true,"name":"IndexedString","type":"string"},{"indexed":true,"name":"IndexedBytes","type":"bytes"},{"indexed":false,"name":"NonIndexedString","type":"string"},{"indexed":false,"name":"NonIndexedBytes","type":"bytes"}],"name":"DynamicEvent","type":"event"}]`,
		`
			"math/big"
			"time"

			"github.com/ubiq/go-ubiq/accounts/abi/bind"
			"github.com/ubiq/go-ubiq/accounts/abi/bind/backends"
			"github.com/ubiq/go-ubiq/common"
			"github.com/ubiq/go-ubiq/core"
			"github.com/ubiq/go-ubiq/crypto"
		`,
		`
			// Generate a new random account and a funded simulator
			key, _ := crypto.GenerateKey()
			auth := bind.NewKeyedTransactor(key)
			sim := backends.NewSimulatedBackend(core.GenesisAlloc{auth.From: {Balance: big.NewInt(10000000000)}}, 10000000)

			// Deploy an eventer contract
			_, _, eventer, err := DeployEventer(auth, sim)
			if err != nil {
				t.Fatalf("Failed to deploy eventer contract: %v", err)
			}
			sim.Commit()

			// Inject a few events into the contract, gradually more in each block
			for i := 1; i <= 3; i++ {
				for j := 1; j <= i; j++ {
					if _, err := eventer.RaiseSimpleEvent(auth, common.Address{byte(j)}, [32]byte{byte(j)}, true, big.NewInt(int64(10*i+j))); err != nil {
						t.Fatalf("block %d, event %d: raise failed: %v", i, j, err)
					}
				}
				sim.Commit()
			}
			// Test filtering for certain events and ensure they can be found
			sit, err := eventer.FilterSimpleEvent(nil, []common.Address{common.Address{1}, common.Address{3}}, [][32]byte{{byte(1)}, {byte(2)}, {byte(3)}}, []bool{true})
			if err != nil {
				t.Fatalf("failed to filter for simple events: %v", err)
			}
			defer sit.Close()

			sit.Next()
			if sit.Event.Value.Uint64() != 11 || !sit.Event.Flag {
				t.Errorf("simple log content mismatch: have %v, want {11, true}", sit.Event)
			}
			sit.Next()
			if sit.Event.Value.Uint64() != 21 || !sit.Event.Flag {
				t.Errorf("simple log content mismatch: have %v, want {21, true}", sit.Event)
			}
			sit.Next()
			if sit.Event.Value.Uint64() != 31 || !sit.Event.Flag {
				t.Errorf("simple log content mismatch: have %v, want {31, true}", sit.Event)
			}
			sit.Next()
			if sit.Event.Value.Uint64() != 33 || !sit.Event.Flag {
				t.Errorf("simple log content mismatch: have %v, want {33, true}", sit.Event)
			}

			if sit.Next() {
				t.Errorf("unexpected simple event found: %+v", sit.Event)
			}
			if err = sit.Error(); err != nil {
				t.Fatalf("simple event iteration failed: %v", err)
			}
			// Test raising and filtering for an event with no data component
			if _, err := eventer.RaiseNodataEvent(auth, big.NewInt(314), 141, 271); err != nil {
				t.Fatalf("failed to raise nodata event: %v", err)
			}
			sim.Commit()

			nit, err := eventer.FilterNodataEvent(nil, []*big.Int{big.NewInt(314)}, []int16{140, 141, 142}, []uint32{271})
			if err != nil {
				t.Fatalf("failed to filter for nodata events: %v", err)
			}
			defer nit.Close()

			if !nit.Next() {
				t.Fatalf("nodata log not found: %v", nit.Error())
			}
			if nit.Event.Number.Uint64() != 314 {
				t.Errorf("nodata log content mismatch: have %v, want 314", nit.Event.Number)
			}
			if nit.Next() {
				t.Errorf("unexpected nodata event found: %+v", nit.Event)
			}
			if err = nit.Error(); err != nil {
				t.Fatalf("nodata event iteration failed: %v", err)
			}
			// Test raising and filtering for events with dynamic indexed components
			if _, err := eventer.RaiseDynamicEvent(auth, "Hello", []byte("World")); err != nil {
				t.Fatalf("failed to raise dynamic event: %v", err)
			}
			sim.Commit()

			dit, err := eventer.FilterDynamicEvent(nil, []string{"Hi", "Hello", "Bye"}, [][]byte{[]byte("World")})
			if err != nil {
				t.Fatalf("failed to filter for dynamic events: %v", err)
			}
			defer dit.Close()

			if !dit.Next() {
				t.Fatalf("dynamic log not found: %v", dit.Error())
			}
			if dit.Event.NonIndexedString != "Hello" || string(dit.Event.NonIndexedBytes) != "World" ||	dit.Event.IndexedString != common.HexToHash("0x06b3dfaec148fb1bb2b066f10ec285e7c9bf402ab32aa78a5d38e34566810cd2") || dit.Event.IndexedBytes != common.HexToHash("0xf2208c967df089f60420785795c0a9ba8896b0f6f1867fa7f1f12ad6f79c1a18") {
				t.Errorf("dynamic log content mismatch: have %v, want {'0x06b3dfaec148fb1bb2b066f10ec285e7c9bf402ab32aa78a5d38e34566810cd2, '0xf2208c967df089f60420785795c0a9ba8896b0f6f1867fa7f1f12ad6f79c1a18', 'Hello', 'World'}", dit.Event)
			}
			if dit.Next() {
				t.Errorf("unexpected dynamic event found: %+v", dit.Event)
			}
			if err = dit.Error(); err != nil {
				t.Fatalf("dynamic event iteration failed: %v", err)
			}
			// Test subscribing to an event and raising it afterwards
			ch := make(chan *EventerSimpleEvent, 16)
			sub, err := eventer.WatchSimpleEvent(nil, ch, nil, nil, nil)
			if err != nil {
				t.Fatalf("failed to subscribe to simple events: %v", err)
			}
			if _, err := eventer.RaiseSimpleEvent(auth, common.Address{255}, [32]byte{255}, true, big.NewInt(255)); err != nil {
				t.Fatalf("failed to raise subscribed simple event: %v", err)
			}
			sim.Commit()

			select {
			case event := <-ch:
				if event.Value.Uint64() != 255 {
					t.Errorf("simple log content mismatch: have %v, want 255", event)
				}
			case <-time.After(250 * time.Millisecond):
				t.Fatalf("subscribed simple event didn't arrive")
			}
			// Unsubscribe from the event and make sure we're not delivered more
			sub.Unsubscribe()

			if _, err := eventer.RaiseSimpleEvent(auth, common.Address{254}, [32]byte{254}, true, big.NewInt(254)); err != nil {
				t.Fatalf("failed to raise subscribed simple event: %v", err)
			}
			sim.Commit()

			select {
			case event := <-ch:
				t.Fatalf("unsubscribed simple event arrived: %v", event)
			case <-time.After(250 * time.Millisecond):
			}
		`,
	},
	{
		`DeeplyNestedArray`,
		`
			contract DeeplyNestedArray {
				uint64[3][4][5] public deepUint64Array;
				function storeDeepUintArray(uint64[3][4][5] arr) public {
					deepUint64Array = arr;
				}
				function retrieveDeepArray() public view returns (uint64[3][4][5]) {
					return deepUint64Array;
				}
			}
		`,
		`6060604052341561000f57600080fd5b6106438061001e6000396000f300606060405260043610610057576000357c0100000000000000000000000000000000000000000000000000000000900463ffffffff168063344248551461005c5780638ed4573a1461011457806398ed1856146101ab575b600080fd5b341561006757600080fd5b610112600480806107800190600580602002604051908101604052809291906000905b828210156101055783826101800201600480602002604051908101604052809291906000905b828210156100f25783826060020160038060200260405190810160405280929190826003602002808284378201915050505050815260200190600101906100b0565b505050508152602001906001019061008a565b5050505091905050610208565b005b341561011f57600080fd5b61012761021d565b604051808260056000925b8184101561019b578284602002015160046000925b8184101561018d5782846020020151600360200280838360005b8381101561017c578082015181840152602081019050610161565b505050509050019260010192610147565b925050509260010192610132565b9250505091505060405180910390f35b34156101b657600080fd5b6101de6004808035906020019091908035906020019091908035906020019091905050610309565b604051808267ffffffffffffffff1667ffffffffffffffff16815260200191505060405180910390f35b80600090600561021992919061035f565b5050565b6102256103b0565b6000600580602002604051908101604052809291906000905b8282101561030057838260040201600480602002604051908101604052809291906000905b828210156102ed578382016003806020026040519081016040528092919082600380156102d9576020028201916000905b82829054906101000a900467ffffffffffffffff1667ffffffffffffffff16815260200190600801906020826007010492830192600103820291508084116102945790505b505050505081526020019060010190610263565b505050508152602001906001019061023e565b50505050905090565b60008360058110151561031857fe5b600402018260048110151561032957fe5b018160038110151561033757fe5b6004918282040191900660080292509250509054906101000a900467ffffffffffffffff1681565b826005600402810192821561039f579160200282015b8281111561039e5782518290600461038e9291906103df565b5091602001919060040190610375565b5b5090506103ac919061042d565b5090565b610780604051908101604052806005905b6103c9610459565b8152602001906001900390816103c15790505090565b826004810192821561041c579160200282015b8281111561041b5782518290600361040b929190610488565b50916020019190600101906103f2565b5b5090506104299190610536565b5090565b61045691905b8082111561045257600081816104499190610562565b50600401610433565b5090565b90565b610180604051908101604052806004905b6104726105a7565b81526020019060019003908161046a5790505090565b82600380016004900481019282156105255791602002820160005b838211156104ef57835183826101000a81548167ffffffffffffffff021916908367ffffffffffffffff16021790555092602001926008016020816007010492830192600103026104a3565b80156105235782816101000a81549067ffffffffffffffff02191690556008016020816007010492830192600103026104ef565b505b50905061053291906105d9565b5090565b61055f91905b8082111561055b57600081816105529190610610565b5060010161053c565b5090565b90565b50600081816105719190610610565b50600101600081816105839190610610565b50600101600081816105959190610610565b5060010160006105a59190610610565b565b6060604051908101604052806003905b600067ffffffffffffffff168152602001906001900390816105b75790505090565b61060d91905b8082111561060957600081816101000a81549067ffffffffffffffff0219169055506001016105df565b5090565b90565b50600090555600a165627a7a7230582087e5a43f6965ab6ef7a4ff056ab80ed78fd8c15cff57715a1bf34ec76a93661c0029`,
		`[{"constant":false,"inputs":[{"name":"arr","type":"uint64[3][4][5]"}],"name":"storeDeepUintArray","outputs":[],"payable":false,"stateMutability":"nonpayable","type":"function"},{"constant":true,"inputs":[],"name":"retrieveDeepArray","outputs":[{"name":"","type":"uint64[3][4][5]"}],"payable":false,"stateMutability":"view","type":"function"},{"constant":true,"inputs":[{"name":"","type":"uint256"},{"name":"","type":"uint256"},{"name":"","type":"uint256"}],"name":"deepUint64Array","outputs":[{"name":"","type":"uint64"}],"payable":false,"stateMutability":"view","type":"function"}]`,
		`
			"math/big"

			"github.com/ubiq/go-ubiq/accounts/abi/bind"
			"github.com/ubiq/go-ubiq/accounts/abi/bind/backends"
			"github.com/ubiq/go-ubiq/core"
			"github.com/ubiq/go-ubiq/crypto"
		`,
		`
			// Generate a new random account and a funded simulator
			key, _ := crypto.GenerateKey()
			auth := bind.NewKeyedTransactor(key)
			sim := backends.NewSimulatedBackend(core.GenesisAlloc{auth.From: {Balance: big.NewInt(10000000000)}}, 10000000)

			//deploy the test contract
			_, _, testContract, err := DeployDeeplyNestedArray(auth, sim)
			if err != nil {
				t.Fatalf("Failed to deploy test contract: %v", err)
			}

			// Finish deploy.
			sim.Commit()

			//Create coordinate-filled array, for testing purposes.
			testArr := [5][4][3]uint64{}
			for i := 0; i < 5; i++ {
				testArr[i] = [4][3]uint64{}
				for j := 0; j < 4; j++ {
					testArr[i][j] = [3]uint64{}
					for k := 0; k < 3; k++ {
						//pack the coordinates, each array value will be unique, and can be validated easily.
						testArr[i][j][k] = uint64(i) << 16 | uint64(j) << 8 | uint64(k)
					}
				}
			}

			if _, err := testContract.StoreDeepUintArray(&bind.TransactOpts{
				From: auth.From,
				Signer: auth.Signer,
			}, testArr); err != nil {
				t.Fatalf("Failed to store nested array in test contract: %v", err)
			}

			sim.Commit()

			retrievedArr, err := testContract.RetrieveDeepArray(&bind.CallOpts{
				From: auth.From,
				Pending: false,
			})
			if err != nil {
				t.Fatalf("Failed to retrieve nested array from test contract: %v", err)
			}

			//quick check to see if contents were copied
			// (See accounts/abi/unpack_test.go for more extensive testing)
			if retrievedArr[4][3][2] != testArr[4][3][2] {
				t.Fatalf("Retrieved value does not match expected value! got: %d, expected: %d. %v", retrievedArr[4][3][2], testArr[4][3][2], err)
			}
		`,
	},
=======
>>>>>>> ab5646c5
}

// Tests that packages generated by the binder can be successfully compiled and
// the requested tester run against it.
func TestBindings(t *testing.T) {
	// Skip the test if no Go command can be found
	gocmd := runtime.GOROOT() + "/bin/go"
	if !common.FileExist(gocmd) {
		t.Skip("go sdk not found for testing")
	}
<<<<<<< HEAD
=======
	// Skip the test if the go-ethereum sources are symlinked (https://github.com/golang/go/issues/14845)
	linkTestCode := fmt.Sprintf("package linktest\nfunc CheckSymlinks(){\nfmt.Println(backends.NewSimulatedBackend(nil))\n}")
	linkTestDeps, err := imports.Process("", []byte(linkTestCode), nil)
	if err != nil {
		t.Fatalf("failed check for goimports symlink bug: %v", err)
	}
	if !strings.Contains(string(linkTestDeps), "go-ethereum") {
		t.Skip("symlinked environment doesn't support bind (https://github.com/golang/go/issues/14845)")
	}
>>>>>>> ab5646c5
	// Create a temporary workspace for the test suite
	ws, err := ioutil.TempDir("", "")
	if err != nil {
		t.Fatalf("failed to create temporary workspace: %v", err)
	}
	defer os.RemoveAll(ws)

	pkg := filepath.Join(ws, "bindtest")
	if err = os.MkdirAll(pkg, 0700); err != nil {
		t.Fatalf("failed to create package: %v", err)
	}
	// Generate the test suite for all the contracts
	for i, tt := range bindTests {
		// Generate the binding and create a Go source file in the workspace
		bind, err := Bind([]string{tt.name}, []string{tt.abi}, []string{tt.bytecode}, "bindtest", LangGo)
		if err != nil {
			t.Fatalf("test %d: failed to generate binding: %v", i, err)
		}
		if err = ioutil.WriteFile(filepath.Join(pkg, strings.ToLower(tt.name)+".go"), []byte(bind), 0600); err != nil {
			t.Fatalf("test %d: failed to write binding: %v", i, err)
		}
		// Generate the test file with the injected test code
		code := fmt.Sprintf(`
			package bindtest

			import (
				"testing"
				%s
			)

			func Test%s(t *testing.T) {
				%s
			}
		`, tt.imports, tt.name, tt.tester)
		if err := ioutil.WriteFile(filepath.Join(pkg, strings.ToLower(tt.name)+"_test.go"), []byte(code), 0600); err != nil {
			t.Fatalf("test %d: failed to write tests: %v", i, err)
		}
	}
	// Test the entire package and report any failures
	cmd := exec.Command(gocmd, "test", "-v", "-count", "1")
	cmd.Dir = pkg
	if out, err := cmd.CombinedOutput(); err != nil {
		t.Fatalf("failed to run binding test: %v\n%s", err, out)
	}
}<|MERGE_RESOLUTION|>--- conflicted
+++ resolved
@@ -246,11 +246,7 @@
 			// Generate a new random account and a funded simulator
 			key, _ := crypto.GenerateKey()
 			auth := bind.NewKeyedTransactor(key)
-<<<<<<< HEAD
-			sim := backends.NewSimulatedBackend(core.GenesisAlloc{auth.From: {Balance: big.NewInt(10000000000)}}, 10000000)
-=======
 			sim := backends.NewSimulatedBackend(core.GenesisAlloc{auth.From: {Balance: big.NewInt(10000000000)}})
->>>>>>> ab5646c5
 
 			// Deploy an interaction tester contract and call a transaction on it
 			_, _, interactor, err := DeployInteractor(auth, sim, "Deploy string")
@@ -299,11 +295,7 @@
 			// Generate a new random account and a funded simulator
 			key, _ := crypto.GenerateKey()
 			auth := bind.NewKeyedTransactor(key)
-<<<<<<< HEAD
-			sim := backends.NewSimulatedBackend(core.GenesisAlloc{auth.From: {Balance: big.NewInt(10000000000)}}, 10000000)
-=======
 			sim := backends.NewSimulatedBackend(core.GenesisAlloc{auth.From: {Balance: big.NewInt(10000000000)}})
->>>>>>> ab5646c5
 
 			// Deploy a tuple tester contract and execute a structured call on it
 			_, _, getter, err := DeployGetter(auth, sim)
@@ -343,11 +335,7 @@
 			// Generate a new random account and a funded simulator
 			key, _ := crypto.GenerateKey()
 			auth := bind.NewKeyedTransactor(key)
-<<<<<<< HEAD
-			sim := backends.NewSimulatedBackend(core.GenesisAlloc{auth.From: {Balance: big.NewInt(10000000000)}}, 10000000)
-=======
 			sim := backends.NewSimulatedBackend(core.GenesisAlloc{auth.From: {Balance: big.NewInt(10000000000)}})
->>>>>>> ab5646c5
 
 			// Deploy a tuple tester contract and execute a structured call on it
 			_, _, tupler, err := DeployTupler(auth, sim)
@@ -399,11 +387,7 @@
 			// Generate a new random account and a funded simulator
 			key, _ := crypto.GenerateKey()
 			auth := bind.NewKeyedTransactor(key)
-<<<<<<< HEAD
-			sim := backends.NewSimulatedBackend(core.GenesisAlloc{auth.From: {Balance: big.NewInt(10000000000)}}, 10000000)
-=======
 			sim := backends.NewSimulatedBackend(core.GenesisAlloc{auth.From: {Balance: big.NewInt(10000000000)}})
->>>>>>> ab5646c5
 
 			// Deploy a slice tester contract and execute a n array call on it
 			_, _, slicer, err := DeploySlicer(auth, sim)
@@ -445,11 +429,7 @@
 			// Generate a new random account and a funded simulator
 			key, _ := crypto.GenerateKey()
 			auth := bind.NewKeyedTransactor(key)
-<<<<<<< HEAD
-			sim := backends.NewSimulatedBackend(core.GenesisAlloc{auth.From: {Balance: big.NewInt(10000000000)}}, 10000000)
-=======
 			sim := backends.NewSimulatedBackend(core.GenesisAlloc{auth.From: {Balance: big.NewInt(10000000000)}})
->>>>>>> ab5646c5
 
 			// Deploy a default method invoker contract and execute its default method
 			_, _, defaulter, err := DeployDefaulter(auth, sim)
@@ -487,11 +467,7 @@
 		`,
 		`
 			// Create a simulator and wrap a non-deployed contract
-<<<<<<< HEAD
-			sim := backends.NewSimulatedBackend(nil, uint64(10000000000))
-=======
 			sim := backends.NewSimulatedBackend(nil)
->>>>>>> ab5646c5
 
 			nonexistent, err := NewNonExistent(common.Address{}, sim)
 			if err != nil {
@@ -535,11 +511,7 @@
 			// Generate a new random account and a funded simulator
 			key, _ := crypto.GenerateKey()
 			auth := bind.NewKeyedTransactor(key)
-<<<<<<< HEAD
-			sim := backends.NewSimulatedBackend(core.GenesisAlloc{auth.From: {Balance: big.NewInt(10000000000)}}, 10000000)
-=======
 			sim := backends.NewSimulatedBackend(core.GenesisAlloc{auth.From: {Balance: big.NewInt(10000000000)}})
->>>>>>> ab5646c5
 
 			// Deploy a funky gas pattern contract
 			_, _, limiter, err := DeployFunkyGasPattern(auth, sim)
@@ -571,26 +543,10 @@
 		`, `6060604052346000575b6086806100176000396000f300606060405263ffffffff60e060020a60003504166349f8e98281146022575b6000565b34600057602c6055565b6040805173ffffffffffffffffffffffffffffffffffffffff9092168252519081900360200190f35b335b905600a165627a7a72305820aef6b7685c0fa24ba6027e4870404a57df701473fe4107741805c19f5138417c0029`,
 		`[{"constant":true,"inputs":[],"name":"callFrom","outputs":[{"name":"","type":"address"}],"payable":false,"type":"function"}]`,
 		`
-<<<<<<< HEAD
-			"math/big"
-
-			"github.com/ubiq/go-ubiq/accounts/abi/bind"
-			"github.com/ubiq/go-ubiq/accounts/abi/bind/backends"
-			"github.com/ubiq/go-ubiq/common"
-			"github.com/ubiq/go-ubiq/core"
-			"github.com/ubiq/go-ubiq/crypto"
-		`,
-		`
-			// Generate a new random account and a funded simulator
-			key, _ := crypto.GenerateKey()
-			auth := bind.NewKeyedTransactor(key)
-			sim := backends.NewSimulatedBackend(core.GenesisAlloc{auth.From: {Balance: big.NewInt(10000000000)}}, 10000000)
-=======
 			// Generate a new random account and a funded simulator
 			key, _ := crypto.GenerateKey()
 			auth := bind.NewKeyedTransactor(key)
 			sim := backends.NewSimulatedBackend(core.GenesisAlloc{auth.From: {Balance: big.NewInt(10000000000)}})
->>>>>>> ab5646c5
 
 			// Deploy a sender tester contract and execute a structured call on it
 			_, _, callfrom, err := DeployCallFrom(auth, sim)
@@ -614,339 +570,6 @@
 			}
 		`,
 	},
-<<<<<<< HEAD
-	// Tests that methods and returns with underscores inside work correctly.
-	{
-		`Underscorer`,
-		`
-		contract Underscorer {
-			function UnderscoredOutput() constant returns (int _int, string _string) {
-				return (314, "pi");
-			}
-			function LowerLowerCollision() constant returns (int _res, int res) {
-				return (1, 2);
-			}
-			function LowerUpperCollision() constant returns (int _res, int Res) {
-				return (1, 2);
-			}
-			function UpperLowerCollision() constant returns (int _Res, int res) {
-				return (1, 2);
-			}
-			function UpperUpperCollision() constant returns (int _Res, int Res) {
-				return (1, 2);
-			}
-			function PurelyUnderscoredOutput() constant returns (int _, int res) {
-				return (1, 2);
-			}
-			function AllPurelyUnderscoredOutput() constant returns (int _, int __) {
-				return (1, 2);
-			}
-			function _under_scored_func() constant returns (int _int) {
-				return 0;
-			}
-		}
-		`, `6060604052341561000f57600080fd5b6103858061001e6000396000f30060606040526004361061008e576000357c0100000000000000000000000000000000000000000000000000000000900463ffffffff16806303a592131461009357806346546dbe146100c357806367e6633d146100ec5780639df4848514610181578063af7486ab146101b1578063b564b34d146101e1578063e02ab24d14610211578063e409ca4514610241575b600080fd5b341561009e57600080fd5b6100a6610271565b604051808381526020018281526020019250505060405180910390f35b34156100ce57600080fd5b6100d6610286565b6040518082815260200191505060405180910390f35b34156100f757600080fd5b6100ff61028e565b6040518083815260200180602001828103825283818151815260200191508051906020019080838360005b8381101561014557808201518184015260208101905061012a565b50505050905090810190601f1680156101725780820380516001836020036101000a031916815260200191505b50935050505060405180910390f35b341561018c57600080fd5b6101946102dc565b604051808381526020018281526020019250505060405180910390f35b34156101bc57600080fd5b6101c46102f1565b604051808381526020018281526020019250505060405180910390f35b34156101ec57600080fd5b6101f4610306565b604051808381526020018281526020019250505060405180910390f35b341561021c57600080fd5b61022461031b565b604051808381526020018281526020019250505060405180910390f35b341561024c57600080fd5b610254610330565b604051808381526020018281526020019250505060405180910390f35b60008060016002819150809050915091509091565b600080905090565b6000610298610345565b61013a8090506040805190810160405280600281526020017f7069000000000000000000000000000000000000000000000000000000000000815250915091509091565b60008060016002819150809050915091509091565b60008060016002819150809050915091509091565b60008060016002819150809050915091509091565b60008060016002819150809050915091509091565b60008060016002819150809050915091509091565b6020604051908101604052806000815250905600a165627a7a72305820d1a53d9de9d1e3d55cb3dc591900b63c4f1ded79114f7b79b332684840e186a40029`,
-		`[{"constant":true,"inputs":[],"name":"LowerUpperCollision","outputs":[{"name":"_res","type":"int256"},{"name":"Res","type":"int256"}],"payable":false,"stateMutability":"view","type":"function"},{"constant":true,"inputs":[],"name":"_under_scored_func","outputs":[{"name":"_int","type":"int256"}],"payable":false,"stateMutability":"view","type":"function"},{"constant":true,"inputs":[],"name":"UnderscoredOutput","outputs":[{"name":"_int","type":"int256"},{"name":"_string","type":"string"}],"payable":false,"stateMutability":"view","type":"function"},{"constant":true,"inputs":[],"name":"PurelyUnderscoredOutput","outputs":[{"name":"_","type":"int256"},{"name":"res","type":"int256"}],"payable":false,"stateMutability":"view","type":"function"},{"constant":true,"inputs":[],"name":"UpperLowerCollision","outputs":[{"name":"_Res","type":"int256"},{"name":"res","type":"int256"}],"payable":false,"stateMutability":"view","type":"function"},{"constant":true,"inputs":[],"name":"AllPurelyUnderscoredOutput","outputs":[{"name":"_","type":"int256"},{"name":"__","type":"int256"}],"payable":false,"stateMutability":"view","type":"function"},{"constant":true,"inputs":[],"name":"UpperUpperCollision","outputs":[{"name":"_Res","type":"int256"},{"name":"Res","type":"int256"}],"payable":false,"stateMutability":"view","type":"function"},{"constant":true,"inputs":[],"name":"LowerLowerCollision","outputs":[{"name":"_res","type":"int256"},{"name":"res","type":"int256"}],"payable":false,"stateMutability":"view","type":"function"}]`,
-		`
-			"fmt"
-			"math/big"
-
-			"github.com/ubiq/go-ubiq/accounts/abi/bind"
-			"github.com/ubiq/go-ubiq/accounts/abi/bind/backends"
-			"github.com/ubiq/go-ubiq/core"
-			"github.com/ubiq/go-ubiq/crypto"
-		`,
-		`
-			// Generate a new random account and a funded simulator
-			key, _ := crypto.GenerateKey()
-			auth := bind.NewKeyedTransactor(key)
-			sim := backends.NewSimulatedBackend(core.GenesisAlloc{auth.From: {Balance: big.NewInt(10000000000)}}, 10000000)
-
-			// Deploy a underscorer tester contract and execute a structured call on it
-			_, _, underscorer, err := DeployUnderscorer(auth, sim)
-			if err != nil {
-				t.Fatalf("Failed to deploy underscorer contract: %v", err)
-			}
-			sim.Commit()
-
-			// Verify that underscored return values correctly parse into structs
-			if res, err := underscorer.UnderscoredOutput(nil); err != nil {
-				t.Errorf("Failed to call constant function: %v", err)
-			} else if res.Int.Cmp(big.NewInt(314)) != 0 || res.String != "pi" {
-				t.Errorf("Invalid result, want: {314, \"pi\"}, got: %+v", res)
-			}
-			// Verify that underscored and non-underscored name collisions force tuple outputs
-			var a, b *big.Int
-
-			a, b, _ = underscorer.LowerLowerCollision(nil)
-			a, b, _ = underscorer.LowerUpperCollision(nil)
-			a, b, _ = underscorer.UpperLowerCollision(nil)
-			a, b, _ = underscorer.UpperUpperCollision(nil)
-			a, b, _ = underscorer.PurelyUnderscoredOutput(nil)
-			a, b, _ = underscorer.AllPurelyUnderscoredOutput(nil)
-			a, _ = underscorer.UnderScoredFunc(nil)
-
-			fmt.Println(a, b, err)
-		`,
-	},
-	// Tests that logs can be successfully filtered and decoded.
-	{
-		`Eventer`,
-		`
-			contract Eventer {
-					event SimpleEvent (
-					address indexed Addr,
-					bytes32 indexed Id,
-					bool    indexed Flag,
-					uint    Value
-				);
-				function raiseSimpleEvent(address addr, bytes32 id, bool flag, uint value) {
-					SimpleEvent(addr, id, flag, value);
-				}
-
-				event NodataEvent (
-					uint   indexed Number,
-					int16  indexed Short,
-					uint32 indexed Long
-				);
-				function raiseNodataEvent(uint number, int16 short, uint32 long) {
-					NodataEvent(number, short, long);
-				}
-
-				event DynamicEvent (
-					string indexed IndexedString,
-					bytes  indexed IndexedBytes,
-					string NonIndexedString,
-					bytes  NonIndexedBytes
-				);
-				function raiseDynamicEvent(string str, bytes blob) {
-					DynamicEvent(str, blob, str, blob);
-				}
-			}
-		`,
-		`6060604052341561000f57600080fd5b61042c8061001e6000396000f300606060405260043610610057576000357c0100000000000000000000000000000000000000000000000000000000900463ffffffff168063528300ff1461005c578063630c31e2146100fc578063c7d116dd14610156575b600080fd5b341561006757600080fd5b6100fa600480803590602001908201803590602001908080601f0160208091040260200160405190810160405280939291908181526020018383808284378201915050505050509190803590602001908201803590602001908080601f01602080910402602001604051908101604052809392919081815260200183838082843782019150505050505091905050610194565b005b341561010757600080fd5b610154600480803573ffffffffffffffffffffffffffffffffffffffff16906020019091908035600019169060200190919080351515906020019091908035906020019091905050610367565b005b341561016157600080fd5b610192600480803590602001909190803560010b90602001909190803563ffffffff169060200190919050506103c3565b005b806040518082805190602001908083835b6020831015156101ca57805182526020820191506020810190506020830392506101a5565b6001836020036101000a0380198251168184511680821785525050505050509050019150506040518091039020826040518082805190602001908083835b60208310151561022d5780518252602082019150602081019050602083039250610208565b6001836020036101000a03801982511681845116808217855250505050505090500191505060405180910390207f3281fd4f5e152dd3385df49104a3f633706e21c9e80672e88d3bcddf33101f008484604051808060200180602001838103835285818151815260200191508051906020019080838360005b838110156102c15780820151818401526020810190506102a6565b50505050905090810190601f1680156102ee5780820380516001836020036101000a031916815260200191505b50838103825284818151815260200191508051906020019080838360005b8381101561032757808201518184015260208101905061030c565b50505050905090810190601f1680156103545780820380516001836020036101000a031916815260200191505b5094505050505060405180910390a35050565b81151583600019168573ffffffffffffffffffffffffffffffffffffffff167f1f097de4289df643bd9c11011cc61367aa12983405c021056e706eb5ba1250c8846040518082815260200191505060405180910390a450505050565b8063ffffffff168260010b847f3ca7f3a77e5e6e15e781850bc82e32adfa378a2a609370db24b4d0fae10da2c960405160405180910390a45050505600a165627a7a72305820d1f8a8bbddbc5bb29f285891d6ae1eef8420c52afdc05e1573f6114d8e1714710029`,
-		`[{"constant":false,"inputs":[{"name":"str","type":"string"},{"name":"blob","type":"bytes"}],"name":"raiseDynamicEvent","outputs":[],"payable":false,"stateMutability":"nonpayable","type":"function"},{"constant":false,"inputs":[{"name":"addr","type":"address"},{"name":"id","type":"bytes32"},{"name":"flag","type":"bool"},{"name":"value","type":"uint256"}],"name":"raiseSimpleEvent","outputs":[],"payable":false,"stateMutability":"nonpayable","type":"function"},{"constant":false,"inputs":[{"name":"number","type":"uint256"},{"name":"short","type":"int16"},{"name":"long","type":"uint32"}],"name":"raiseNodataEvent","outputs":[],"payable":false,"stateMutability":"nonpayable","type":"function"},{"anonymous":false,"inputs":[{"indexed":true,"name":"Addr","type":"address"},{"indexed":true,"name":"Id","type":"bytes32"},{"indexed":true,"name":"Flag","type":"bool"},{"indexed":false,"name":"Value","type":"uint256"}],"name":"SimpleEvent","type":"event"},{"anonymous":false,"inputs":[{"indexed":true,"name":"Number","type":"uint256"},{"indexed":true,"name":"Short","type":"int16"},{"indexed":true,"name":"Long","type":"uint32"}],"name":"NodataEvent","type":"event"},{"anonymous":false,"inputs":[{"indexed":true,"name":"IndexedString","type":"string"},{"indexed":true,"name":"IndexedBytes","type":"bytes"},{"indexed":false,"name":"NonIndexedString","type":"string"},{"indexed":false,"name":"NonIndexedBytes","type":"bytes"}],"name":"DynamicEvent","type":"event"}]`,
-		`
-			"math/big"
-			"time"
-
-			"github.com/ubiq/go-ubiq/accounts/abi/bind"
-			"github.com/ubiq/go-ubiq/accounts/abi/bind/backends"
-			"github.com/ubiq/go-ubiq/common"
-			"github.com/ubiq/go-ubiq/core"
-			"github.com/ubiq/go-ubiq/crypto"
-		`,
-		`
-			// Generate a new random account and a funded simulator
-			key, _ := crypto.GenerateKey()
-			auth := bind.NewKeyedTransactor(key)
-			sim := backends.NewSimulatedBackend(core.GenesisAlloc{auth.From: {Balance: big.NewInt(10000000000)}}, 10000000)
-
-			// Deploy an eventer contract
-			_, _, eventer, err := DeployEventer(auth, sim)
-			if err != nil {
-				t.Fatalf("Failed to deploy eventer contract: %v", err)
-			}
-			sim.Commit()
-
-			// Inject a few events into the contract, gradually more in each block
-			for i := 1; i <= 3; i++ {
-				for j := 1; j <= i; j++ {
-					if _, err := eventer.RaiseSimpleEvent(auth, common.Address{byte(j)}, [32]byte{byte(j)}, true, big.NewInt(int64(10*i+j))); err != nil {
-						t.Fatalf("block %d, event %d: raise failed: %v", i, j, err)
-					}
-				}
-				sim.Commit()
-			}
-			// Test filtering for certain events and ensure they can be found
-			sit, err := eventer.FilterSimpleEvent(nil, []common.Address{common.Address{1}, common.Address{3}}, [][32]byte{{byte(1)}, {byte(2)}, {byte(3)}}, []bool{true})
-			if err != nil {
-				t.Fatalf("failed to filter for simple events: %v", err)
-			}
-			defer sit.Close()
-
-			sit.Next()
-			if sit.Event.Value.Uint64() != 11 || !sit.Event.Flag {
-				t.Errorf("simple log content mismatch: have %v, want {11, true}", sit.Event)
-			}
-			sit.Next()
-			if sit.Event.Value.Uint64() != 21 || !sit.Event.Flag {
-				t.Errorf("simple log content mismatch: have %v, want {21, true}", sit.Event)
-			}
-			sit.Next()
-			if sit.Event.Value.Uint64() != 31 || !sit.Event.Flag {
-				t.Errorf("simple log content mismatch: have %v, want {31, true}", sit.Event)
-			}
-			sit.Next()
-			if sit.Event.Value.Uint64() != 33 || !sit.Event.Flag {
-				t.Errorf("simple log content mismatch: have %v, want {33, true}", sit.Event)
-			}
-
-			if sit.Next() {
-				t.Errorf("unexpected simple event found: %+v", sit.Event)
-			}
-			if err = sit.Error(); err != nil {
-				t.Fatalf("simple event iteration failed: %v", err)
-			}
-			// Test raising and filtering for an event with no data component
-			if _, err := eventer.RaiseNodataEvent(auth, big.NewInt(314), 141, 271); err != nil {
-				t.Fatalf("failed to raise nodata event: %v", err)
-			}
-			sim.Commit()
-
-			nit, err := eventer.FilterNodataEvent(nil, []*big.Int{big.NewInt(314)}, []int16{140, 141, 142}, []uint32{271})
-			if err != nil {
-				t.Fatalf("failed to filter for nodata events: %v", err)
-			}
-			defer nit.Close()
-
-			if !nit.Next() {
-				t.Fatalf("nodata log not found: %v", nit.Error())
-			}
-			if nit.Event.Number.Uint64() != 314 {
-				t.Errorf("nodata log content mismatch: have %v, want 314", nit.Event.Number)
-			}
-			if nit.Next() {
-				t.Errorf("unexpected nodata event found: %+v", nit.Event)
-			}
-			if err = nit.Error(); err != nil {
-				t.Fatalf("nodata event iteration failed: %v", err)
-			}
-			// Test raising and filtering for events with dynamic indexed components
-			if _, err := eventer.RaiseDynamicEvent(auth, "Hello", []byte("World")); err != nil {
-				t.Fatalf("failed to raise dynamic event: %v", err)
-			}
-			sim.Commit()
-
-			dit, err := eventer.FilterDynamicEvent(nil, []string{"Hi", "Hello", "Bye"}, [][]byte{[]byte("World")})
-			if err != nil {
-				t.Fatalf("failed to filter for dynamic events: %v", err)
-			}
-			defer dit.Close()
-
-			if !dit.Next() {
-				t.Fatalf("dynamic log not found: %v", dit.Error())
-			}
-			if dit.Event.NonIndexedString != "Hello" || string(dit.Event.NonIndexedBytes) != "World" ||	dit.Event.IndexedString != common.HexToHash("0x06b3dfaec148fb1bb2b066f10ec285e7c9bf402ab32aa78a5d38e34566810cd2") || dit.Event.IndexedBytes != common.HexToHash("0xf2208c967df089f60420785795c0a9ba8896b0f6f1867fa7f1f12ad6f79c1a18") {
-				t.Errorf("dynamic log content mismatch: have %v, want {'0x06b3dfaec148fb1bb2b066f10ec285e7c9bf402ab32aa78a5d38e34566810cd2, '0xf2208c967df089f60420785795c0a9ba8896b0f6f1867fa7f1f12ad6f79c1a18', 'Hello', 'World'}", dit.Event)
-			}
-			if dit.Next() {
-				t.Errorf("unexpected dynamic event found: %+v", dit.Event)
-			}
-			if err = dit.Error(); err != nil {
-				t.Fatalf("dynamic event iteration failed: %v", err)
-			}
-			// Test subscribing to an event and raising it afterwards
-			ch := make(chan *EventerSimpleEvent, 16)
-			sub, err := eventer.WatchSimpleEvent(nil, ch, nil, nil, nil)
-			if err != nil {
-				t.Fatalf("failed to subscribe to simple events: %v", err)
-			}
-			if _, err := eventer.RaiseSimpleEvent(auth, common.Address{255}, [32]byte{255}, true, big.NewInt(255)); err != nil {
-				t.Fatalf("failed to raise subscribed simple event: %v", err)
-			}
-			sim.Commit()
-
-			select {
-			case event := <-ch:
-				if event.Value.Uint64() != 255 {
-					t.Errorf("simple log content mismatch: have %v, want 255", event)
-				}
-			case <-time.After(250 * time.Millisecond):
-				t.Fatalf("subscribed simple event didn't arrive")
-			}
-			// Unsubscribe from the event and make sure we're not delivered more
-			sub.Unsubscribe()
-
-			if _, err := eventer.RaiseSimpleEvent(auth, common.Address{254}, [32]byte{254}, true, big.NewInt(254)); err != nil {
-				t.Fatalf("failed to raise subscribed simple event: %v", err)
-			}
-			sim.Commit()
-
-			select {
-			case event := <-ch:
-				t.Fatalf("unsubscribed simple event arrived: %v", event)
-			case <-time.After(250 * time.Millisecond):
-			}
-		`,
-	},
-	{
-		`DeeplyNestedArray`,
-		`
-			contract DeeplyNestedArray {
-				uint64[3][4][5] public deepUint64Array;
-				function storeDeepUintArray(uint64[3][4][5] arr) public {
-					deepUint64Array = arr;
-				}
-				function retrieveDeepArray() public view returns (uint64[3][4][5]) {
-					return deepUint64Array;
-				}
-			}
-		`,
-		`6060604052341561000f57600080fd5b6106438061001e6000396000f300606060405260043610610057576000357c0100000000000000000000000000000000000000000000000000000000900463ffffffff168063344248551461005c5780638ed4573a1461011457806398ed1856146101ab575b600080fd5b341561006757600080fd5b610112600480806107800190600580602002604051908101604052809291906000905b828210156101055783826101800201600480602002604051908101604052809291906000905b828210156100f25783826060020160038060200260405190810160405280929190826003602002808284378201915050505050815260200190600101906100b0565b505050508152602001906001019061008a565b5050505091905050610208565b005b341561011f57600080fd5b61012761021d565b604051808260056000925b8184101561019b578284602002015160046000925b8184101561018d5782846020020151600360200280838360005b8381101561017c578082015181840152602081019050610161565b505050509050019260010192610147565b925050509260010192610132565b9250505091505060405180910390f35b34156101b657600080fd5b6101de6004808035906020019091908035906020019091908035906020019091905050610309565b604051808267ffffffffffffffff1667ffffffffffffffff16815260200191505060405180910390f35b80600090600561021992919061035f565b5050565b6102256103b0565b6000600580602002604051908101604052809291906000905b8282101561030057838260040201600480602002604051908101604052809291906000905b828210156102ed578382016003806020026040519081016040528092919082600380156102d9576020028201916000905b82829054906101000a900467ffffffffffffffff1667ffffffffffffffff16815260200190600801906020826007010492830192600103820291508084116102945790505b505050505081526020019060010190610263565b505050508152602001906001019061023e565b50505050905090565b60008360058110151561031857fe5b600402018260048110151561032957fe5b018160038110151561033757fe5b6004918282040191900660080292509250509054906101000a900467ffffffffffffffff1681565b826005600402810192821561039f579160200282015b8281111561039e5782518290600461038e9291906103df565b5091602001919060040190610375565b5b5090506103ac919061042d565b5090565b610780604051908101604052806005905b6103c9610459565b8152602001906001900390816103c15790505090565b826004810192821561041c579160200282015b8281111561041b5782518290600361040b929190610488565b50916020019190600101906103f2565b5b5090506104299190610536565b5090565b61045691905b8082111561045257600081816104499190610562565b50600401610433565b5090565b90565b610180604051908101604052806004905b6104726105a7565b81526020019060019003908161046a5790505090565b82600380016004900481019282156105255791602002820160005b838211156104ef57835183826101000a81548167ffffffffffffffff021916908367ffffffffffffffff16021790555092602001926008016020816007010492830192600103026104a3565b80156105235782816101000a81549067ffffffffffffffff02191690556008016020816007010492830192600103026104ef565b505b50905061053291906105d9565b5090565b61055f91905b8082111561055b57600081816105529190610610565b5060010161053c565b5090565b90565b50600081816105719190610610565b50600101600081816105839190610610565b50600101600081816105959190610610565b5060010160006105a59190610610565b565b6060604051908101604052806003905b600067ffffffffffffffff168152602001906001900390816105b75790505090565b61060d91905b8082111561060957600081816101000a81549067ffffffffffffffff0219169055506001016105df565b5090565b90565b50600090555600a165627a7a7230582087e5a43f6965ab6ef7a4ff056ab80ed78fd8c15cff57715a1bf34ec76a93661c0029`,
-		`[{"constant":false,"inputs":[{"name":"arr","type":"uint64[3][4][5]"}],"name":"storeDeepUintArray","outputs":[],"payable":false,"stateMutability":"nonpayable","type":"function"},{"constant":true,"inputs":[],"name":"retrieveDeepArray","outputs":[{"name":"","type":"uint64[3][4][5]"}],"payable":false,"stateMutability":"view","type":"function"},{"constant":true,"inputs":[{"name":"","type":"uint256"},{"name":"","type":"uint256"},{"name":"","type":"uint256"}],"name":"deepUint64Array","outputs":[{"name":"","type":"uint64"}],"payable":false,"stateMutability":"view","type":"function"}]`,
-		`
-			"math/big"
-
-			"github.com/ubiq/go-ubiq/accounts/abi/bind"
-			"github.com/ubiq/go-ubiq/accounts/abi/bind/backends"
-			"github.com/ubiq/go-ubiq/core"
-			"github.com/ubiq/go-ubiq/crypto"
-		`,
-		`
-			// Generate a new random account and a funded simulator
-			key, _ := crypto.GenerateKey()
-			auth := bind.NewKeyedTransactor(key)
-			sim := backends.NewSimulatedBackend(core.GenesisAlloc{auth.From: {Balance: big.NewInt(10000000000)}}, 10000000)
-
-			//deploy the test contract
-			_, _, testContract, err := DeployDeeplyNestedArray(auth, sim)
-			if err != nil {
-				t.Fatalf("Failed to deploy test contract: %v", err)
-			}
-
-			// Finish deploy.
-			sim.Commit()
-
-			//Create coordinate-filled array, for testing purposes.
-			testArr := [5][4][3]uint64{}
-			for i := 0; i < 5; i++ {
-				testArr[i] = [4][3]uint64{}
-				for j := 0; j < 4; j++ {
-					testArr[i][j] = [3]uint64{}
-					for k := 0; k < 3; k++ {
-						//pack the coordinates, each array value will be unique, and can be validated easily.
-						testArr[i][j][k] = uint64(i) << 16 | uint64(j) << 8 | uint64(k)
-					}
-				}
-			}
-
-			if _, err := testContract.StoreDeepUintArray(&bind.TransactOpts{
-				From: auth.From,
-				Signer: auth.Signer,
-			}, testArr); err != nil {
-				t.Fatalf("Failed to store nested array in test contract: %v", err)
-			}
-
-			sim.Commit()
-
-			retrievedArr, err := testContract.RetrieveDeepArray(&bind.CallOpts{
-				From: auth.From,
-				Pending: false,
-			})
-			if err != nil {
-				t.Fatalf("Failed to retrieve nested array from test contract: %v", err)
-			}
-
-			//quick check to see if contents were copied
-			// (See accounts/abi/unpack_test.go for more extensive testing)
-			if retrievedArr[4][3][2] != testArr[4][3][2] {
-				t.Fatalf("Retrieved value does not match expected value! got: %d, expected: %d. %v", retrievedArr[4][3][2], testArr[4][3][2], err)
-			}
-		`,
-	},
-=======
->>>>>>> ab5646c5
 }
 
 // Tests that packages generated by the binder can be successfully compiled and
@@ -957,18 +580,15 @@
 	if !common.FileExist(gocmd) {
 		t.Skip("go sdk not found for testing")
 	}
-<<<<<<< HEAD
-=======
 	// Skip the test if the go-ethereum sources are symlinked (https://github.com/golang/go/issues/14845)
 	linkTestCode := fmt.Sprintf("package linktest\nfunc CheckSymlinks(){\nfmt.Println(backends.NewSimulatedBackend(nil))\n}")
 	linkTestDeps, err := imports.Process("", []byte(linkTestCode), nil)
 	if err != nil {
 		t.Fatalf("failed check for goimports symlink bug: %v", err)
 	}
-	if !strings.Contains(string(linkTestDeps), "go-ethereum") {
+	if !strings.Contains(string(linkTestDeps), "go-ubiq") {
 		t.Skip("symlinked environment doesn't support bind (https://github.com/golang/go/issues/14845)")
 	}
->>>>>>> ab5646c5
 	// Create a temporary workspace for the test suite
 	ws, err := ioutil.TempDir("", "")
 	if err != nil {
