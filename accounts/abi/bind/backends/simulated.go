--- conflicted
+++ resolved
@@ -24,7 +24,7 @@
 	"sync"
 	"time"
 
-	"github.com/ubiq/go-ubiq/v5"
+	ethereum "github.com/ubiq/go-ubiq/v5"
 	"github.com/ubiq/go-ubiq/v5/accounts/abi"
 	"github.com/ubiq/go-ubiq/v5/accounts/abi/bind"
 	"github.com/ubiq/go-ubiq/v5/common"
@@ -125,13 +125,8 @@
 	b.rollback(b.blockchain.CurrentBlock())
 }
 
-<<<<<<< HEAD
-func (b *SimulatedBackend) rollback() {
-	blocks, _ := core.GenerateChain(b.config, b.blockchain.CurrentBlock(), ubqhash.NewFaker(), b.database, 1, func(int, *core.BlockGen) {})
-=======
 func (b *SimulatedBackend) rollback(parent *types.Block) {
-	blocks, _ := core.GenerateChain(b.config, parent, ethash.NewFaker(), b.database, 1, func(int, *core.BlockGen) {})
->>>>>>> 576681f2
+	blocks, _ := core.GenerateChain(b.config, parent, ubqhash.NewFaker(), b.database, 1, func(int, *core.BlockGen) {})
 
 	b.pendingBlock = blocks[0]
 	b.pendingState, _ = state.New(b.pendingBlock.Root(), b.blockchain.StateCache(), nil)
@@ -647,14 +642,8 @@
 	if tx.Nonce() != nonce {
 		panic(fmt.Errorf("invalid transaction nonce: got %d, want %d", tx.Nonce(), nonce))
 	}
-<<<<<<< HEAD
-
-	// Include tx in chain.
+	// Include tx in chain
 	blocks, _ := core.GenerateChain(b.config, block, ubqhash.NewFaker(), b.database, 1, func(number int, block *core.BlockGen) {
-=======
-	// Include tx in chain
-	blocks, _ := core.GenerateChain(b.config, block, ethash.NewFaker(), b.database, 1, func(number int, block *core.BlockGen) {
->>>>>>> 576681f2
 		for _, tx := range b.pendingBlock.Transactions() {
 			block.AddTxWithChain(b.blockchain, tx)
 		}
