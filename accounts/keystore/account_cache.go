--- conflicted
+++ resolved
@@ -27,16 +27,10 @@
 	"sync"
 	"time"
 
-<<<<<<< HEAD
 	"github.com/ubiq/go-ubiq/accounts"
 	"github.com/ubiq/go-ubiq/common"
 	"github.com/ubiq/go-ubiq/log"
-=======
-	"github.com/ethereum/go-ethereum/accounts"
-	"github.com/ethereum/go-ethereum/common"
-	"github.com/ethereum/go-ethereum/log"
 	"gopkg.in/fatih/set.v0"
->>>>>>> 4bb3c89d
 )
 
 // Minimum amount of time between cache reloads. This limit applies if the platform does
