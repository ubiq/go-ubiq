--- conflicted
+++ resolved
@@ -17,19 +17,12 @@
 package clique
 
 import (
-<<<<<<< HEAD
+	"fmt"
+
 	"github.com/ubiq/go-ubiq/common"
 	"github.com/ubiq/go-ubiq/consensus"
 	"github.com/ubiq/go-ubiq/core/types"
 	"github.com/ubiq/go-ubiq/rpc"
-=======
-	"fmt"
-
-	"github.com/ethereum/go-ethereum/common"
-	"github.com/ethereum/go-ethereum/consensus"
-	"github.com/ethereum/go-ethereum/core/types"
-	"github.com/ethereum/go-ethereum/rpc"
->>>>>>> 6d74d1e5
 )
 
 // API is a user facing RPC API to allow controlling the signer and voting
