// Copyright 2017 The go-ethereum Authors
// This file is part of the go-ethereum library.
//
// The go-ethereum library is free software: you can redistribute it and/or modify
// it under the terms of the GNU Lesser General Public License as published by
// the Free Software Foundation, either version 3 of the License, or
// (at your option) any later version.
//
// The go-ethereum library is distributed in the hope that it will be useful,
// but WITHOUT ANY WARRANTY; without even the implied warranty of
// MERCHANTABILITY or FITNESS FOR A PARTICULAR PURPOSE. See the
// GNU Lesser General Public License for more details.
//
// You should have received a copy of the GNU Lesser General Public License
// along with the go-ethereum library. If not, see <http://www.gnu.org/licenses/>.

// Package clique implements the proof-of-authority consensus engine.
package clique

import (
	"bytes"
	"errors"
	"fmt"
	"io"
	"math/big"
	"math/rand"
	"sync"
	"time"

	lru "github.com/hashicorp/golang-lru"
	"github.com/ubiq/go-ubiq/v5/accounts"
	"github.com/ubiq/go-ubiq/v5/common"
	"github.com/ubiq/go-ubiq/v5/common/hexutil"
	"github.com/ubiq/go-ubiq/v5/consensus"
	"github.com/ubiq/go-ubiq/v5/core/state"
	"github.com/ubiq/go-ubiq/v5/core/types"
	"github.com/ubiq/go-ubiq/v5/crypto"
	"github.com/ubiq/go-ubiq/v5/ethdb"
	"github.com/ubiq/go-ubiq/v5/log"
	"github.com/ubiq/go-ubiq/v5/params"
	"github.com/ubiq/go-ubiq/v5/rlp"
	"github.com/ubiq/go-ubiq/v5/rpc"
	"github.com/ubiq/go-ubiq/v5/trie"
	"golang.org/x/crypto/sha3"
)

const (
	checkpointInterval = 1024 // Number of blocks after which to save the vote snapshot to the database
	inmemorySnapshots  = 128  // Number of recent vote snapshots to keep in memory
	inmemorySignatures = 4096 // Number of recent block signatures to keep in memory

	wiggleTime = 500 * time.Millisecond // Random delay (per signer) to allow concurrent signers
)

// Clique proof-of-authority protocol constants.
var (
	epochLength = uint64(30000) // Default number of blocks after which to checkpoint and reset the pending votes

	extraVanity = 32                     // Fixed number of extra-data prefix bytes reserved for signer vanity
	extraSeal   = crypto.SignatureLength // Fixed number of extra-data suffix bytes reserved for signer seal

	nonceAuthVote = hexutil.MustDecode("0xffffffffffffffff") // Magic nonce number to vote on adding a new signer
	nonceDropVote = hexutil.MustDecode("0x0000000000000000") // Magic nonce number to vote on removing a signer.

	uncleHash = types.CalcUncleHash(nil) // Always Keccak256(RLP([])) as uncles are meaningless outside of PoW.

	diffInTurn = big.NewInt(2) // Block difficulty for in-turn signatures
	diffNoTurn = big.NewInt(1) // Block difficulty for out-of-turn signatures
)

// Various error messages to mark blocks invalid. These should be private to
// prevent engine specific errors from being referenced in the remainder of the
// codebase, inherently breaking if the engine is swapped out. Please put common
// error types into the consensus package.
var (
	// errUnknownBlock is returned when the list of signers is requested for a block
	// that is not part of the local blockchain.
	errUnknownBlock = errors.New("unknown block")

	// errInvalidCheckpointBeneficiary is returned if a checkpoint/epoch transition
	// block has a beneficiary set to non-zeroes.
	errInvalidCheckpointBeneficiary = errors.New("beneficiary in checkpoint block non-zero")

	// errInvalidVote is returned if a nonce value is something else that the two
	// allowed constants of 0x00..0 or 0xff..f.
	errInvalidVote = errors.New("vote nonce not 0x00..0 or 0xff..f")

	// errInvalidCheckpointVote is returned if a checkpoint/epoch transition block
	// has a vote nonce set to non-zeroes.
	errInvalidCheckpointVote = errors.New("vote nonce in checkpoint block non-zero")

	// errMissingVanity is returned if a block's extra-data section is shorter than
	// 32 bytes, which is required to store the signer vanity.
	errMissingVanity = errors.New("extra-data 32 byte vanity prefix missing")

	// errMissingSignature is returned if a block's extra-data section doesn't seem
	// to contain a 65 byte secp256k1 signature.
	errMissingSignature = errors.New("extra-data 65 byte signature suffix missing")

	// errExtraSigners is returned if non-checkpoint block contain signer data in
	// their extra-data fields.
	errExtraSigners = errors.New("non-checkpoint block contains extra signer list")

	// errInvalidCheckpointSigners is returned if a checkpoint block contains an
	// invalid list of signers (i.e. non divisible by 20 bytes).
	errInvalidCheckpointSigners = errors.New("invalid signer list on checkpoint block")

	// errMismatchingCheckpointSigners is returned if a checkpoint block contains a
	// list of signers different than the one the local node calculated.
	errMismatchingCheckpointSigners = errors.New("mismatching signer list on checkpoint block")

	// errInvalidMixDigest is returned if a block's mix digest is non-zero.
	errInvalidMixDigest = errors.New("non-zero mix digest")

	// errInvalidUncleHash is returned if a block contains an non-empty uncle list.
	errInvalidUncleHash = errors.New("non empty uncle hash")

	// errInvalidDifficulty is returned if the difficulty of a block neither 1 or 2.
	errInvalidDifficulty = errors.New("invalid difficulty")

	// errWrongDifficulty is returned if the difficulty of a block doesn't match the
	// turn of the signer.
	errWrongDifficulty = errors.New("wrong difficulty")

	// errInvalidTimestamp is returned if the timestamp of a block is lower than
	// the previous block's timestamp + the minimum block period.
	errInvalidTimestamp = errors.New("invalid timestamp")

	// errInvalidVotingChain is returned if an authorization list is attempted to
	// be modified via out-of-range or non-contiguous headers.
	errInvalidVotingChain = errors.New("invalid voting chain")

	// errUnauthorizedSigner is returned if a header is signed by a non-authorized entity.
	errUnauthorizedSigner = errors.New("unauthorized signer")

	// errRecentlySigned is returned if a header is signed by an authorized entity
	// that already signed a header recently, thus is temporarily not allowed to.
	errRecentlySigned = errors.New("recently signed")
)

// SignerFn hashes and signs the data to be signed by a backing account.
type SignerFn func(signer accounts.Account, mimeType string, message []byte) ([]byte, error)

// ecrecover extracts the Ethereum account address from a signed header.
func ecrecover(header *types.Header, sigcache *lru.ARCCache) (common.Address, error) {
	// If the signature's already cached, return that
	hash := header.Hash()
	if address, known := sigcache.Get(hash); known {
		return address.(common.Address), nil
	}
	// Retrieve the signature from the header extra-data
	if len(header.Extra) < extraSeal {
		return common.Address{}, errMissingSignature
	}
	signature := header.Extra[len(header.Extra)-extraSeal:]

	// Recover the public key and the Ethereum address
	pubkey, err := crypto.Ecrecover(SealHash(header).Bytes(), signature)
	if err != nil {
		return common.Address{}, err
	}
	var signer common.Address
	copy(signer[:], crypto.Keccak256(pubkey[1:])[12:])

	sigcache.Add(hash, signer)
	return signer, nil
}

// Clique is the proof-of-authority consensus engine proposed to support the
// Ethereum testnet following the Ropsten attacks.
type Clique struct {
	config *params.CliqueConfig // Consensus engine configuration parameters
	db     ethdb.Database       // Database to store and retrieve snapshot checkpoints

	recents    *lru.ARCCache // Snapshots for recent block to speed up reorgs
	signatures *lru.ARCCache // Signatures of recent blocks to speed up mining

	proposals map[common.Address]bool // Current list of proposals we are pushing

	signer common.Address // Ethereum address of the signing key
	signFn SignerFn       // Signer function to authorize hashes with
	lock   sync.RWMutex   // Protects the signer fields

	// The fields below are for testing only
	fakeDiff bool // Skip difficulty verifications
}

// New creates a Clique proof-of-authority consensus engine with the initial
// signers set to the ones provided by the user.
func New(config *params.CliqueConfig, db ethdb.Database) *Clique {
	// Set any missing consensus parameters to their defaults
	conf := *config
	if conf.Epoch == 0 {
		conf.Epoch = epochLength
	}
	// Allocate the snapshot caches and create the engine
	recents, _ := lru.NewARC(inmemorySnapshots)
	signatures, _ := lru.NewARC(inmemorySignatures)

	return &Clique{
		config:     &conf,
		db:         db,
		recents:    recents,
		signatures: signatures,
		proposals:  make(map[common.Address]bool),
	}
}

// Author implements consensus.Engine, returning the Ethereum address recovered
// from the signature in the header's extra-data section.
func (c *Clique) Author(header *types.Header) (common.Address, error) {
	return ecrecover(header, c.signatures)
}

// VerifyHeader checks whether a header conforms to the consensus rules.
func (c *Clique) VerifyHeader(chain consensus.ChainHeaderReader, header *types.Header, seal bool) error {
	return c.verifyHeader(chain, header, nil)
}

// VerifyHeaders is similar to VerifyHeader, but verifies a batch of headers. The
// method returns a quit channel to abort the operations and a results channel to
// retrieve the async verifications (the order is that of the input slice).
func (c *Clique) VerifyHeaders(chain consensus.ChainHeaderReader, headers []*types.Header, seals []bool) (chan<- struct{}, <-chan error) {
	abort := make(chan struct{})
	results := make(chan error, len(headers))

	go func() {
		for i, header := range headers {
			err := c.verifyHeader(chain, header, headers[:i])

			select {
			case <-abort:
				return
			case results <- err:
			}
		}
	}()
	return abort, results
}

// verifyHeader checks whether a header conforms to the consensus rules.The
// caller may optionally pass in a batch of parents (ascending order) to avoid
// looking those up from the database. This is useful for concurrently verifying
// a batch of new headers.
func (c *Clique) verifyHeader(chain consensus.ChainHeaderReader, header *types.Header, parents []*types.Header) error {
	if header.Number == nil {
		return errUnknownBlock
	}
	number := header.Number.Uint64()

	// Don't waste time checking blocks from the future
	if header.Time > uint64(time.Now().Unix()) {
		return consensus.ErrFutureBlock
	}
	// Checkpoint blocks need to enforce zero beneficiary
	checkpoint := (number % c.config.Epoch) == 0
	if checkpoint && header.Coinbase != (common.Address{}) {
		return errInvalidCheckpointBeneficiary
	}
	// Nonces must be 0x00..0 or 0xff..f, zeroes enforced on checkpoints
	if !bytes.Equal(header.Nonce[:], nonceAuthVote) && !bytes.Equal(header.Nonce[:], nonceDropVote) {
		return errInvalidVote
	}
	if checkpoint && !bytes.Equal(header.Nonce[:], nonceDropVote) {
		return errInvalidCheckpointVote
	}
	// Check that the extra-data contains both the vanity and signature
	if len(header.Extra) < extraVanity {
		return errMissingVanity
	}
	if len(header.Extra) < extraVanity+extraSeal {
		return errMissingSignature
	}
	// Ensure that the extra-data contains a signer list on checkpoint, but none otherwise
	signersBytes := len(header.Extra) - extraVanity - extraSeal
	if !checkpoint && signersBytes != 0 {
		return errExtraSigners
	}
	if checkpoint && signersBytes%common.AddressLength != 0 {
		return errInvalidCheckpointSigners
	}
	// Ensure that the mix digest is zero as we don't have fork protection currently
	if header.MixDigest != (common.Hash{}) {
		return errInvalidMixDigest
	}
	// Ensure that the block doesn't contain any uncles which are meaningless in PoA
	if header.UncleHash != uncleHash {
		return errInvalidUncleHash
	}
	// Ensure that the block's difficulty is meaningful (may not be correct at this point)
	if number > 0 {
		if header.Difficulty == nil || (header.Difficulty.Cmp(diffInTurn) != 0 && header.Difficulty.Cmp(diffNoTurn) != 0) {
			return errInvalidDifficulty
		}
	}
<<<<<<< HEAD
=======
	// Verify that the gas limit is <= 2^63-1
	cap := uint64(0x7fffffffffffffff)
	if header.GasLimit > cap {
		return fmt.Errorf("invalid gasLimit: have %v, max %v", header.GasLimit, cap)
	}
	// If all checks passed, validate any special fields for hard forks
	if err := misc.VerifyForkHashes(chain.Config(), header, false); err != nil {
		return err
	}
>>>>>>> 576681f2
	// All basic checks passed, verify cascading fields
	return c.verifyCascadingFields(chain, header, parents)
}

// verifyCascadingFields verifies all the header fields that are not standalone,
// rather depend on a batch of previous headers. The caller may optionally pass
// in a batch of parents (ascending order) to avoid looking those up from the
// database. This is useful for concurrently verifying a batch of new headers.
func (c *Clique) verifyCascadingFields(chain consensus.ChainHeaderReader, header *types.Header, parents []*types.Header) error {
	// The genesis block is the always valid dead-end
	number := header.Number.Uint64()
	if number == 0 {
		return nil
	}
	// Ensure that the block's timestamp isn't too close to its parent
	var parent *types.Header
	if len(parents) > 0 {
		parent = parents[len(parents)-1]
	} else {
		parent = chain.GetHeader(header.ParentHash, number-1)
	}
	if parent == nil || parent.Number.Uint64() != number-1 || parent.Hash() != header.ParentHash {
		return consensus.ErrUnknownAncestor
	}
	if parent.Time+c.config.Period > header.Time {
		return errInvalidTimestamp
	}
	// Verify that the gasUsed is <= gasLimit
	if header.GasUsed > header.GasLimit {
		return fmt.Errorf("invalid gasUsed: have %d, gasLimit %d", header.GasUsed, header.GasLimit)
	}
	if !chain.Config().IsLondon(header.Number) {
		// Verify BaseFee not present before EIP-1559 fork.
		if header.BaseFee != nil {
			return fmt.Errorf("invalid baseFee before fork: have %d, want <nil>", header.BaseFee)
		}
		if err := misc.VerifyGaslimit(parent.GasLimit, header.GasLimit); err != nil {
			return err
		}
	} else if err := misc.VerifyEip1559Header(chain.Config(), parent, header); err != nil {
		// Verify the header's EIP-1559 attributes.
		return err
	}
	// Retrieve the snapshot needed to verify this header and cache it
	snap, err := c.snapshot(chain, number-1, header.ParentHash, parents)
	if err != nil {
		return err
	}
	// If the block is a checkpoint block, verify the signer list
	if number%c.config.Epoch == 0 {
		signers := make([]byte, len(snap.Signers)*common.AddressLength)
		for i, signer := range snap.signers() {
			copy(signers[i*common.AddressLength:], signer[:])
		}
		extraSuffix := len(header.Extra) - extraSeal
		if !bytes.Equal(header.Extra[extraVanity:extraSuffix], signers) {
			return errMismatchingCheckpointSigners
		}
	}
	// All basic checks passed, verify the seal and return
	return c.verifySeal(chain, header, parents)
}

// snapshot retrieves the authorization snapshot at a given point in time.
func (c *Clique) snapshot(chain consensus.ChainHeaderReader, number uint64, hash common.Hash, parents []*types.Header) (*Snapshot, error) {
	// Search for a snapshot in memory or on disk for checkpoints
	var (
		headers []*types.Header
		snap    *Snapshot
	)
	for snap == nil {
		// If an in-memory snapshot was found, use that
		if s, ok := c.recents.Get(hash); ok {
			snap = s.(*Snapshot)
			break
		}
		// If an on-disk checkpoint snapshot can be found, use that
		if number%checkpointInterval == 0 {
			if s, err := loadSnapshot(c.config, c.signatures, c.db, hash); err == nil {
				log.Trace("Loaded voting snapshot from disk", "number", number, "hash", hash)
				snap = s
				break
			}
		}
		// If we're at the genesis, snapshot the initial state. Alternatively if we're
		// at a checkpoint block without a parent (light client CHT), or we have piled
		// up more headers than allowed to be reorged (chain reinit from a freezer),
		// consider the checkpoint trusted and snapshot it.
		if number == 0 || (number%c.config.Epoch == 0 && (len(headers) > params.FullImmutabilityThreshold || chain.GetHeaderByNumber(number-1) == nil)) {
			checkpoint := chain.GetHeaderByNumber(number)
			if checkpoint != nil {
				hash := checkpoint.Hash()

				signers := make([]common.Address, (len(checkpoint.Extra)-extraVanity-extraSeal)/common.AddressLength)
				for i := 0; i < len(signers); i++ {
					copy(signers[i][:], checkpoint.Extra[extraVanity+i*common.AddressLength:])
				}
				snap = newSnapshot(c.config, c.signatures, number, hash, signers)
				if err := snap.store(c.db); err != nil {
					return nil, err
				}
				log.Info("Stored checkpoint snapshot to disk", "number", number, "hash", hash)
				break
			}
		}
		// No snapshot for this header, gather the header and move backward
		var header *types.Header
		if len(parents) > 0 {
			// If we have explicit parents, pick from there (enforced)
			header = parents[len(parents)-1]
			if header.Hash() != hash || header.Number.Uint64() != number {
				return nil, consensus.ErrUnknownAncestor
			}
			parents = parents[:len(parents)-1]
		} else {
			// No explicit parents (or no more left), reach out to the database
			header = chain.GetHeader(hash, number)
			if header == nil {
				return nil, consensus.ErrUnknownAncestor
			}
		}
		headers = append(headers, header)
		number, hash = number-1, header.ParentHash
	}
	// Previous snapshot found, apply any pending headers on top of it
	for i := 0; i < len(headers)/2; i++ {
		headers[i], headers[len(headers)-1-i] = headers[len(headers)-1-i], headers[i]
	}
	snap, err := snap.apply(headers)
	if err != nil {
		return nil, err
	}
	c.recents.Add(snap.Hash, snap)

	// If we've generated a new checkpoint snapshot, save to disk
	if snap.Number%checkpointInterval == 0 && len(headers) > 0 {
		if err = snap.store(c.db); err != nil {
			return nil, err
		}
		log.Trace("Stored voting snapshot to disk", "number", snap.Number, "hash", snap.Hash)
	}
	return snap, err
}

// VerifyUncles implements consensus.Engine, always returning an error for any
// uncles as this consensus mechanism doesn't permit uncles.
func (c *Clique) VerifyUncles(chain consensus.ChainHeaderReader, block *types.Block) error {
	if len(block.Uncles()) > 0 {
		return errors.New("uncles not allowed")
	}
	return nil
}

// verifySeal checks whether the signature contained in the header satisfies the
// consensus protocol requirements. The method accepts an optional list of parent
// headers that aren't yet part of the local blockchain to generate the snapshots
// from.
func (c *Clique) verifySeal(chain consensus.ChainHeaderReader, header *types.Header, parents []*types.Header) error {
	// Verifying the genesis block is not supported
	number := header.Number.Uint64()
	if number == 0 {
		return errUnknownBlock
	}
	// Retrieve the snapshot needed to verify this header and cache it
	snap, err := c.snapshot(chain, number-1, header.ParentHash, parents)
	if err != nil {
		return err
	}

	// Resolve the authorization key and check against signers
	signer, err := ecrecover(header, c.signatures)
	if err != nil {
		return err
	}
	if _, ok := snap.Signers[signer]; !ok {
		return errUnauthorizedSigner
	}
	for seen, recent := range snap.Recents {
		if recent == signer {
			// Signer is among recents, only fail if the current block doesn't shift it out
			if limit := uint64(len(snap.Signers)/2 + 1); seen > number-limit {
				return errRecentlySigned
			}
		}
	}
	// Ensure that the difficulty corresponds to the turn-ness of the signer
	if !c.fakeDiff {
		inturn := snap.inturn(header.Number.Uint64(), signer)
		if inturn && header.Difficulty.Cmp(diffInTurn) != 0 {
			return errWrongDifficulty
		}
		if !inturn && header.Difficulty.Cmp(diffNoTurn) != 0 {
			return errWrongDifficulty
		}
	}
	return nil
}

// Prepare implements consensus.Engine, preparing all the consensus fields of the
// header for running the transactions on top.
func (c *Clique) Prepare(chain consensus.ChainHeaderReader, header *types.Header) error {
	// If the block isn't a checkpoint, cast a random vote (good enough for now)
	header.Coinbase = common.Address{}
	header.Nonce = types.BlockNonce{}

	number := header.Number.Uint64()
	// Assemble the voting snapshot to check which votes make sense
	snap, err := c.snapshot(chain, number-1, header.ParentHash, nil)
	if err != nil {
		return err
	}
	if number%c.config.Epoch != 0 {
		c.lock.RLock()

		// Gather all the proposals that make sense voting on
		addresses := make([]common.Address, 0, len(c.proposals))
		for address, authorize := range c.proposals {
			if snap.validVote(address, authorize) {
				addresses = append(addresses, address)
			}
		}
		// If there's pending proposals, cast a vote on them
		if len(addresses) > 0 {
			header.Coinbase = addresses[rand.Intn(len(addresses))]
			if c.proposals[header.Coinbase] {
				copy(header.Nonce[:], nonceAuthVote)
			} else {
				copy(header.Nonce[:], nonceDropVote)
			}
		}
		c.lock.RUnlock()
	}
	// Set the correct difficulty
	header.Difficulty = calcDifficulty(snap, c.signer)

	// Ensure the extra data has all its components
	if len(header.Extra) < extraVanity {
		header.Extra = append(header.Extra, bytes.Repeat([]byte{0x00}, extraVanity-len(header.Extra))...)
	}
	header.Extra = header.Extra[:extraVanity]

	if number%c.config.Epoch == 0 {
		for _, signer := range snap.signers() {
			header.Extra = append(header.Extra, signer[:]...)
		}
	}
	header.Extra = append(header.Extra, make([]byte, extraSeal)...)

	// Mix digest is reserved for now, set to empty
	header.MixDigest = common.Hash{}

	// Ensure the timestamp has the correct delay
	parent := chain.GetHeader(header.ParentHash, number-1)
	if parent == nil {
		return consensus.ErrUnknownAncestor
	}
	header.Time = parent.Time + c.config.Period
	if header.Time < uint64(time.Now().Unix()) {
		header.Time = uint64(time.Now().Unix())
	}
	return nil
}

// Finalize implements consensus.Engine, ensuring no uncles are set, nor block
// rewards given.
func (c *Clique) Finalize(chain consensus.ChainHeaderReader, header *types.Header, state *state.StateDB, txs []*types.Transaction, uncles []*types.Header) {
	// No block rewards in PoA, so the state remains as is and uncles are dropped
	header.Root = state.IntermediateRoot(chain.Config().IsEIP158(header.Number))
	header.UncleHash = types.CalcUncleHash(nil)
}

// FinalizeAndAssemble implements consensus.Engine, ensuring no uncles are set,
// nor block rewards given, and returns the final block.
func (c *Clique) FinalizeAndAssemble(chain consensus.ChainHeaderReader, header *types.Header, state *state.StateDB, txs []*types.Transaction, uncles []*types.Header, receipts []*types.Receipt) (*types.Block, error) {
	// Finalize block
	c.Finalize(chain, header, state, txs, uncles)

	// Assemble and return the final block for sealing
	return types.NewBlock(header, txs, nil, receipts, trie.NewStackTrie(nil)), nil
}

// Authorize injects a private key into the consensus engine to mint new blocks
// with.
func (c *Clique) Authorize(signer common.Address, signFn SignerFn) {
	c.lock.Lock()
	defer c.lock.Unlock()

	c.signer = signer
	c.signFn = signFn
}

// Seal implements consensus.Engine, attempting to create a sealed block using
// the local signing credentials.
func (c *Clique) Seal(chain consensus.ChainHeaderReader, block *types.Block, results chan<- *types.Block, stop <-chan struct{}) error {
	header := block.Header()

	// Sealing the genesis block is not supported
	number := header.Number.Uint64()
	if number == 0 {
		return errUnknownBlock
	}
	// For 0-period chains, refuse to seal empty blocks (no reward but would spin sealing)
	if c.config.Period == 0 && len(block.Transactions()) == 0 {
		log.Info("Sealing paused, waiting for transactions")
		return nil
	}
	// Don't hold the signer fields for the entire sealing procedure
	c.lock.RLock()
	signer, signFn := c.signer, c.signFn
	c.lock.RUnlock()

	// Bail out if we're unauthorized to sign a block
	snap, err := c.snapshot(chain, number-1, header.ParentHash, nil)
	if err != nil {
		return err
	}
	if _, authorized := snap.Signers[signer]; !authorized {
		return errUnauthorizedSigner
	}
	// If we're amongst the recent signers, wait for the next block
	for seen, recent := range snap.Recents {
		if recent == signer {
			// Signer is among recents, only wait if the current block doesn't shift it out
			if limit := uint64(len(snap.Signers)/2 + 1); number < limit || seen > number-limit {
				log.Info("Signed recently, must wait for others")
				return nil
			}
		}
	}
	// Sweet, the protocol permits us to sign the block, wait for our time
	delay := time.Unix(int64(header.Time), 0).Sub(time.Now()) // nolint: gosimple
	if header.Difficulty.Cmp(diffNoTurn) == 0 {
		// It's not our turn explicitly to sign, delay it a bit
		wiggle := time.Duration(len(snap.Signers)/2+1) * wiggleTime
		delay += time.Duration(rand.Int63n(int64(wiggle)))

		log.Trace("Out-of-turn signing requested", "wiggle", common.PrettyDuration(wiggle))
	}
	// Sign all the things!
	sighash, err := signFn(accounts.Account{Address: signer}, accounts.MimetypeClique, CliqueRLP(header))
	if err != nil {
		return err
	}
	copy(header.Extra[len(header.Extra)-extraSeal:], sighash)
	// Wait until sealing is terminated or delay timeout.
	log.Trace("Waiting for slot to sign and propagate", "delay", common.PrettyDuration(delay))
	go func() {
		select {
		case <-stop:
			return
		case <-time.After(delay):
		}

		select {
		case results <- block.WithSeal(header):
		default:
			log.Warn("Sealing result is not read by miner", "sealhash", SealHash(header))
		}
	}()

	return nil
}

// CalcDifficulty is the difficulty adjustment algorithm. It returns the difficulty
// that a new block should have:
// * DIFF_NOTURN(2) if BLOCK_NUMBER % SIGNER_COUNT != SIGNER_INDEX
// * DIFF_INTURN(1) if BLOCK_NUMBER % SIGNER_COUNT == SIGNER_INDEX
func (c *Clique) CalcDifficulty(chain consensus.ChainHeaderReader, time uint64, parent *types.Header) *big.Int {
	snap, err := c.snapshot(chain, parent.Number.Uint64(), parent.Hash(), nil)
	if err != nil {
		return nil
	}
	return calcDifficulty(snap, c.signer)
}

func calcDifficulty(snap *Snapshot, signer common.Address) *big.Int {
	if snap.inturn(snap.Number+1, signer) {
		return new(big.Int).Set(diffInTurn)
	}
	return new(big.Int).Set(diffNoTurn)
}

// SealHash returns the hash of a block prior to it being sealed.
func (c *Clique) SealHash(header *types.Header) common.Hash {
	return SealHash(header)
}

// Close implements consensus.Engine. It's a noop for clique as there are no background threads.
func (c *Clique) Close() error {
	return nil
}

// APIs implements consensus.Engine, returning the user facing RPC API to allow
// controlling the signer voting.
func (c *Clique) APIs(chain consensus.ChainHeaderReader) []rpc.API {
	return []rpc.API{{
		Namespace: "clique",
		Version:   "1.0",
		Service:   &API{chain: chain, clique: c},
		Public:    false,
	}}
}

// SealHash returns the hash of a block prior to it being sealed.
func SealHash(header *types.Header) (hash common.Hash) {
	hasher := sha3.NewLegacyKeccak256()
	encodeSigHeader(hasher, header)
	hasher.(crypto.KeccakState).Read(hash[:])
	return hash
}

// CliqueRLP returns the rlp bytes which needs to be signed for the proof-of-authority
// sealing. The RLP to sign consists of the entire header apart from the 65 byte signature
// contained at the end of the extra data.
//
// Note, the method requires the extra data to be at least 65 bytes, otherwise it
// panics. This is done to avoid accidentally using both forms (signature present
// or not), which could be abused to produce different hashes for the same header.
func CliqueRLP(header *types.Header) []byte {
	b := new(bytes.Buffer)
	encodeSigHeader(b, header)
	return b.Bytes()
}

func encodeSigHeader(w io.Writer, header *types.Header) {
	enc := []interface{}{
		header.ParentHash,
		header.UncleHash,
		header.Coinbase,
		header.Root,
		header.TxHash,
		header.ReceiptHash,
		header.Bloom,
		header.Difficulty,
		header.Number,
		header.GasLimit,
		header.GasUsed,
		header.Time,
		header.Extra[:len(header.Extra)-crypto.SignatureLength], // Yes, this will panic if extra is too short
		header.MixDigest,
		header.Nonce,
	}
	if header.BaseFee != nil {
		enc = append(enc, header.BaseFee)
	}
	if err := rlp.Encode(w, enc); err != nil {
		panic("can't encode: " + err.Error())
	}
}<|MERGE_RESOLUTION|>--- conflicted
+++ resolved
@@ -32,6 +32,7 @@
 	"github.com/ubiq/go-ubiq/v5/common"
 	"github.com/ubiq/go-ubiq/v5/common/hexutil"
 	"github.com/ubiq/go-ubiq/v5/consensus"
+	"github.com/ubiq/go-ubiq/v5/consensus/misc"
 	"github.com/ubiq/go-ubiq/v5/core/state"
 	"github.com/ubiq/go-ubiq/v5/core/types"
 	"github.com/ubiq/go-ubiq/v5/crypto"
@@ -293,18 +294,12 @@
 			return errInvalidDifficulty
 		}
 	}
-<<<<<<< HEAD
-=======
 	// Verify that the gas limit is <= 2^63-1
 	cap := uint64(0x7fffffffffffffff)
 	if header.GasLimit > cap {
 		return fmt.Errorf("invalid gasLimit: have %v, max %v", header.GasLimit, cap)
 	}
-	// If all checks passed, validate any special fields for hard forks
-	if err := misc.VerifyForkHashes(chain.Config(), header, false); err != nil {
-		return err
-	}
->>>>>>> 576681f2
+
 	// All basic checks passed, verify cascading fields
 	return c.verifyCascadingFields(chain, header, parents)
 }
