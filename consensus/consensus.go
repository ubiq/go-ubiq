--- conflicted
+++ resolved
@@ -44,13 +44,9 @@
 
 	// GetHeaderByHash retrieves a block header from the database by its hash.
 	GetHeaderByHash(hash common.Hash) *types.Header
-<<<<<<< HEAD
-=======
 
 	// GetTd retrieves the total difficulty from the database by hash and number.
 	GetTd(hash common.Hash, number uint64) *big.Int
-}
->>>>>>> 11a3a350
 
 	// CalcPastMedianTime calculates the median time of the previous few blocks
 	// prior to, and including, the passed block node.
