--- conflicted
+++ resolved
@@ -29,26 +29,8 @@
 // do not use e.g. SetInt() on the numbers. For testing only
 func copyConfig(original *params.ChainConfig) *params.ChainConfig {
 	return &params.ChainConfig{
-<<<<<<< HEAD
-		ChainID:             original.ChainID,
-		HomesteadBlock:      original.HomesteadBlock,
-		EIP150Block:         original.EIP150Block,
-		EIP150Hash:          original.EIP150Hash,
-		EIP155Block:         original.EIP155Block,
-		EIP158Block:         original.EIP158Block,
-		ByzantiumBlock:      original.ByzantiumBlock,
-		ConstantinopleBlock: original.ConstantinopleBlock,
-		PetersburgBlock:     original.PetersburgBlock,
-		IstanbulBlock:       original.IstanbulBlock,
-		BerlinBlock:         original.BerlinBlock,
-		LondonBlock:         original.LondonBlock,
-		Ubqhash:             original.Ubqhash,
-		Clique:              original.Clique,
-=======
 		ChainID:                 original.ChainID,
 		HomesteadBlock:          original.HomesteadBlock,
-		DAOForkBlock:            original.DAOForkBlock,
-		DAOForkSupport:          original.DAOForkSupport,
 		EIP150Block:             original.EIP150Block,
 		EIP150Hash:              original.EIP150Hash,
 		EIP155Block:             original.EIP155Block,
@@ -57,13 +39,11 @@
 		ConstantinopleBlock:     original.ConstantinopleBlock,
 		PetersburgBlock:         original.PetersburgBlock,
 		IstanbulBlock:           original.IstanbulBlock,
-		MuirGlacierBlock:        original.MuirGlacierBlock,
 		BerlinBlock:             original.BerlinBlock,
 		LondonBlock:             original.LondonBlock,
 		TerminalTotalDifficulty: original.TerminalTotalDifficulty,
-		Ethash:                  original.Ethash,
+		Ubqhash:                 original.Ubqhash,
 		Clique:                  original.Clique,
->>>>>>> bb74230f
 	}
 }
 
