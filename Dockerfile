--- conflicted
+++ resolved
@@ -1,10 +1,5 @@
-<<<<<<< HEAD
 # Build Gubiq in a stock Go builder container
-FROM golang:1.13-alpine as builder
-=======
-# Build Geth in a stock Go builder container
 FROM golang:1.14-alpine as builder
->>>>>>> 6d74d1e5
 
 RUN apk add --no-cache make gcc musl-dev linux-headers git
 
@@ -17,10 +12,5 @@
 RUN apk add --no-cache ca-certificates
 COPY --from=builder /go-ubiq/build/bin/gubiq /usr/local/bin/
 
-<<<<<<< HEAD
-EXPOSE 8588 8589 30388 30388/udp
-ENTRYPOINT ["gubiq"]
-=======
-EXPOSE 8545 8546 8547 30303 30303/udp
-ENTRYPOINT ["geth"]
->>>>>>> 6d74d1e5
+EXPOSE 8588 8589 8590 30388 30388/udp
+ENTRYPOINT ["gubiq"]