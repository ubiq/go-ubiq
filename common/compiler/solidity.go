--- conflicted
+++ resolved
@@ -94,28 +94,10 @@
 	if solc == "" {
 		solc = "solc"
 	}
-<<<<<<< HEAD
-	// Write source to a temporary file. Compiling stdin used to be supported
-	// but seems to produce an exception with solc 0.3.5.
-	infile, err := ioutil.TempFile("", "gubiq-compile-solidity")
-	if err != nil {
-		return nil, err
-	}
-	defer os.Remove(infile.Name())
-	if _, err := io.WriteString(infile, source); err != nil {
-		return nil, err
-	}
-	if err := infile.Close(); err != nil {
-		return nil, err
-	}
-
-	return CompileSolidity(solc, infile.Name())
-=======
 	args := append(solcParams, "--")
 	cmd := exec.Command(solc, append(args, "-")...)
 	cmd.Stdin = strings.NewReader(source)
 	return runsolc(cmd, source)
->>>>>>> b5a100b8
 }
 
 // CompileSolidity compiles all given Solidity source files.
