--- conflicted
+++ resolved
@@ -97,15 +97,6 @@
 	}
 )
 
-<<<<<<< HEAD
-// trustedCheckpoints associates each known checkpoint with the genesis hash of the chain it belongs to
-var trustedCheckpoints = map[common.Hash]*params.TrustedCheckpoint{
-	params.MainnetGenesisHash: params.MainnetTrustedCheckpoint,
-	params.TestnetGenesisHash: params.TestnetTrustedCheckpoint,
-}
-
-=======
->>>>>>> 6d74d1e5
 var (
 	errNoTrustedCht       = errors.New("no trusted canonical hash trie")
 	errNoTrustedBloomTrie = errors.New("no trusted bloom trie")
