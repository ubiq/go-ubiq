// Copyright 2016 The go-ethereum Authors
// This file is part of the go-ethereum library.
//
// The go-ethereum library is free software: you can redistribute it and/or modify
// it under the terms of the GNU Lesser General Public License as published by
// the Free Software Foundation, either version 3 of the License, or
// (at your option) any later version.
//
// The go-ethereum library is distributed in the hope that it will be useful,
// but WITHOUT ANY WARRANTY; without even the implied warranty of
// MERCHANTABILITY or FITNESS FOR A PARTICULAR PURPOSE. See the
// GNU Lesser General Public License for more details.
//
// You should have received a copy of the GNU Lesser General Public License
// along with the go-ethereum library. If not, see <http://www.gnu.org/licenses/>.

package ethclient

import (
	"bytes"
	"context"
	"errors"
	"fmt"
	"math/big"
	"reflect"
	"testing"
	"time"

	ethereum "github.com/ubiq/go-ubiq/v5"
	"github.com/ubiq/go-ubiq/v5/common"
	"github.com/ubiq/go-ubiq/v5/consensus/ubqhash"
	"github.com/ubiq/go-ubiq/v5/core"
	"github.com/ubiq/go-ubiq/v5/core/rawdb"
	"github.com/ubiq/go-ubiq/v5/core/types"
	"github.com/ubiq/go-ubiq/v5/crypto"
	"github.com/ubiq/go-ubiq/v5/eth"
	"github.com/ubiq/go-ubiq/v5/eth/ethconfig"
	"github.com/ubiq/go-ubiq/v5/node"
	"github.com/ubiq/go-ubiq/v5/params"
	"github.com/ubiq/go-ubiq/v5/rpc"
)

// Verify that Client implements the ethereum interfaces.
var (
	_ = ethereum.ChainReader(&Client{})
	_ = ethereum.TransactionReader(&Client{})
	_ = ethereum.ChainStateReader(&Client{})
	_ = ethereum.ChainSyncReader(&Client{})
	_ = ethereum.ContractCaller(&Client{})
	_ = ethereum.GasEstimator(&Client{})
	_ = ethereum.GasPricer(&Client{})
	_ = ethereum.LogFilterer(&Client{})
	_ = ethereum.PendingStateReader(&Client{})
	// _ = ethereum.PendingStateEventer(&Client{})
	_ = ethereum.PendingContractCaller(&Client{})
)

func TestToFilterArg(t *testing.T) {
	blockHashErr := fmt.Errorf("cannot specify both BlockHash and FromBlock/ToBlock")
	addresses := []common.Address{
		common.HexToAddress("0xD36722ADeC3EdCB29c8e7b5a47f352D701393462"),
	}
	blockHash := common.HexToHash(
		"0xeb94bb7d78b73657a9d7a99792413f50c0a45c51fc62bdcb08a53f18e9a2b4eb",
	)

	for _, testCase := range []struct {
		name   string
		input  ethereum.FilterQuery
		output interface{}
		err    error
	}{
		{
			"without BlockHash",
			ethereum.FilterQuery{
				Addresses: addresses,
				FromBlock: big.NewInt(1),
				ToBlock:   big.NewInt(2),
				Topics:    [][]common.Hash{},
			},
			map[string]interface{}{
				"address":   addresses,
				"fromBlock": "0x1",
				"toBlock":   "0x2",
				"topics":    [][]common.Hash{},
			},
			nil,
		},
		{
			"with nil fromBlock and nil toBlock",
			ethereum.FilterQuery{
				Addresses: addresses,
				Topics:    [][]common.Hash{},
			},
			map[string]interface{}{
				"address":   addresses,
				"fromBlock": "0x0",
				"toBlock":   "latest",
				"topics":    [][]common.Hash{},
			},
			nil,
		},
		{
			"with negative fromBlock and negative toBlock",
			ethereum.FilterQuery{
				Addresses: addresses,
				FromBlock: big.NewInt(-1),
				ToBlock:   big.NewInt(-1),
				Topics:    [][]common.Hash{},
			},
			map[string]interface{}{
				"address":   addresses,
				"fromBlock": "pending",
				"toBlock":   "pending",
				"topics":    [][]common.Hash{},
			},
			nil,
		},
		{
			"with blockhash",
			ethereum.FilterQuery{
				Addresses: addresses,
				BlockHash: &blockHash,
				Topics:    [][]common.Hash{},
			},
			map[string]interface{}{
				"address":   addresses,
				"blockHash": blockHash,
				"topics":    [][]common.Hash{},
			},
			nil,
		},
		{
			"with blockhash and from block",
			ethereum.FilterQuery{
				Addresses: addresses,
				BlockHash: &blockHash,
				FromBlock: big.NewInt(1),
				Topics:    [][]common.Hash{},
			},
			nil,
			blockHashErr,
		},
		{
			"with blockhash and to block",
			ethereum.FilterQuery{
				Addresses: addresses,
				BlockHash: &blockHash,
				ToBlock:   big.NewInt(1),
				Topics:    [][]common.Hash{},
			},
			nil,
			blockHashErr,
		},
		{
			"with blockhash and both from / to block",
			ethereum.FilterQuery{
				Addresses: addresses,
				BlockHash: &blockHash,
				FromBlock: big.NewInt(1),
				ToBlock:   big.NewInt(2),
				Topics:    [][]common.Hash{},
			},
			nil,
			blockHashErr,
		},
	} {
		t.Run(testCase.name, func(t *testing.T) {
			output, err := toFilterArg(testCase.input)
			if (testCase.err == nil) != (err == nil) {
				t.Fatalf("expected error %v but got %v", testCase.err, err)
			}
			if testCase.err != nil {
				if testCase.err.Error() != err.Error() {
					t.Fatalf("expected error %v but got %v", testCase.err, err)
				}
			} else if !reflect.DeepEqual(testCase.output, output) {
				t.Fatalf("expected filter arg %v but got %v", testCase.output, output)
			}
		})
	}
}

var (
	testKey, _  = crypto.HexToECDSA("b71c71a67e1177ad4e901695e1b4b9ee17ae16c6668d313eac2f96dbcda3f291")
	testAddr    = crypto.PubkeyToAddress(testKey.PublicKey)
	testBalance = big.NewInt(2e15)
)

var genesis = &core.Genesis{
	Config:    params.AllEthashProtocolChanges,
	Alloc:     core.GenesisAlloc{testAddr: {Balance: testBalance}},
	ExtraData: []byte("test genesis"),
	Timestamp: 9000,
	BaseFee:   big.NewInt(params.InitialBaseFee),
}

var testTx1 = types.MustSignNewTx(testKey, types.LatestSigner(genesis.Config), &types.LegacyTx{
	Nonce:    0,
	Value:    big.NewInt(12),
	GasPrice: big.NewInt(params.InitialBaseFee),
	Gas:      params.TxGas,
	To:       &common.Address{2},
})

var testTx2 = types.MustSignNewTx(testKey, types.LatestSigner(genesis.Config), &types.LegacyTx{
	Nonce:    1,
	Value:    big.NewInt(8),
	GasPrice: big.NewInt(params.InitialBaseFee),
	Gas:      params.TxGas,
	To:       &common.Address{2},
})

func newTestBackend(t *testing.T) (*node.Node, []*types.Block) {
	// Generate test chain.
	blocks := generateTestChain()

	// Create node
	n, err := node.New(&node.Config{})
	if err != nil {
		t.Fatalf("can't create new node: %v", err)
	}
	// Create Ethereum Service
	config := &ethconfig.Config{Genesis: genesis}
	config.Ubqhash.PowMode = ubqhash.ModeFake
	ethservice, err := eth.New(n, config)
	if err != nil {
		t.Fatalf("can't create new ethereum service: %v", err)
	}
	// Import the test chain.
	if err := n.Start(); err != nil {
		t.Fatalf("can't start test node: %v", err)
	}
	if _, err := ethservice.BlockChain().InsertChain(blocks[1:]); err != nil {
		t.Fatalf("can't import test blocks: %v", err)
	}
	return n, blocks
}

func generateTestChain() []*types.Block {
	db := rawdb.NewMemoryDatabase()
<<<<<<< HEAD
	config := params.AllUbqhashProtocolChanges
	genesis := &core.Genesis{
		Config:    config,
		Alloc:     core.GenesisAlloc{testAddr: {Balance: testBalance}},
		ExtraData: []byte("test genesis"),
		Timestamp: 9000,
		BaseFee:   big.NewInt(params.InitialBaseFee),
	}
=======
>>>>>>> 7a0c19f8
	generate := func(i int, g *core.BlockGen) {
		g.OffsetTime(5)
		g.SetExtra([]byte("test"))
		if i == 1 {
			// Test transactions are included in block #2.
			g.AddTx(testTx1)
			g.AddTx(testTx2)
		}
	}
	gblock := genesis.ToBlock(db)
<<<<<<< HEAD
	engine := ubqhash.NewFaker()
	blocks, _ := core.GenerateChain(config, gblock, engine, db, 1, generate)
=======
	engine := ethash.NewFaker()
	blocks, _ := core.GenerateChain(genesis.Config, gblock, engine, db, 2, generate)
>>>>>>> 7a0c19f8
	blocks = append([]*types.Block{gblock}, blocks...)
	return blocks
}

func TestEthClient(t *testing.T) {
	backend, chain := newTestBackend(t)
	client, _ := backend.Attach()
	defer backend.Close()
	defer client.Close()

	tests := map[string]struct {
		test func(t *testing.T)
	}{
		"Header": {
			func(t *testing.T) { testHeader(t, chain, client) },
		},
		"BalanceAt": {
			func(t *testing.T) { testBalanceAt(t, client) },
		},
		"TxInBlockInterrupted": {
			func(t *testing.T) { testTransactionInBlockInterrupted(t, client) },
		},
		"ChainID": {
			func(t *testing.T) { testChainID(t, client) },
		},
		"GetBlock": {
			func(t *testing.T) { testGetBlock(t, client) },
		},
		"StatusFunctions": {
			func(t *testing.T) { testStatusFunctions(t, client) },
		},
		"CallContract": {
			func(t *testing.T) { testCallContract(t, client) },
		},
		"AtFunctions": {
			func(t *testing.T) { testAtFunctions(t, client) },
		},
		"TransactionSender": {
			func(t *testing.T) { testTransactionSender(t, client) },
		},
	}

	t.Parallel()
	for name, tt := range tests {
		t.Run(name, tt.test)
	}
}

func testHeader(t *testing.T, chain []*types.Block, client *rpc.Client) {
	tests := map[string]struct {
		block   *big.Int
		want    *types.Header
		wantErr error
	}{
		"genesis": {
			block: big.NewInt(0),
			want:  chain[0].Header(),
		},
		"first_block": {
			block: big.NewInt(1),
			want:  chain[1].Header(),
		},
		"future_block": {
			block:   big.NewInt(1000000000),
			want:    nil,
			wantErr: ethereum.NotFound,
		},
	}
	for name, tt := range tests {
		t.Run(name, func(t *testing.T) {
			ec := NewClient(client)
			ctx, cancel := context.WithTimeout(context.Background(), 100*time.Millisecond)
			defer cancel()

			got, err := ec.HeaderByNumber(ctx, tt.block)
			if !errors.Is(err, tt.wantErr) {
				t.Fatalf("HeaderByNumber(%v) error = %q, want %q", tt.block, err, tt.wantErr)
			}
			if got != nil && got.Number != nil && got.Number.Sign() == 0 {
				got.Number = big.NewInt(0) // hack to make DeepEqual work
			}
			if !reflect.DeepEqual(got, tt.want) {
				t.Fatalf("HeaderByNumber(%v)\n   = %v\nwant %v", tt.block, got, tt.want)
			}
		})
	}
}

func testBalanceAt(t *testing.T, client *rpc.Client) {
	tests := map[string]struct {
		account common.Address
		block   *big.Int
		want    *big.Int
		wantErr error
	}{
		"valid_account_genesis": {
			account: testAddr,
			block:   big.NewInt(0),
			want:    testBalance,
		},
		"valid_account": {
			account: testAddr,
			block:   big.NewInt(1),
			want:    testBalance,
		},
		"non_existent_account": {
			account: common.Address{1},
			block:   big.NewInt(1),
			want:    big.NewInt(0),
		},
		"future_block": {
			account: testAddr,
			block:   big.NewInt(1000000000),
			want:    big.NewInt(0),
			wantErr: errors.New("header not found"),
		},
	}
	for name, tt := range tests {
		t.Run(name, func(t *testing.T) {
			ec := NewClient(client)
			ctx, cancel := context.WithTimeout(context.Background(), 100*time.Millisecond)
			defer cancel()

			got, err := ec.BalanceAt(ctx, tt.account, tt.block)
			if tt.wantErr != nil && (err == nil || err.Error() != tt.wantErr.Error()) {
				t.Fatalf("BalanceAt(%x, %v) error = %q, want %q", tt.account, tt.block, err, tt.wantErr)
			}
			if got.Cmp(tt.want) != 0 {
				t.Fatalf("BalanceAt(%x, %v) = %v, want %v", tt.account, tt.block, got, tt.want)
			}
		})
	}
}

func testTransactionInBlockInterrupted(t *testing.T, client *rpc.Client) {
	ec := NewClient(client)

	// Get current block by number.
	block, err := ec.BlockByNumber(context.Background(), nil)
	if err != nil {
		t.Fatalf("unexpected error: %v", err)
	}

	// Test tx in block interupted.
	ctx, cancel := context.WithCancel(context.Background())
	cancel()
	tx, err := ec.TransactionInBlock(ctx, block.Hash(), 0)
	if tx != nil {
		t.Fatal("transaction should be nil")
	}
	if err == nil || err == ethereum.NotFound {
		t.Fatal("error should not be nil/notfound")
	}

	// Test tx in block not found.
	if _, err := ec.TransactionInBlock(context.Background(), block.Hash(), 20); err != ethereum.NotFound {
		t.Fatal("error should be ethereum.NotFound")
	}
}

func testChainID(t *testing.T, client *rpc.Client) {
	ec := NewClient(client)
	id, err := ec.ChainID(context.Background())
	if err != nil {
		t.Fatalf("unexpected error: %v", err)
	}
	if id == nil || id.Cmp(params.AllUbqhashProtocolChanges.ChainID) != 0 {
		t.Fatalf("ChainID returned wrong number: %+v", id)
	}
}

func testGetBlock(t *testing.T, client *rpc.Client) {
	ec := NewClient(client)

	// Get current block number
	blockNumber, err := ec.BlockNumber(context.Background())
	if err != nil {
		t.Fatalf("unexpected error: %v", err)
	}
	if blockNumber != 2 {
		t.Fatalf("BlockNumber returned wrong number: %d", blockNumber)
	}
	// Get current block by number
	block, err := ec.BlockByNumber(context.Background(), new(big.Int).SetUint64(blockNumber))
	if err != nil {
		t.Fatalf("unexpected error: %v", err)
	}
	if block.NumberU64() != blockNumber {
		t.Fatalf("BlockByNumber returned wrong block: want %d got %d", blockNumber, block.NumberU64())
	}
	// Get current block by hash
	blockH, err := ec.BlockByHash(context.Background(), block.Hash())
	if err != nil {
		t.Fatalf("unexpected error: %v", err)
	}
	if block.Hash() != blockH.Hash() {
		t.Fatalf("BlockByHash returned wrong block: want %v got %v", block.Hash().Hex(), blockH.Hash().Hex())
	}
	// Get header by number
	header, err := ec.HeaderByNumber(context.Background(), new(big.Int).SetUint64(blockNumber))
	if err != nil {
		t.Fatalf("unexpected error: %v", err)
	}
	if block.Header().Hash() != header.Hash() {
		t.Fatalf("HeaderByNumber returned wrong header: want %v got %v", block.Header().Hash().Hex(), header.Hash().Hex())
	}
	// Get header by hash
	headerH, err := ec.HeaderByHash(context.Background(), block.Hash())
	if err != nil {
		t.Fatalf("unexpected error: %v", err)
	}
	if block.Header().Hash() != headerH.Hash() {
		t.Fatalf("HeaderByHash returned wrong header: want %v got %v", block.Header().Hash().Hex(), headerH.Hash().Hex())
	}
}

func testStatusFunctions(t *testing.T, client *rpc.Client) {
	ec := NewClient(client)

	// Sync progress
	progress, err := ec.SyncProgress(context.Background())
	if err != nil {
		t.Fatalf("unexpected error: %v", err)
	}
	if progress != nil {
		t.Fatalf("unexpected progress: %v", progress)
	}

	// NetworkID
	networkID, err := ec.NetworkID(context.Background())
	if err != nil {
		t.Fatalf("unexpected error: %v", err)
	}
	if networkID.Cmp(big.NewInt(0)) != 0 {
		t.Fatalf("unexpected networkID: %v", networkID)
	}
<<<<<<< HEAD
	// SuggestGasPrice (should suggest 80 Gwei)
=======

	// SuggestGasPrice
>>>>>>> 7a0c19f8
	gasPrice, err := ec.SuggestGasPrice(context.Background())
	if err != nil {
		t.Fatalf("unexpected error: %v", err)
	}
<<<<<<< HEAD
	if gasPrice.Cmp(big.NewInt(150000000000)) != 0 { // 80 gwei tip + 70gwei basefee after a 80 gwei fee empty block
=======
	if gasPrice.Cmp(big.NewInt(1000000000)) != 0 {
>>>>>>> 7a0c19f8
		t.Fatalf("unexpected gas price: %v", gasPrice)
	}

	// SuggestGasTipCap
	gasTipCap, err := ec.SuggestGasTipCap(context.Background())
	if err != nil {
		t.Fatalf("unexpected error: %v", err)
	}
<<<<<<< HEAD
	if gasTipCap.Cmp(big.NewInt(80000000000)) != 0 {
=======
	if gasTipCap.Cmp(big.NewInt(234375000)) != 0 {
>>>>>>> 7a0c19f8
		t.Fatalf("unexpected gas tip cap: %v", gasTipCap)
	}
}

func testCallContract(t *testing.T, client *rpc.Client) {
	ec := NewClient(client)

	// EstimateGas
	msg := ethereum.CallMsg{
		From:  testAddr,
		To:    &common.Address{},
		Gas:   21000,
		Value: big.NewInt(1),
	}
	gas, err := ec.EstimateGas(context.Background(), msg)
	if err != nil {
		t.Fatalf("unexpected error: %v", err)
	}
	if gas != 21000 {
		t.Fatalf("unexpected gas price: %v", gas)
	}
	// CallContract
	if _, err := ec.CallContract(context.Background(), msg, big.NewInt(1)); err != nil {
		t.Fatalf("unexpected error: %v", err)
	}
	// PendingCallCOntract
	if _, err := ec.PendingCallContract(context.Background(), msg); err != nil {
		t.Fatalf("unexpected error: %v", err)
	}
}

func testAtFunctions(t *testing.T, client *rpc.Client) {
	ec := NewClient(client)

	// send a transaction for some interesting pending status
	sendTransaction(ec)
	time.Sleep(100 * time.Millisecond)

	// Check pending transaction count
	pending, err := ec.PendingTransactionCount(context.Background())
	if err != nil {
		t.Fatalf("unexpected error: %v", err)
	}
	if pending != 1 {
		t.Fatalf("unexpected pending, wanted 1 got: %v", pending)
	}
	// Query balance
	balance, err := ec.BalanceAt(context.Background(), testAddr, nil)
	if err != nil {
		t.Fatalf("unexpected error: %v", err)
	}
	penBalance, err := ec.PendingBalanceAt(context.Background(), testAddr)
	if err != nil {
		t.Fatalf("unexpected error: %v", err)
	}
	if balance.Cmp(penBalance) == 0 {
		t.Fatalf("unexpected balance: %v %v", balance, penBalance)
	}
	// NonceAt
	nonce, err := ec.NonceAt(context.Background(), testAddr, nil)
	if err != nil {
		t.Fatalf("unexpected error: %v", err)
	}
	penNonce, err := ec.PendingNonceAt(context.Background(), testAddr)
	if err != nil {
		t.Fatalf("unexpected error: %v", err)
	}
	if penNonce != nonce+1 {
		t.Fatalf("unexpected nonce: %v %v", nonce, penNonce)
	}
	// StorageAt
	storage, err := ec.StorageAt(context.Background(), testAddr, common.Hash{}, nil)
	if err != nil {
		t.Fatalf("unexpected error: %v", err)
	}
	penStorage, err := ec.PendingStorageAt(context.Background(), testAddr, common.Hash{})
	if err != nil {
		t.Fatalf("unexpected error: %v", err)
	}
	if !bytes.Equal(storage, penStorage) {
		t.Fatalf("unexpected storage: %v %v", storage, penStorage)
	}
	// CodeAt
	code, err := ec.CodeAt(context.Background(), testAddr, nil)
	if err != nil {
		t.Fatalf("unexpected error: %v", err)
	}
	penCode, err := ec.PendingCodeAt(context.Background(), testAddr)
	if err != nil {
		t.Fatalf("unexpected error: %v", err)
	}
	if !bytes.Equal(code, penCode) {
		t.Fatalf("unexpected code: %v %v", code, penCode)
	}
}

func testTransactionSender(t *testing.T, client *rpc.Client) {
	ec := NewClient(client)
	ctx := context.Background()

	// Retrieve testTx1 via RPC.
	block2, err := ec.HeaderByNumber(ctx, big.NewInt(2))
	if err != nil {
		t.Fatal("can't get block 1:", err)
	}
	tx1, err := ec.TransactionInBlock(ctx, block2.Hash(), 0)
	if err != nil {
		t.Fatal("can't get tx:", err)
	}
	if tx1.Hash() != testTx1.Hash() {
		t.Fatalf("wrong tx hash %v, want %v", tx1.Hash(), testTx1.Hash())
	}

	// The sender address is cached in tx1, so no additional RPC should be required in
	// TransactionSender. Ensure the server is not asked by canceling the context here.
	canceledCtx, cancel := context.WithCancel(context.Background())
	cancel()
	sender1, err := ec.TransactionSender(canceledCtx, tx1, block2.Hash(), 0)
	if err != nil {
		t.Fatal(err)
	}
	if sender1 != testAddr {
		t.Fatal("wrong sender:", sender1)
	}

	// Now try to get the sender of testTx2, which was not fetched through RPC.
	// TransactionSender should query the server here.
	sender2, err := ec.TransactionSender(ctx, testTx2, block2.Hash(), 1)
	if err != nil {
		t.Fatal(err)
	}
	if sender2 != testAddr {
		t.Fatal("wrong sender:", sender2)
	}
}

func sendTransaction(ec *Client) error {
	chainID, err := ec.ChainID(context.Background())
	if err != nil {
		return err
	}
	nonce, err := ec.PendingNonceAt(context.Background(), testAddr)
	if err != nil {
		return err
	}

	signer := types.LatestSignerForChainID(chainID)
	tx, err := types.SignNewTx(testKey, signer, &types.LegacyTx{
		Nonce:    nonce,
		To:       &common.Address{2},
		Value:    big.NewInt(1),
		Gas:      22000,
		GasPrice: big.NewInt(params.InitialBaseFee),
	})
	if err != nil {
		return err
	}
	return ec.SendTransaction(context.Background(), tx)
}<|MERGE_RESOLUTION|>--- conflicted
+++ resolved
@@ -239,17 +239,6 @@
 
 func generateTestChain() []*types.Block {
 	db := rawdb.NewMemoryDatabase()
-<<<<<<< HEAD
-	config := params.AllUbqhashProtocolChanges
-	genesis := &core.Genesis{
-		Config:    config,
-		Alloc:     core.GenesisAlloc{testAddr: {Balance: testBalance}},
-		ExtraData: []byte("test genesis"),
-		Timestamp: 9000,
-		BaseFee:   big.NewInt(params.InitialBaseFee),
-	}
-=======
->>>>>>> 7a0c19f8
 	generate := func(i int, g *core.BlockGen) {
 		g.OffsetTime(5)
 		g.SetExtra([]byte("test"))
@@ -260,13 +249,8 @@
 		}
 	}
 	gblock := genesis.ToBlock(db)
-<<<<<<< HEAD
 	engine := ubqhash.NewFaker()
-	blocks, _ := core.GenerateChain(config, gblock, engine, db, 1, generate)
-=======
-	engine := ethash.NewFaker()
 	blocks, _ := core.GenerateChain(genesis.Config, gblock, engine, db, 2, generate)
->>>>>>> 7a0c19f8
 	blocks = append([]*types.Block{gblock}, blocks...)
 	return blocks
 }
@@ -503,21 +487,13 @@
 	if networkID.Cmp(big.NewInt(0)) != 0 {
 		t.Fatalf("unexpected networkID: %v", networkID)
 	}
-<<<<<<< HEAD
-	// SuggestGasPrice (should suggest 80 Gwei)
-=======
 
 	// SuggestGasPrice
->>>>>>> 7a0c19f8
 	gasPrice, err := ec.SuggestGasPrice(context.Background())
 	if err != nil {
 		t.Fatalf("unexpected error: %v", err)
 	}
-<<<<<<< HEAD
 	if gasPrice.Cmp(big.NewInt(150000000000)) != 0 { // 80 gwei tip + 70gwei basefee after a 80 gwei fee empty block
-=======
-	if gasPrice.Cmp(big.NewInt(1000000000)) != 0 {
->>>>>>> 7a0c19f8
 		t.Fatalf("unexpected gas price: %v", gasPrice)
 	}
 
@@ -526,11 +502,7 @@
 	if err != nil {
 		t.Fatalf("unexpected error: %v", err)
 	}
-<<<<<<< HEAD
 	if gasTipCap.Cmp(big.NewInt(80000000000)) != 0 {
-=======
-	if gasTipCap.Cmp(big.NewInt(234375000)) != 0 {
->>>>>>> 7a0c19f8
 		t.Fatalf("unexpected gas tip cap: %v", gasTipCap)
 	}
 }
