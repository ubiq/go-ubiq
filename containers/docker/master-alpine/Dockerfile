--- conflicted
+++ resolved
@@ -2,15 +2,9 @@
 
 RUN \
   apk add --update go git make gcc musl-dev linux-headers ca-certificates && \
-<<<<<<< HEAD
-  git clone --depth 1 --branch release/1.7 https://github.com/ubiq/go-ubiq && \
+  git clone --depth 1 --branch release/1.8 https://github.com/ubiq/go-ubiq && \
   (cd go-ubiq && make gubiq) && \
   cp go-ubiq/build/bin/gubiq /gubiq && \
-=======
-  git clone --depth 1 --branch release/1.8 https://github.com/ethereum/go-ethereum && \
-  (cd go-ethereum && make geth) && \
-  cp go-ethereum/build/bin/geth /geth && \
->>>>>>> c9427004
   apk del go git make gcc musl-dev linux-headers && \
   rm -rf /go-ubiq && rm -rf /var/cache/apk/*
 
