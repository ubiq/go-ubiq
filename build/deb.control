Source: {{.Name}}
Section: science
Priority: extra
Maintainer: {{.Author}}
Build-Depends: debhelper (>= 8.0.0), golang-1.8
Standards-Version: 3.9.5
Homepage: https://ethereum.org
Vcs-Git: git://github.com/ubiq/go-ubiq.git
Vcs-Browser: https://github.com/ubiq/go-ubiq

Package: {{.Name}}
Architecture: any
Depends: ${misc:Depends}, {{.ExeList}}
<<<<<<< HEAD
Description: Meta-package to install gubiq and other tools
 Meta-package to install gubiq and other tools
 
=======
Description: Meta-package to install geth and other tools
 Meta-package to install geth and other tools

>>>>>>> ab5646c5
{{range .Executables}}
Package: {{$.ExeName .}}
Conflicts: {{$.ExeConflicts .}}
Architecture: any
Depends: ${shlibs:Depends}, ${misc:Depends}
Built-Using: ${misc:Built-Using}
Description: {{.Description}}
 {{.Description}}
{{end}}<|MERGE_RESOLUTION|>--- conflicted
+++ resolved
@@ -11,15 +11,9 @@
 Package: {{.Name}}
 Architecture: any
 Depends: ${misc:Depends}, {{.ExeList}}
-<<<<<<< HEAD
 Description: Meta-package to install gubiq and other tools
  Meta-package to install gubiq and other tools
- 
-=======
-Description: Meta-package to install geth and other tools
- Meta-package to install geth and other tools
 
->>>>>>> ab5646c5
 {{range .Executables}}
 Package: {{$.ExeName .}}
 Conflicts: {{$.ExeConflicts .}}
