# Debian Packaging

Tagged releases and develop branch commits are available as installable Debian packages
for Ubuntu. Packages are built for the all Ubuntu versions which are supported by
Canonical.

Packages of develop branch commits have suffix -unstable and cannot be installed alongside
the stable version. Switching between release streams requires user intervention.

## Launchpad

The packages are built and served by launchpad.net. We generate a Debian source package
for each distribution and upload it. Their builder picks up the source package, builds it
and installs the new version into the PPA repository. Launchpad requires a valid signature
by a team member for source package uploads.

The signing key is stored in an environment variable which Travis CI makes available to
certain builds. Since Travis CI doesn't support FTP, SFTP is used to transfer the
packages. To set this up yourself, you need to create a Launchpad user and add a GPG key
and SSH key to it. Then encode both keys as base64 and configure 'secret' environment
variables `PPA_SIGNING_KEY` and `PPA_SSH_KEY` on Travis.

We want to build go-ubiq with the most recent version of Go, irrespective of the Go
version that is available in the main Ubuntu repository. In order to make this possible,
we bundle the entire Go sources into our own source archive and start the built job by
compiling Go and then using that to build go-ethereum. On Trusty we have a special case
requiring the `~gophers/ubuntu/archive` PPA since Trusty can't even build Go itself. PPA
deps are set at https://launchpad.net/%7Eethereum/+archive/ubuntu/ethereum/+edit-dependencies

## Building Packages Locally (for testing)

You need to run Ubuntu to do test packaging.

Install any version of Go and Debian packaging tools:

<<<<<<< HEAD
    $ sudo apt-add-repository ppa:gophers/ubuntu/archive
    $ sudo apt-get update
    $ sudo apt-get install build-essential golang-1.10 devscripts debhelper python-bzrlib python-paramiko
=======
    $ sudo apt-get install build-essential golang-go devscripts debhelper python-bzrlib python-paramiko
>>>>>>> 6d74d1e5

Create the source packages:

    $ go run build/ci.go debsrc -workdir dist

Then go into the source package directory for your running distribution and build the package:

    $ cd dist/ethereum-unstable-1.9.6+bionic
    $ dpkg-buildpackage

Built packages are placed in the dist/ directory.

    $ cd ..
<<<<<<< HEAD
    $ dpkg-deb -c gubiq-unstable_1.6.0+xenial_amd64.deb
=======
    $ dpkg-deb -c geth-unstable_1.9.6+bionic_amd64.deb
>>>>>>> 6d74d1e5
<|MERGE_RESOLUTION|>--- conflicted
+++ resolved
@@ -33,13 +33,7 @@
 
 Install any version of Go and Debian packaging tools:
 
-<<<<<<< HEAD
-    $ sudo apt-add-repository ppa:gophers/ubuntu/archive
-    $ sudo apt-get update
-    $ sudo apt-get install build-essential golang-1.10 devscripts debhelper python-bzrlib python-paramiko
-=======
     $ sudo apt-get install build-essential golang-go devscripts debhelper python-bzrlib python-paramiko
->>>>>>> 6d74d1e5
 
 Create the source packages:
 
@@ -53,8 +47,4 @@
 Built packages are placed in the dist/ directory.
 
     $ cd ..
-<<<<<<< HEAD
-    $ dpkg-deb -c gubiq-unstable_1.6.0+xenial_amd64.deb
-=======
-    $ dpkg-deb -c geth-unstable_1.9.6+bionic_amd64.deb
->>>>>>> 6d74d1e5
+    $ dpkg-deb -c gubiq-unstable_3.1.0+bionic_amd64.deb