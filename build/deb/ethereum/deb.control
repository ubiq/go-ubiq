--- conflicted
+++ resolved
@@ -11,13 +11,8 @@
 Package: {{.Name}}
 Architecture: any
 Depends: ${misc:Depends}, {{.ExeList}}
-<<<<<<< HEAD
-Description: Meta-package to install gubiq, swarm, and other tools
- Meta-package to install gubiq, swarm and other tools
-=======
-Description: Meta-package to install geth and other tools
- Meta-package to install geth and other tools
->>>>>>> 6d74d1e5
+Description: Meta-package to install gubiq and other tools
+ Meta-package to install gubiq and other tools
 
 {{range .Executables}}
 Package: {{$.ExeName .}}
