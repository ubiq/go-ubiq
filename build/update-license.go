// Copyright 2018 The go-ethereum Authors
// This file is part of the go-ethereum library.
//
// The go-ethereum library is free software: you can redistribute it and/or modify
// it under the terms of the GNU Lesser General Public License as published by
// the Free Software Foundation, either version 3 of the License, or
// (at your option) any later version.
//
// The go-ethereum library is distributed in the hope that it will be useful,
// but WITHOUT ANY WARRANTY; without even the implied warranty of
// MERCHANTABILITY or FITNESS FOR A PARTICULAR PURPOSE. See the
// GNU Lesser General Public License for more details.
//
// You should have received a copy of the GNU Lesser General Public License
// along with the go-ethereum library. If not, see <http://www.gnu.org/licenses/>.

// +build none

/*
This command generates GPL license headers on top of all source files.
You can run it once per month, before cutting a release or just
whenever you feel like it.

	go run update-license.go

All authors (people who have contributed code) are listed in the
AUTHORS file. The author names are mapped and deduplicated using the
.mailmap file. You can use .mailmap to set the canonical name and
address for each author. See git-shortlog(1) for an explanation of the
.mailmap format.

Please review the resulting diff to check whether the correct
copyright assignments are performed.
*/

package main

import (
	"bufio"
	"bytes"
	"fmt"
	"io/ioutil"
	"log"
	"os"
	"os/exec"
	"path/filepath"
	"regexp"
	"runtime"
	"sort"
	"strconv"
	"strings"
	"sync"
	"text/template"
	"time"
)

var (
	// only files with these extensions will be considered
	extensions = []string{".go", ".js", ".qml"}

	// paths with any of these prefixes will be skipped
	skipPrefixes = []string{
		// boring stuff
		"vendor/", "tests/testdata/", "build/",

		// don't relicense vendored sources
		"cmd/internal/browser",
<<<<<<< HEAD
		"consensus/ubqhash/xor.go",
=======
		"common/bitutil/bitutil",
		"common/prque/",
		"consensus/ethash/xor.go",
>>>>>>> 6d74d1e5
		"crypto/bn256/",
		"crypto/ecies/",
		"graphql/graphiql.go",
		"internal/jsre/deps",
		"log/",
<<<<<<< HEAD
		"common/bitutil/bitutil",
=======
		"metrics/",
		"signer/rules/deps",

		// skip special licenses
		"crypto/secp256k1", // Relicensed to BSD-3 via https://github.com/ethereum/go-ethereum/pull/17225
>>>>>>> 6d74d1e5
	}

	// paths with this prefix are licensed as GPL. all other files are LGPL.
	gplPrefixes = []string{"cmd/"}

	// this regexp must match the entire license comment at the
	// beginning of each file.
	licenseCommentRE = regexp.MustCompile(`^//\s*(Copyright|This file is part of).*?\n(?://.*?\n)*\n*`)

	// this text appears at the start of AUTHORS
	authorsFileHeader = "# This is the official list of go-ubiq authors for copyright purposes.\n\n"
)

// this template generates the license comment.
// its input is an info structure.
var licenseT = template.Must(template.New("").Parse(`
// Copyright {{.Year}} The go-ubiq Authors
// This file is part of {{.Whole false}}.
//
// {{.Whole true}} is free software: you can redistribute it and/or modify
// it under the terms of the GNU {{.License}} as published by
// the Free Software Foundation, either version 3 of the License, or
// (at your option) any later version.
//
// {{.Whole true}} is distributed in the hope that it will be useful,
// but WITHOUT ANY WARRANTY; without even the implied warranty of
// MERCHANTABILITY or FITNESS FOR A PARTICULAR PURPOSE. See the
// GNU {{.License}} for more details.
//
// You should have received a copy of the GNU {{.License}}
// along with {{.Whole false}}. If not, see <http://www.gnu.org/licenses/>.

`[1:]))

type info struct {
	file string
	Year int64
}

func (i info) License() string {
	if i.gpl() {
		return "General Public License"
	}
	return "Lesser General Public License"
}

func (i info) ShortLicense() string {
	if i.gpl() {
		return "GPL"
	}
	return "LGPL"
}

func (i info) Whole(startOfSentence bool) string {
	if i.gpl() {
		return "go-ubiq"
	}
	if startOfSentence {
		return "The go-ubiq library"
	}
	return "the go-ubiq library"
}

func (i info) gpl() bool {
	for _, p := range gplPrefixes {
		if strings.HasPrefix(i.file, p) {
			return true
		}
	}
	return false
}

// authors implements the sort.Interface for strings in case-insensitive mode.
type authors []string

func (as authors) Len() int           { return len(as) }
func (as authors) Less(i, j int) bool { return strings.ToLower(as[i]) < strings.ToLower(as[j]) }
func (as authors) Swap(i, j int)      { as[i], as[j] = as[j], as[i] }

func main() {
	var (
		files = getFiles()
		filec = make(chan string)
		infoc = make(chan *info, 20)
		wg    sync.WaitGroup
	)

	writeAuthors(files)

	go func() {
		for _, f := range files {
			filec <- f
		}
		close(filec)
	}()
	for i := runtime.NumCPU(); i >= 0; i-- {
		// getting file info is slow and needs to be parallel.
		// it traverses git history for each file.
		wg.Add(1)
		go getInfo(filec, infoc, &wg)
	}
	go func() {
		wg.Wait()
		close(infoc)
	}()
	writeLicenses(infoc)
}

func skipFile(path string) bool {
	if strings.Contains(path, "/testdata/") {
		return true
	}
	for _, p := range skipPrefixes {
		if strings.HasPrefix(path, p) {
			return true
		}
	}
	return false
}

func getFiles() []string {
	cmd := exec.Command("git", "ls-tree", "-r", "--name-only", "HEAD")
	var files []string
	err := doLines(cmd, func(line string) {
		if skipFile(line) {
			return
		}
		ext := filepath.Ext(line)
		for _, wantExt := range extensions {
			if ext == wantExt {
				goto keep
			}
		}
		return
	keep:
		files = append(files, line)
	})
	if err != nil {
		log.Fatal("error getting files:", err)
	}
	return files
}

var authorRegexp = regexp.MustCompile(`\s*[0-9]+\s*(.*)`)

func gitAuthors(files []string) []string {
	cmds := []string{"shortlog", "-s", "-n", "-e", "HEAD", "--"}
	cmds = append(cmds, files...)
	cmd := exec.Command("git", cmds...)
	var authors []string
	err := doLines(cmd, func(line string) {
		m := authorRegexp.FindStringSubmatch(line)
		if len(m) > 1 {
			authors = append(authors, m[1])
		}
	})
	if err != nil {
		log.Fatalln("error getting authors:", err)
	}
	return authors
}

func readAuthors() []string {
	content, err := ioutil.ReadFile("AUTHORS")
	if err != nil && !os.IsNotExist(err) {
		log.Fatalln("error reading AUTHORS:", err)
	}
	var authors []string
	for _, a := range bytes.Split(content, []byte("\n")) {
		if len(a) > 0 && a[0] != '#' {
			authors = append(authors, string(a))
		}
	}
	// Retranslate existing authors through .mailmap.
	// This should catch email address changes.
	authors = mailmapLookup(authors)
	return authors
}

func mailmapLookup(authors []string) []string {
	if len(authors) == 0 {
		return nil
	}
	cmds := []string{"check-mailmap", "--"}
	cmds = append(cmds, authors...)
	cmd := exec.Command("git", cmds...)
	var translated []string
	err := doLines(cmd, func(line string) {
		translated = append(translated, line)
	})
	if err != nil {
		log.Fatalln("error translating authors:", err)
	}
	return translated
}

func writeAuthors(files []string) {
	var (
		dedup = make(map[string]bool)
		list  []string
	)
	// Add authors that Git reports as contributors.
	// This is the primary source of author information.
	for _, a := range gitAuthors(files) {
		if la := strings.ToLower(a); !dedup[la] {
			list = append(list, a)
			dedup[la] = true
		}
	}
	// Add existing authors from the file. This should ensure that we
	// never lose authors, even if Git stops listing them. We can also
	// add authors manually this way.
	for _, a := range readAuthors() {
		if la := strings.ToLower(a); !dedup[la] {
			list = append(list, a)
			dedup[la] = true
		}
	}
	// Write sorted list of authors back to the file.
	sort.Sort(authors(list))
	content := new(bytes.Buffer)
	content.WriteString(authorsFileHeader)
	for _, a := range list {
		content.WriteString(a)
		content.WriteString("\n")
	}
	fmt.Println("writing AUTHORS")
	if err := ioutil.WriteFile("AUTHORS", content.Bytes(), 0644); err != nil {
		log.Fatalln(err)
	}
}

func getInfo(files <-chan string, out chan<- *info, wg *sync.WaitGroup) {
	for file := range files {
		stat, err := os.Lstat(file)
		if err != nil {
			fmt.Printf("ERROR %s: %v\n", file, err)
			continue
		}
		if !stat.Mode().IsRegular() {
			continue
		}
		if isGenerated(file) {
			continue
		}
		info, err := fileInfo(file)
		if err != nil {
			fmt.Printf("ERROR %s: %v\n", file, err)
			continue
		}
		out <- info
	}
	wg.Done()
}

func isGenerated(file string) bool {
	fd, err := os.Open(file)
	if err != nil {
		return false
	}
	defer fd.Close()
	buf := make([]byte, 2048)
	n, _ := fd.Read(buf)
	buf = buf[:n]
	for _, l := range bytes.Split(buf, []byte("\n")) {
		if bytes.HasPrefix(l, []byte("// Code generated")) {
			return true
		}
	}
	return false
}

// fileInfo finds the lowest year in which the given file was committed.
func fileInfo(file string) (*info, error) {
	info := &info{file: file, Year: int64(time.Now().Year())}
	cmd := exec.Command("git", "log", "--follow", "--find-renames=80", "--find-copies=80", "--pretty=format:%ai", "--", file)
	err := doLines(cmd, func(line string) {
		y, err := strconv.ParseInt(line[:4], 10, 64)
		if err != nil {
			fmt.Printf("cannot parse year: %q", line[:4])
		}
		if y < info.Year {
			info.Year = y
		}
	})
	return info, err
}

func writeLicenses(infos <-chan *info) {
	for i := range infos {
		writeLicense(i)
	}
}

func writeLicense(info *info) {
	fi, err := os.Stat(info.file)
	if os.IsNotExist(err) {
		fmt.Println("skipping (does not exist)", info.file)
		return
	}
	if err != nil {
		log.Fatalf("error stat'ing %s: %v\n", info.file, err)
	}
	content, err := ioutil.ReadFile(info.file)
	if err != nil {
		log.Fatalf("error reading %s: %v\n", info.file, err)
	}
	// Construct new file content.
	buf := new(bytes.Buffer)
	licenseT.Execute(buf, info)
	if m := licenseCommentRE.FindIndex(content); m != nil && m[0] == 0 {
		buf.Write(content[:m[0]])
		buf.Write(content[m[1]:])
	} else {
		buf.Write(content)
	}
	// Write it to the file.
	if bytes.Equal(content, buf.Bytes()) {
		fmt.Println("skipping (no changes)", info.file)
		return
	}
	fmt.Println("writing", info.ShortLicense(), info.file)
	if err := ioutil.WriteFile(info.file, buf.Bytes(), fi.Mode()); err != nil {
		log.Fatalf("error writing %s: %v", info.file, err)
	}
}

func doLines(cmd *exec.Cmd, f func(string)) error {
	stdout, err := cmd.StdoutPipe()
	if err != nil {
		return err
	}
	if err := cmd.Start(); err != nil {
		return err
	}
	s := bufio.NewScanner(stdout)
	for s.Scan() {
		f(s.Text())
	}
	if s.Err() != nil {
		return s.Err()
	}
	if err := cmd.Wait(); err != nil {
		return fmt.Errorf("%v (for %s)", err, strings.Join(cmd.Args, " "))
	}
	return nil
}<|MERGE_RESOLUTION|>--- conflicted
+++ resolved
@@ -65,27 +65,19 @@
 
 		// don't relicense vendored sources
 		"cmd/internal/browser",
-<<<<<<< HEAD
-		"consensus/ubqhash/xor.go",
-=======
 		"common/bitutil/bitutil",
 		"common/prque/",
-		"consensus/ethash/xor.go",
->>>>>>> 6d74d1e5
+		"consensus/ubqhash/xor.go",
 		"crypto/bn256/",
 		"crypto/ecies/",
 		"graphql/graphiql.go",
 		"internal/jsre/deps",
 		"log/",
-<<<<<<< HEAD
-		"common/bitutil/bitutil",
-=======
 		"metrics/",
 		"signer/rules/deps",
 
 		// skip special licenses
 		"crypto/secp256k1", // Relicensed to BSD-3 via https://github.com/ethereum/go-ethereum/pull/17225
->>>>>>> 6d74d1e5
 	}
 
 	// paths with this prefix are licensed as GPL. all other files are LGPL.
