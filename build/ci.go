--- conflicted
+++ resolved
@@ -209,22 +209,12 @@
 	flag.CommandLine.Parse(cmdline)
 	env := build.Env()
 
-<<<<<<< HEAD
-	// Figure out the minor version number since we can't textually compare (1.10 < 1.9)
-	var minor int
-	fmt.Sscanf(strings.TrimPrefix(runtime.Version(), "go1."), "%d", &minor)
-
-	// Check Go version. People regularly open issues about compilation
-	// failure with outdated Go. This should save them the trouble.
-	if !strings.Contains(runtime.Version(), "devel") {
-=======
 	// Check local Go version. People regularly open issues about compilation
 	// failure with outdated Go. This should save them the trouble.
 	if !strings.Contains(runtime.Version(), "devel") {
 		// Figure out the minor version number since we can't textually compare (1.10 < 1.9)
 		var minor int
 		fmt.Sscanf(strings.TrimPrefix(runtime.Version(), "go1."), "%d", &minor)
->>>>>>> cc05b050
 		if minor < 13 {
 			log.Println("You have Go version", runtime.Version())
 			log.Println("go-ubiq requires at least Go version 1.13 and cannot")
@@ -300,14 +290,11 @@
 		ld = append(ld, "-X", "main.gitCommit="+env.Commit)
 		ld = append(ld, "-X", "main.gitDate="+env.Date)
 	}
-<<<<<<< HEAD
-=======
 	// Strip DWARF on darwin. This used to be required for certain things,
 	// and there is no downside to this, so we just keep doing it.
 	if runtime.GOOS == "darwin" {
 		ld = append(ld, "-s")
 	}
->>>>>>> cc05b050
 	if len(ld) > 0 {
 		flags = append(flags, "-ldflags", strings.Join(ld, " "))
 	}
@@ -507,22 +494,12 @@
 // Debian Packaging
 func doDebianSource(cmdline []string) {
 	var (
-<<<<<<< HEAD
-		goversion = flag.String("goversion", "", `Go version to build with (will be included in the source package)`)
-		cachedir  = flag.String("cachedir", "./build/cache", `Filesystem path to cache the downloaded Go bundles at`)
-		signer    = flag.String("signer", "", `Signing key name, also used as package author`)
-		upload    = flag.String("upload", "", `Where to upload the source package (usually "ubiq/ubiq")`)
-		sshUser   = flag.String("sftp-user", "", `Username for SFTP upload (usually "gubiq-ci")`)
-		workdir   = flag.String("workdir", "", `Output directory for packages (uses temp dir if unset)`)
-		now       = time.Now()
-=======
 		cachedir = flag.String("cachedir", "./build/cache", `Filesystem path to cache the downloaded Go bundles at`)
 		signer   = flag.String("signer", "", `Signing key name, also used as package author`)
-		upload   = flag.String("upload", "", `Where to upload the source package (usually "ethereum/ethereum")`)
-		sshUser  = flag.String("sftp-user", "", `Username for SFTP upload (usually "geth-ci")`)
+		upload   = flag.String("upload", "", `Where to upload the source package (usually "ubiq/ubiq")`)
+		sshUser  = flag.String("sftp-user", "", `Username for SFTP upload (usually "gubiq-ci")`)
 		workdir  = flag.String("workdir", "", `Output directory for packages (uses temp dir if unset)`)
 		now      = time.Now()
->>>>>>> cc05b050
 	)
 	flag.CommandLine.Parse(cmdline)
 	*workdir = makeWorkdir(*workdir)
@@ -918,12 +895,8 @@
 
 	if *local {
 		// If we're building locally, copy bundle to build dir and skip Maven
-<<<<<<< HEAD
 		os.Rename("gubiq.aar", filepath.Join(GOBIN, "gubiq.aar"))
-=======
-		os.Rename("geth.aar", filepath.Join(GOBIN, "geth.aar"))
-		os.Rename("geth-sources.jar", filepath.Join(GOBIN, "geth-sources.jar"))
->>>>>>> cc05b050
+		os.Rename("gubiq-sources.jar", filepath.Join(GOBIN, "gubiq-sources.jar"))
 		return
 	}
 	meta := newMavenMetadata(env)
@@ -1066,13 +1039,8 @@
 	// Prepare and upload a PodSpec to CocoaPods
 	if *deploy != "" {
 		meta := newPodMetadata(env, archive)
-<<<<<<< HEAD
 		build.Render("build/pod.podspec", "Gubiq.podspec", 0755, meta)
-		build.MustRunCommand("pod", *deploy, "push", "Gubiq.podspec", "--allow-warnings", "--verbose")
-=======
-		build.Render("build/pod.podspec", "Geth.podspec", 0755, meta)
-		build.MustRunCommand("pod", *deploy, "push", "Geth.podspec", "--allow-warnings")
->>>>>>> cc05b050
+		build.MustRunCommand("pod", *deploy, "push", "Gubiq.podspec", "--allow-warnings")
 	}
 }
 
