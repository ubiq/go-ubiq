--- conflicted
+++ resolved
@@ -58,14 +58,9 @@
 	"strings"
 	"time"
 
-<<<<<<< HEAD
+	"github.com/cespare/cp"
 	"github.com/ubiq/go-ubiq/internal/build"
 	"github.com/ubiq/go-ubiq/params"
-=======
-	"github.com/cespare/cp"
-	"github.com/ethereum/go-ethereum/internal/build"
-	"github.com/ethereum/go-ethereum/params"
->>>>>>> 6d74d1e5
 )
 
 var (
@@ -85,10 +80,7 @@
 		executablePath("puppeth"),
 		executablePath("rlpdump"),
 		executablePath("wnode"),
-<<<<<<< HEAD
-=======
 		executablePath("clef"),
->>>>>>> 6d74d1e5
 	}
 
 	// A debian package is created for all executables listed here.
@@ -99,7 +91,7 @@
 		},
 		{
 			BinaryName:  "bootnode",
-			Description: "Ethereum bootnode.",
+			Description: "Ubiq bootnode.",
 		},
 		{
 			BinaryName:  "evm",
@@ -119,22 +111,18 @@
 		},
 		{
 			BinaryName:  "wnode",
-<<<<<<< HEAD
 			Description: "Ubiq Whisper diagnostic tool",
-=======
-			Description: "Ethereum Whisper diagnostic tool",
 		},
 		{
 			BinaryName:  "clef",
-			Description: "Ethereum account management tool.",
->>>>>>> 6d74d1e5
+			Description: "Ubiq account management tool.",
 		},
 	}
 
 	// A debian package is created for all executables listed here.
 
 	debEthereum = debPackage{
-		Name:        "ethereum",
+		Name:        "ubiq",
 		Version:     params.Version,
 		Executables: debExecutables,
 	}
@@ -227,17 +215,13 @@
 	// Check Go version. People regularly open issues about compilation
 	// failure with outdated Go. This should save them the trouble.
 	if !strings.Contains(runtime.Version(), "devel") {
-<<<<<<< HEAD
-		if minor < 9 {
-=======
 		// Figure out the minor version number since we can't textually compare (1.10 < 1.9)
 		var minor int
 		fmt.Sscanf(strings.TrimPrefix(runtime.Version(), "go1."), "%d", &minor)
 
 		if minor < 11 {
->>>>>>> 6d74d1e5
 			log.Println("You have Go version", runtime.Version())
-			log.Println("go-ethereum requires at least Go version 1.11 and cannot")
+			log.Println("go-ubiq requires at least Go version 1.11 and cannot")
 			log.Println("be compiled with an earlier version. Please upgrade your Go installation.")
 			os.Exit(1)
 		}
@@ -250,13 +234,8 @@
 
 	if *arch == "" || *arch == runtime.GOARCH {
 		goinstall := goTool("install", buildFlags(env)...)
-<<<<<<< HEAD
-		if minor >= 13 {
-			goinstall.Args = append(goinstall.Args, "-trimpath")
-=======
 		if runtime.GOARCH == "arm64" {
 			goinstall.Args = append(goinstall.Args, "-p", "1")
->>>>>>> 6d74d1e5
 		}
 		goinstall.Args = append(goinstall.Args, "-v")
 		goinstall.Args = append(goinstall.Args, packages...)
@@ -298,14 +277,10 @@
 	var ld []string
 	if env.Commit != "" {
 		ld = append(ld, "-X", "main.gitCommit="+env.Commit)
-<<<<<<< HEAD
-		ld = append(ld, "-s", "-w")
-=======
 		ld = append(ld, "-X", "main.gitDate="+env.Date)
 	}
 	if runtime.GOOS == "darwin" {
 		ld = append(ld, "-s")
->>>>>>> 6d74d1e5
 	}
 
 	if len(ld) > 0 {
@@ -425,15 +400,9 @@
 	var (
 		env = build.Env()
 
-<<<<<<< HEAD
 		basegubiq = archiveBasename(*arch, params.ArchiveVersion(env.Commit))
 		gubiq     = "gubiq-" + basegubiq + ext
 		alltools  = "gubiq-alltools-" + basegubiq + ext
-=======
-		basegeth = archiveBasename(*arch, params.ArchiveVersion(env.Commit))
-		geth     = "geth-" + basegeth + ext
-		alltools = "geth-alltools-" + basegeth + ext
->>>>>>> 6d74d1e5
 	)
 	maybeSkipArchive(env)
 	if err := build.WriteArchive(gubiq, gubiqArchiveFiles); err != nil {
@@ -442,11 +411,7 @@
 	if err := build.WriteArchive(alltools, allToolsArchiveFiles); err != nil {
 		log.Fatal(err)
 	}
-<<<<<<< HEAD
 	for _, archive := range []string{gubiq, alltools} {
-=======
-	for _, archive := range []string{geth, alltools} {
->>>>>>> 6d74d1e5
 		if err := archiveUpload(archive, *upload, *signer); err != nil {
 			log.Fatal(err)
 		}
@@ -469,7 +434,7 @@
 
 func archiveUpload(archive string, blobstore string, signer string) error {
 	// If signing was requested, generate the signature files
-	if signer != "" {
+	/*if signer != "" {
 		key := getenvBase64(signer)
 		if err := build.PGPSignFile(archive, archive+".asc", string(key)); err != nil {
 			return err
@@ -490,7 +455,7 @@
 				return err
 			}
 		}
-	}
+	}*/
 	return nil
 }
 
@@ -513,21 +478,13 @@
 // Debian Packaging
 func doDebianSource(cmdline []string) {
 	var (
-<<<<<<< HEAD
-		signer  = flag.String("signer", "", `Signing key name, also used as package author`)
-		upload  = flag.String("upload", "", `Where to upload the source package (usually "ethereum/ethereum")`)
-		sshUser = flag.String("sftp-user", "", `Username for SFTP upload (usually "gubiq-ci")`)
-		workdir = flag.String("workdir", "", `Output directory for packages (uses temp dir if unset)`)
-		now     = time.Now()
-=======
 		goversion = flag.String("goversion", "", `Go version to build with (will be included in the source package)`)
 		cachedir  = flag.String("cachedir", "./build/cache", `Filesystem path to cache the downloaded Go bundles at`)
 		signer    = flag.String("signer", "", `Signing key name, also used as package author`)
-		upload    = flag.String("upload", "", `Where to upload the source package (usually "ethereum/ethereum")`)
-		sshUser   = flag.String("sftp-user", "", `Username for SFTP upload (usually "geth-ci")`)
+		upload    = flag.String("upload", "", `Where to upload the source package (usually "ubiq/ubiq")`)
+		sshUser   = flag.String("sftp-user", "", `Username for SFTP upload (usually "gubiq-ci")`)
 		workdir   = flag.String("workdir", "", `Output directory for packages (uses temp dir if unset)`)
 		now       = time.Now()
->>>>>>> 6d74d1e5
 	)
 	flag.CommandLine.Parse(cmdline)
 	*workdir = makeWorkdir(*workdir)
@@ -559,9 +516,6 @@
 			// Prepare the debian package with the go-ethereum sources.
 			meta := newDebMetadata(distro, goboot, *signer, env, now, pkg.Name, pkg.Version, pkg.Executables)
 			pkgdir := stageDebianSource(*workdir, meta)
-<<<<<<< HEAD
-			debuild := exec.Command("debuild", "-S", "-sa", "-us", "-uc", "-d", "-Zxz")
-=======
 
 			// Add Go source code
 			if err := build.ExtractTarballArchive(gobundle, pkgdir); err != nil {
@@ -577,7 +531,6 @@
 			}
 			// Run the packaging and upload to the PPA
 			debuild := exec.Command("debuild", "-S", "-sa", "-us", "-uc", "-d", "-Zxz", "-nc")
->>>>>>> 6d74d1e5
 			debuild.Dir = pkgdir
 			build.MustRun(debuild)
 
@@ -597,8 +550,6 @@
 	}
 }
 
-<<<<<<< HEAD
-=======
 func downloadGoSources(version string, cachedir string) string {
 	csdb := build.MustLoadChecksums("build/checksums.txt")
 	file := fmt.Sprintf("go%s.src.tar.gz", version)
@@ -610,7 +561,6 @@
 	return dst
 }
 
->>>>>>> 6d74d1e5
 func ppaUpload(workdir, ppa, sshUser string, files []string) {
 	p := strings.Split(ppa, "/")
 	if len(p) != 2 {
@@ -890,12 +840,7 @@
 	}
 	// Build the Android archive and Maven resources
 	build.MustRun(goTool("get", "golang.org/x/mobile/cmd/gomobile", "golang.org/x/mobile/cmd/gobind"))
-<<<<<<< HEAD
-	build.MustRun(gomobileTool("init", "--ndk", os.Getenv("ANDROID_NDK")))
-	build.MustRun(gomobileTool("bind", "-ldflags", "-s -w", "--target", "android", "--javapkg", "org.ubiq", "-v", "github.com/ubiq/go-ubiq/mobile"))
-=======
-	build.MustRun(gomobileTool("bind", "-ldflags", "-s -w", "--target", "android", "--javapkg", "org.ethereum", "-v", "github.com/ethereum/go-ethereum/mobile"))
->>>>>>> 6d74d1e5
+	build.MustRun(gomobileTool("bind", "-ldflags", "-s -w", "--target", "android", "--javapkg", "com.ubiqsmart", "-v", "github.com/ubiq/go-ubiq/mobile"))
 
 	if *local {
 		// If we're building locally, copy bundle to build dir and skip Maven
@@ -1015,11 +960,7 @@
 	// Build the iOS XCode framework
 	build.MustRun(goTool("get", "golang.org/x/mobile/cmd/gomobile", "golang.org/x/mobile/cmd/gobind"))
 	build.MustRun(gomobileTool("init"))
-<<<<<<< HEAD
-	bind := gomobileTool("bind", "-ldflags", "-s -w", "--target", "ios", "--tags", "ios", "-v", "github.com/ubiq/go-ubiq/mobile")
-=======
-	bind := gomobileTool("bind", "-ldflags", "-s -w", "--target", "ios", "-v", "github.com/ethereum/go-ethereum/mobile")
->>>>>>> 6d74d1e5
+	bind := gomobileTool("bind", "-ldflags", "-s -w", "--target", "ios", "-v", "github.com/ubiq/go-ubiq/mobile")
 
 	if *local {
 		// If we're building locally, use the build folder and stop afterwards
