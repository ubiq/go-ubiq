// Copyright 2016 The go-ethereum Authors
// This file is part of the go-ethereum library.
//
// The go-ethereum library is free software: you can redistribute it and/or modify
// it under the terms of the GNU Lesser General Public License as published by
// the Free Software Foundation, either version 3 of the License, or
// (at your option) any later version.
//
// The go-ethereum library is distributed in the hope that it will be useful,
// but WITHOUT ANY WARRANTY; without even the implied warranty of
// MERCHANTABILITY or FITNESS FOR A PARTICULAR PURPOSE. See the
// GNU Lesser General Public License for more details.
//
// You should have received a copy of the GNU Lesser General Public License
// along with the go-ethereum library. If not, see <http://www.gnu.org/licenses/>.

// +build none

/*
The ci command is called from Continuous Integration scripts.

Usage: go run build/ci.go <command> <command flags/arguments>

Available commands are:

   install    [ -arch architecture ] [ -cc compiler ] [ packages... ]                          -- builds packages and executables
   test       [ -coverage ] [ packages... ]                                                    -- runs the tests
   lint                                                                                        -- runs certain pre-selected linters
   archive    [ -arch architecture ] [ -type zip|tar ] [ -signer key-envvar ] [ -signify key-envvar ] [ -upload dest ] -- archives build artifacts
   importkeys                                                                                  -- imports signing keys from env
   debsrc     [ -signer key-id ] [ -upload dest ]                                              -- creates a debian source package
   nsis                                                                                        -- creates a Windows NSIS installer
   aar        [ -local ] [ -sign key-id ] [-deploy repo] [ -upload dest ]                      -- creates an Android archive
   xcode      [ -local ] [ -sign key-id ] [-deploy repo] [ -upload dest ]                      -- creates an iOS XCode framework
   xgo        [ -alltools ] [ options ]                                                        -- cross builds according to options
   purge      [ -store blobstore ] [ -days threshold ]                                         -- purges old archives from the blobstore

For all commands, -n prevents execution of external programs (dry run mode).

*/
package main

import (
	"bufio"
	"bytes"
	"encoding/base64"
	"flag"
	"fmt"
	"io/ioutil"
	"log"
	"os"
	"os/exec"
	"path"
	"path/filepath"
	"regexp"
	"runtime"
	"strings"
	"time"

	"github.com/cespare/cp"
	"github.com/ubiq/go-ubiq/v5/internal/build"
	"github.com/ubiq/go-ubiq/v5/params"
)

var (
	// Files that end up in the gubiq*.zip archive.
	gubiqArchiveFiles = []string{
		"COPYING",
		executablePath("gubiq"),
	}

	// Files that end up in the gubiq-alltools*.zip archive.
	allToolsArchiveFiles = []string{
		"COPYING",
		executablePath("abigen"),
		executablePath("bootnode"),
		executablePath("evm"),
		executablePath("gubiq"),
		executablePath("puppeth"),
		executablePath("rlpdump"),
		executablePath("clef"),
	}

	// A debian package is created for all executables listed here.
	debExecutables = []debExecutable{
		{
			BinaryName:  "abigen",
			Description: "Source code generator to convert Ubiq contract definitions into easy to use, compile-time type-safe Go packages.",
		},
		{
			BinaryName:  "bootnode",
			Description: "Ubiq bootnode.",
		},
		{
			BinaryName:  "evm",
			Description: "Developer utility version of the EVM (Ethereum Virtual Machine) that is capable of running bytecode snippets within a configurable environment and execution mode.",
		},
		{
			BinaryName:  "gubiq",
			Description: "Ubiq CLI client.",
		},
		{
			BinaryName:  "puppeth",
			Description: "Ubiq private network manager.",
		},
		{
			BinaryName:  "rlpdump",
			Description: "Developer utility tool that prints RLP structures.",
		},
		{
			BinaryName:  "clef",
			Description: "Ubiq account management tool.",
		},
	}

	// A debian package is created for all executables listed here.
	debEthereum = debPackage{
		Name:        "ubiq",
		Version:     params.Version,
		Executables: debExecutables,
	}

	// Debian meta packages to build and push to Ubuntu PPA
	debPackages = []debPackage{
		debEthereum,
	}

	// Distros for which packages are created.
	// Note: vivid is unsupported because there is no golang-1.6 package for it.
	// Note: wily is unsupported because it was officially deprecated on Launchpad.
	// Note: yakkety is unsupported because it was officially deprecated on Launchpad.
	// Note: zesty is unsupported because it was officially deprecated on Launchpad.
	// Note: artful is unsupported because it was officially deprecated on Launchpad.
	// Note: cosmic is unsupported because it was officially deprecated on Launchpad.
	// Note: disco is unsupported because it was officially deprecated on Launchpad.
	// Note: eoan is unsupported because it was officially deprecated on Launchpad.
	debDistroGoBoots = map[string]string{
		"trusty":  "golang-1.11",
		"xenial":  "golang-go",
		"bionic":  "golang-go",
		"focal":   "golang-go",
		"groovy":  "golang-go",
		"hirsute": "golang-go",
	}

	debGoBootPaths = map[string]string{
		"golang-1.11": "/usr/lib/go-1.11",
		"golang-go":   "/usr/lib/go",
	}

	// This is the version of go that will be downloaded by
	//
	//     go run ci.go install -dlgo
	dlgoVersion = "1.16.3"
)

var GOBIN, _ = filepath.Abs(filepath.Join("build", "bin"))

func executablePath(name string) string {
	if runtime.GOOS == "windows" {
		name += ".exe"
	}
	return filepath.Join(GOBIN, name)
}

func main() {
	log.SetFlags(log.Lshortfile)

	if _, err := os.Stat(filepath.Join("build", "ci.go")); os.IsNotExist(err) {
		log.Fatal("this script must be run from the root of the repository")
	}
	if len(os.Args) < 2 {
		log.Fatal("need subcommand as first argument")
	}
	switch os.Args[1] {
	case "install":
		doInstall(os.Args[2:])
	case "test":
		doTest(os.Args[2:])
	case "lint":
		doLint(os.Args[2:])
	case "archive":
		doArchive(os.Args[2:])
	case "debsrc":
		doDebianSource(os.Args[2:])
	case "nsis":
		doWindowsInstaller(os.Args[2:])
	case "aar":
		doAndroidArchive(os.Args[2:])
	case "xcode":
		doXCodeFramework(os.Args[2:])
	case "xgo":
		doXgo(os.Args[2:])
	case "purge":
		doPurge(os.Args[2:])
	default:
		log.Fatal("unknown command ", os.Args[1])
	}
}

// Compiling

func doInstall(cmdline []string) {
	var (
		dlgo = flag.Bool("dlgo", false, "Download Go and build with it")
		arch = flag.String("arch", "", "Architecture to cross build for")
		cc   = flag.String("cc", "", "C compiler to cross build with")
	)
	flag.CommandLine.Parse(cmdline)

<<<<<<< HEAD
	// Check local Go version. People regularly open issues about compilation
	// failure with outdated Go. This should save them the trouble.
	if !strings.Contains(runtime.Version(), "devel") {
		// Figure out the minor version number since we can't textually compare (1.10 < 1.9)
		var minor int
		fmt.Sscanf(strings.TrimPrefix(runtime.Version(), "go1."), "%d", &minor)
		if minor < 13 {
			log.Println("You have Go version", runtime.Version())
			log.Println("go-ubiq requires at least Go version 1.13 and cannot")
			log.Println("be compiled with an earlier version. Please upgrade your Go installation.")
			os.Exit(1)
		}
	}

	// Choose which go command we're going to use.
	var gobuild *exec.Cmd
	if !*dlgo {
		// Default behavior: use the go version which runs ci.go right now.
		gobuild = goTool("build")
	} else {
		// Download of Go requested. This is for build environments where the
		// installed version is too old and cannot be upgraded easily.
		cachedir := filepath.Join("build", "cache")
		goroot := downloadGo(runtime.GOARCH, runtime.GOOS, cachedir)
		gobuild = localGoTool(goroot, "build")
=======
	// Configure the toolchain.
	tc := build.GoToolchain{GOARCH: *arch, CC: *cc}
	if *dlgo {
		csdb := build.MustLoadChecksums("build/checksums.txt")
		tc.Root = build.DownloadGo(csdb, dlgoVersion)
>>>>>>> 991384a7
	}

	// Configure the build.
	env := build.Env()
	gobuild := tc.Go("build", buildFlags(env)...)

	// arm64 CI builders are memory-constrained and can't handle concurrent builds,
	// better disable it. This check isn't the best, it should probably
	// check for something in env instead.
	if env.CI && runtime.GOARCH == "arm64" {
		gobuild.Args = append(gobuild.Args, "-p", "1")
	}

	// We use -trimpath to avoid leaking local paths into the built executables.
	gobuild.Args = append(gobuild.Args, "-trimpath")

	// Show packages during build.
	gobuild.Args = append(gobuild.Args, "-v")

	// Now we choose what we're even building.
	// Default: collect all 'main' packages in cmd/ and build those.
	packages := flag.Args()
	if len(packages) == 0 {
		packages = build.FindMainPackages("./cmd")
	}

	// Do the build!
	for _, pkg := range packages {
		args := make([]string, len(gobuild.Args))
		copy(args, gobuild.Args)
		args = append(args, "-o", executablePath(path.Base(pkg)))
		args = append(args, pkg)
		build.MustRun(&exec.Cmd{Path: gobuild.Path, Args: args, Env: gobuild.Env})
	}
}

// buildFlags returns the go tool flags for building.
func buildFlags(env build.Environment) (flags []string) {
	var ld []string
	ld = append(ld, "-s", "-w")
	if env.Commit != "" {
		ld = append(ld, "-X", "main.gitCommit="+env.Commit)
		ld = append(ld, "-X", "main.gitDate="+env.Date)
	}
	// Strip DWARF on darwin. This used to be required for certain things,
	// and there is no downside to this, so we just keep doing it.
	if runtime.GOOS == "darwin" {
		ld = append(ld, "-s")
	}
	if len(ld) > 0 {
		flags = append(flags, "-ldflags", strings.Join(ld, " "))
	}
	return flags
}

// Running The Tests
//
// "tests" also includes static analysis tools such as vet.

func doTest(cmdline []string) {
	var (
		dlgo     = flag.Bool("dlgo", false, "Download Go and build with it")
		arch     = flag.String("arch", "", "Run tests for given architecture")
		cc       = flag.String("cc", "", "Sets C compiler binary")
		coverage = flag.Bool("coverage", false, "Whether to record code coverage")
		verbose  = flag.Bool("v", false, "Whether to log verbosely")
	)
	flag.CommandLine.Parse(cmdline)

	// Configure the toolchain.
	tc := build.GoToolchain{GOARCH: *arch, CC: *cc}
	if *dlgo {
		csdb := build.MustLoadChecksums("build/checksums.txt")
		tc.Root = build.DownloadGo(csdb, dlgoVersion)
	}
	gotest := tc.Go("test")

	// Test a single package at a time. CI builders are slow
	// and some tests run into timeouts under load.
	gotest.Args = append(gotest.Args, "-p", "1")
	if *coverage {
		gotest.Args = append(gotest.Args, "-covermode=atomic", "-cover")
	}
	if *verbose {
		gotest.Args = append(gotest.Args, "-v")
	}

	packages := []string{"./..."}
	if len(flag.CommandLine.Args()) > 0 {
		packages = flag.CommandLine.Args()
	}
	gotest.Args = append(gotest.Args, packages...)
	build.MustRun(gotest)
}

// doLint runs golangci-lint on requested packages.
func doLint(cmdline []string) {
	var (
		cachedir = flag.String("cachedir", "./build/cache", "directory for caching golangci-lint binary.")
	)
	flag.CommandLine.Parse(cmdline)
	packages := []string{"./..."}
	if len(flag.CommandLine.Args()) > 0 {
		packages = flag.CommandLine.Args()
	}

	linter := downloadLinter(*cachedir)
	lflags := []string{"run", "--config", ".golangci.yml"}
	build.MustRunCommand(linter, append(lflags, packages...)...)
	fmt.Println("You have achieved perfection.")
}

// downloadLinter downloads and unpacks golangci-lint.
func downloadLinter(cachedir string) string {
	const version = "1.39.0"

	csdb := build.MustLoadChecksums("build/checksums.txt")
	base := fmt.Sprintf("golangci-lint-%s-%s-%s", version, runtime.GOOS, runtime.GOARCH)
	url := fmt.Sprintf("https://github.com/golangci/golangci-lint/releases/download/v%s/%s.tar.gz", version, base)
	archivePath := filepath.Join(cachedir, base+".tar.gz")
	if err := csdb.DownloadFile(url, archivePath); err != nil {
		log.Fatal(err)
	}
	if err := build.ExtractArchive(archivePath, cachedir); err != nil {
		log.Fatal(err)
	}
	return filepath.Join(cachedir, base, "golangci-lint")
}

// Release Packaging
func doArchive(cmdline []string) {
	var (
		arch   = flag.String("arch", runtime.GOARCH, "Architecture cross packaging")
		atype  = flag.String("type", "zip", "Type of archive to write (zip|tar)")
		signer = flag.String("signer", "", `Environment variable holding the signing key (e.g. LINUX_SIGNING_KEY)`)
		upload = flag.String("upload", "", `Destination to upload the archives (usually "gubiqstore/builds")`)
		ext    string
	)
	flag.CommandLine.Parse(cmdline)
	switch *atype {
	case "zip":
		ext = ".zip"
	case "tar":
		ext = ".tar.gz"
	default:
		log.Fatal("unknown archive type: ", atype)
	}

	var (
<<<<<<< HEAD
		env = build.Env()

		basegubiq = archiveBasename(*arch, params.ArchiveVersion(env.Commit))
		gubiq     = "gubiq-" + basegubiq + ext
		alltools  = "gubiq-alltools-" + basegubiq + ext
=======
		env      = build.Env()
		basegeth = archiveBasename(*arch, params.ArchiveVersion(env.Commit))
		geth     = "geth-" + basegeth + ext
		alltools = "geth-alltools-" + basegeth + ext
>>>>>>> 991384a7
	)
	maybeSkipArchive(env)
	if err := build.WriteArchive(gubiq, gubiqArchiveFiles); err != nil {
		log.Fatal(err)
	}
	if err := build.WriteArchive(alltools, allToolsArchiveFiles); err != nil {
		log.Fatal(err)
	}
	for _, archive := range []string{gubiq, alltools} {
		if err := archiveUpload(archive, *upload, *signer); err != nil {
			log.Fatal(err)
		}
	}
}

func archiveBasename(arch string, archiveVersion string) string {
	platform := runtime.GOOS + "-" + arch
	if arch == "arm" {
		platform += os.Getenv("GOARM")
	}
	if arch == "android" {
		platform = "android-all"
	}
	if arch == "ios" {
		platform = "ios-all"
	}
	return platform + "-" + archiveVersion
}

func archiveUpload(archive string, blobstore string, signer string) error {
	// If signing was requested, generate the signature files
	/*if signer != "" {
		key := getenvBase64(signer)
		if err := build.PGPSignFile(archive, archive+".asc", string(key)); err != nil {
			return err
		}
	}
	if signifyVar != "" {
		key := os.Getenv(signifyVar)
		untrustedComment := "verify with geth-release.pub"
		trustedComment := fmt.Sprintf("%s (%s)", archive, time.Now().UTC().Format(time.RFC1123))
		if err := signify.SignFile(archive, archive+".sig", key, untrustedComment, trustedComment); err != nil {
			return err
		}
	}
	// If uploading to Azure was requested, push the archive possibly with its signature
	if blobstore != "" {
		auth := build.AzureBlobstoreConfig{
			Account:   strings.Split(blobstore, "/")[0],
			Token:     os.Getenv("AZURE_BLOBSTORE_TOKEN"),
			Container: strings.SplitN(blobstore, "/", 2)[1],
		}
		if err := build.AzureBlobstoreUpload(archive, filepath.Base(archive), auth); err != nil {
			return err
		}
		if signer != "" {
			if err := build.AzureBlobstoreUpload(archive+".asc", filepath.Base(archive+".asc"), auth); err != nil {
				return err
			}
		}
	}*/
	return nil
}

// skips archiving for some build configurations.
func maybeSkipArchive(env build.Environment) {
	if env.IsPullRequest {
		log.Printf("skipping archive creation because this is a PR build")
		os.Exit(0)
	}
	if env.IsCronJob {
		log.Printf("skipping archive creation because this is a cron job")
		os.Exit(0)
	}
	if env.Branch != "master" && !strings.HasPrefix(env.Tag, "v1.") {
		log.Printf("skipping archive creation because branch %q, tag %q is not on the whitelist", env.Branch, env.Tag)
		os.Exit(0)
	}
}

// Debian Packaging
func doDebianSource(cmdline []string) {
	var (
		cachedir = flag.String("cachedir", "./build/cache", `Filesystem path to cache the downloaded Go bundles at`)
		signer   = flag.String("signer", "", `Signing key name, also used as package author`)
		upload   = flag.String("upload", "", `Where to upload the source package (usually "ubiq/ubiq")`)
		sshUser  = flag.String("sftp-user", "", `Username for SFTP upload (usually "gubiq-ci")`)
		workdir  = flag.String("workdir", "", `Output directory for packages (uses temp dir if unset)`)
		now      = time.Now()
	)
	flag.CommandLine.Parse(cmdline)
	*workdir = makeWorkdir(*workdir)
	env := build.Env()
	tc := new(build.GoToolchain)
	maybeSkipArchive(env)

	// Import the signing key.
	if key := getenvBase64("PPA_SIGNING_KEY"); len(key) > 0 {
		gpg := exec.Command("gpg", "--import")
		gpg.Stdin = bytes.NewReader(key)
		build.MustRun(gpg)
	}

	// Download and verify the Go source package.
	gobundle := downloadGoSources(*cachedir)

	// Download all the dependencies needed to build the sources and run the ci script
	srcdepfetch := tc.Go("mod", "download")
	srcdepfetch.Env = append(srcdepfetch.Env, "GOPATH="+filepath.Join(*workdir, "modgopath"))
	build.MustRun(srcdepfetch)

	cidepfetch := tc.Go("run", "./build/ci.go")
	cidepfetch.Env = append(cidepfetch.Env, "GOPATH="+filepath.Join(*workdir, "modgopath"))
	cidepfetch.Run() // Command fails, don't care, we only need the deps to start it

	// Create Debian packages and upload them.
	for _, pkg := range debPackages {
		for distro, goboot := range debDistroGoBoots {
			// Prepare the debian package with the go-ethereum sources.
			meta := newDebMetadata(distro, goboot, *signer, env, now, pkg.Name, pkg.Version, pkg.Executables)
			pkgdir := stageDebianSource(*workdir, meta)

			// Add Go source code
			if err := build.ExtractArchive(gobundle, pkgdir); err != nil {
				log.Fatalf("Failed to extract Go sources: %v", err)
			}
			if err := os.Rename(filepath.Join(pkgdir, "go"), filepath.Join(pkgdir, ".go")); err != nil {
				log.Fatalf("Failed to rename Go source folder: %v", err)
			}
			// Add all dependency modules in compressed form
			os.MkdirAll(filepath.Join(pkgdir, ".mod", "cache"), 0755)
			if err := cp.CopyAll(filepath.Join(pkgdir, ".mod", "cache", "download"), filepath.Join(*workdir, "modgopath", "pkg", "mod", "cache", "download")); err != nil {
				log.Fatalf("Failed to copy Go module dependencies: %v", err)
			}
			// Run the packaging and upload to the PPA
			debuild := exec.Command("debuild", "-S", "-sa", "-us", "-uc", "-d", "-Zxz", "-nc")
			debuild.Dir = pkgdir
			build.MustRun(debuild)

			var (
				basename  = fmt.Sprintf("%s_%s", meta.Name(), meta.VersionString())
				source    = filepath.Join(*workdir, basename+".tar.xz")
				dsc       = filepath.Join(*workdir, basename+".dsc")
				changes   = filepath.Join(*workdir, basename+"_source.changes")
				buildinfo = filepath.Join(*workdir, basename+"_source.buildinfo")
			)
			if *signer != "" {
				build.MustRunCommand("debsign", changes)
			}
			if *upload != "" {
				ppaUpload(*workdir, *upload, *sshUser, []string{source, dsc, changes, buildinfo})
			}
		}
	}
}

// downloadGoSources downloads the Go source tarball.
func downloadGoSources(cachedir string) string {
	csdb := build.MustLoadChecksums("build/checksums.txt")
	file := fmt.Sprintf("go%s.src.tar.gz", dlgoVersion)
	url := "https://dl.google.com/go/" + file
	dst := filepath.Join(cachedir, file)
	if err := csdb.DownloadFile(url, dst); err != nil {
		log.Fatal(err)
	}
	return dst
}

func ppaUpload(workdir, ppa, sshUser string, files []string) {
	p := strings.Split(ppa, "/")
	if len(p) != 2 {
		log.Fatal("-upload PPA name must contain single /")
	}
	if sshUser == "" {
		sshUser = p[0]
	}
	incomingDir := fmt.Sprintf("~%s/ubuntu/%s", p[0], p[1])
	// Create the SSH identity file if it doesn't exist.
	var idfile string
	if sshkey := getenvBase64("PPA_SSH_KEY"); len(sshkey) > 0 {
		idfile = filepath.Join(workdir, "sshkey")
		if _, err := os.Stat(idfile); os.IsNotExist(err) {
			ioutil.WriteFile(idfile, sshkey, 0600)
		}
	}
	// Upload
	dest := sshUser + "@ppa.launchpad.net"
	if err := build.UploadSFTP(idfile, dest, incomingDir, files); err != nil {
		log.Fatal(err)
	}
}

func getenvBase64(variable string) []byte {
	dec, err := base64.StdEncoding.DecodeString(os.Getenv(variable))
	if err != nil {
		log.Fatal("invalid base64 " + variable)
	}
	return []byte(dec)
}

func makeWorkdir(wdflag string) string {
	var err error
	if wdflag != "" {
		err = os.MkdirAll(wdflag, 0744)
	} else {
		wdflag, err = ioutil.TempDir("", "gubiq-build-")
	}
	if err != nil {
		log.Fatal(err)
	}
	return wdflag
}

func isUnstableBuild(env build.Environment) bool {
	if env.Tag != "" {
		return false
	}
	return true
}

type debPackage struct {
	Name        string          // the name of the Debian package to produce, e.g. "ethereum"
	Version     string          // the clean version of the debPackage, e.g. 1.8.12, without any metadata
	Executables []debExecutable // executables to be included in the package
}

type debMetadata struct {
	Env           build.Environment
	GoBootPackage string
	GoBootPath    string

	PackageName string

	// go-ethereum version being built. Note that this
	// is not the debian package version. The package version
	// is constructed by VersionString.
	Version string

	Author       string // "name <email>", also selects signing key
	Distro, Time string
	Executables  []debExecutable
}

type debExecutable struct {
	PackageName string
	BinaryName  string
	Description string
}

// Package returns the name of the package if present, or
// fallbacks to BinaryName
func (d debExecutable) Package() string {
	if d.PackageName != "" {
		return d.PackageName
	}
	return d.BinaryName
}

func newDebMetadata(distro, goboot, author string, env build.Environment, t time.Time, name string, version string, exes []debExecutable) debMetadata {
	if author == "" {
		// No signing key, use default author.
		author = "Ubiq Builds <fjl@ethereum.org>"
	}
	return debMetadata{
		GoBootPackage: goboot,
		GoBootPath:    debGoBootPaths[goboot],
		PackageName:   name,
		Env:           env,
		Author:        author,
		Distro:        distro,
		Version:       version,
		Time:          t.Format(time.RFC1123Z),
		Executables:   exes,
	}
}

// Name returns the name of the metapackage that depends
// on all executable packages.
func (meta debMetadata) Name() string {
	if isUnstableBuild(meta.Env) {
		return meta.PackageName + "-unstable"
	}
	return meta.PackageName
}

// VersionString returns the debian version of the packages.
func (meta debMetadata) VersionString() string {
	vsn := meta.Version
	if meta.Env.Buildnum != "" {
		vsn += "+build" + meta.Env.Buildnum
	}
	if meta.Distro != "" {
		vsn += "+" + meta.Distro
	}
	return vsn
}

// ExeList returns the list of all executable packages.
func (meta debMetadata) ExeList() string {
	names := make([]string, len(meta.Executables))
	for i, e := range meta.Executables {
		names[i] = meta.ExeName(e)
	}
	return strings.Join(names, ", ")
}

// ExeName returns the package name of an executable package.
func (meta debMetadata) ExeName(exe debExecutable) string {
	if isUnstableBuild(meta.Env) {
		return exe.Package() + "-unstable"
	}
	return exe.Package()
}

// ExeConflicts returns the content of the Conflicts field
// for executable packages.
func (meta debMetadata) ExeConflicts(exe debExecutable) string {
	if isUnstableBuild(meta.Env) {
		// Set up the conflicts list so that the *-unstable packages
		// cannot be installed alongside the regular version.
		//
		// https://www.debian.org/doc/debian-policy/ch-relationships.html
		// is very explicit about Conflicts: and says that Breaks: should
		// be preferred and the conflicting files should be handled via
		// alternates. We might do this eventually but using a conflict is
		// easier now.
		return "ubiq, " + exe.Package()
	}
	return ""
}

func stageDebianSource(tmpdir string, meta debMetadata) (pkgdir string) {
	pkg := meta.Name() + "-" + meta.VersionString()
	pkgdir = filepath.Join(tmpdir, pkg)
	if err := os.Mkdir(pkgdir, 0755); err != nil {
		log.Fatal(err)
	}
	// Copy the source code.
	build.MustRunCommand("git", "checkout-index", "-a", "--prefix", pkgdir+string(filepath.Separator))

	// Put the debian build files in place.
	debian := filepath.Join(pkgdir, "debian")
	build.Render("build/deb/"+meta.PackageName+"/deb.rules", filepath.Join(debian, "rules"), 0755, meta)
	build.Render("build/deb/"+meta.PackageName+"/deb.changelog", filepath.Join(debian, "changelog"), 0644, meta)
	build.Render("build/deb/"+meta.PackageName+"/deb.control", filepath.Join(debian, "control"), 0644, meta)
	build.Render("build/deb/"+meta.PackageName+"/deb.copyright", filepath.Join(debian, "copyright"), 0644, meta)
	build.RenderString("8\n", filepath.Join(debian, "compat"), 0644, meta)
	build.RenderString("3.0 (native)\n", filepath.Join(debian, "source/format"), 0644, meta)
	for _, exe := range meta.Executables {
		install := filepath.Join(debian, meta.ExeName(exe)+".install")
		docs := filepath.Join(debian, meta.ExeName(exe)+".docs")
		build.Render("build/deb/"+meta.PackageName+"/deb.install", install, 0644, exe)
		build.Render("build/deb/"+meta.PackageName+"/deb.docs", docs, 0644, exe)
	}
	return pkgdir
}

// Windows installer
func doWindowsInstaller(cmdline []string) {
	// Parse the flags and make skip installer generation on PRs
	var (
		arch    = flag.String("arch", runtime.GOARCH, "Architecture for cross build packaging")
		signer  = flag.String("signer", "", `Environment variable holding the signing key (e.g. WINDOWS_SIGNING_KEY)`)
		upload  = flag.String("upload", "", `Destination to upload the archives (usually "gubiqstore/builds")`)
		workdir = flag.String("workdir", "", `Output directory for packages (uses temp dir if unset)`)
	)
	flag.CommandLine.Parse(cmdline)
	*workdir = makeWorkdir(*workdir)
	env := build.Env()
	maybeSkipArchive(env)

	// Aggregate binaries that are included in the installer
	var (
		devTools  []string
		allTools  []string
		gubiqTool string
	)
	for _, file := range allToolsArchiveFiles {
		if file == "COPYING" { // license, copied later
			continue
		}
		allTools = append(allTools, filepath.Base(file))
		if filepath.Base(file) == "gubiq.exe" {
			gubiqTool = file
		} else {
			devTools = append(devTools, file)
		}
	}

	// Render NSIS scripts: Installer NSIS contains two installer sections,
	// first section contains the gubiq binary, second section holds the dev tools.
	templateData := map[string]interface{}{
		"License":  "COPYING",
		"Gubiq":    gubiqTool,
		"DevTools": devTools,
	}
	build.Render("build/nsis.gubiq.nsi", filepath.Join(*workdir, "gubiq.nsi"), 0644, nil)
	build.Render("build/nsis.install.nsh", filepath.Join(*workdir, "install.nsh"), 0644, templateData)
	build.Render("build/nsis.uninstall.nsh", filepath.Join(*workdir, "uninstall.nsh"), 0644, allTools)
	build.Render("build/nsis.pathupdate.nsh", filepath.Join(*workdir, "PathUpdate.nsh"), 0644, nil)
	build.Render("build/nsis.envvarupdate.nsh", filepath.Join(*workdir, "EnvVarUpdate.nsh"), 0644, nil)
	if err := cp.CopyFile(filepath.Join(*workdir, "SimpleFC.dll"), "build/nsis.simplefc.dll"); err != nil {
		log.Fatal("Failed to copy SimpleFC.dll: %v", err)
	}
	if err := cp.CopyFile(filepath.Join(*workdir, "COPYING"), "COPYING"); err != nil {
		log.Fatal("Failed to copy copyright note: %v", err)
	}
	// Build the installer. This assumes that all the needed files have been previously
	// built (don't mix building and packaging to keep cross compilation complexity to a
	// minimum).
	version := strings.Split(params.Version, ".")
	if env.Commit != "" {
		version[2] += "-" + env.Commit[:8]
	}
	installer, _ := filepath.Abs("gubiq-" + archiveBasename(*arch, params.ArchiveVersion(env.Commit)) + ".exe")
	build.MustRunCommand("makensis.exe",
		"/DOUTPUTFILE="+installer,
		"/DMAJORVERSION="+version[0],
		"/DMINORVERSION="+version[1],
		"/DBUILDVERSION="+version[2],
		"/DARCH="+*arch,
		filepath.Join(*workdir, "gubiq.nsi"),
	)
	// Sign and publish installer.
	if err := archiveUpload(installer, *upload, *signer); err != nil {
		log.Fatal(err)
	}
}

// Android archives

func doAndroidArchive(cmdline []string) {
	var (
		local  = flag.Bool("local", false, `Flag whether we're only doing a local build (skip Maven artifacts)`)
		signer = flag.String("signer", "", `Environment variable holding the signing key (e.g. ANDROID_SIGNING_KEY)`)
		deploy = flag.String("deploy", "", `Destination to deploy the archive (usually "https://oss.sonatype.org")`)
		upload = flag.String("upload", "", `Destination to upload the archive (usually "gubiqstore/builds")`)
	)
	flag.CommandLine.Parse(cmdline)
	env := build.Env()
	tc := new(build.GoToolchain)

	// Sanity check that the SDK and NDK are installed and set
	if os.Getenv("ANDROID_HOME") == "" {
		log.Fatal("Please ensure ANDROID_HOME points to your Android SDK")
	}

	// Build gomobile.
	install := tc.Install(GOBIN, "golang.org/x/mobile/cmd/gomobile@latest", "golang.org/x/mobile/cmd/gobind@latest")
	install.Env = append(install.Env)
	build.MustRun(install)

	// Ensure all dependencies are available. This is required to make
	// gomobile bind work because it expects go.sum to contain all checksums.
	build.MustRun(tc.Go("mod", "download"))

	// Build the Android archive and Maven resources
<<<<<<< HEAD
	build.MustRun(goTool("get", "golang.org/x/mobile/cmd/gomobile", "golang.org/x/mobile/cmd/gobind"))
	build.MustRun(gomobileTool("bind", "-ldflags", "-s -w", "--target", "android", "--javapkg", "com.ubiqsmart", "-v", "github.com/ubiq/go-ubiq/v5/mobile"))
=======
	build.MustRun(gomobileTool("bind", "-ldflags", "-s -w", "--target", "android", "--javapkg", "org.ethereum", "-v", "github.com/ethereum/go-ethereum/mobile"))
>>>>>>> 991384a7

	if *local {
		// If we're building locally, copy bundle to build dir and skip Maven
		os.Rename("gubiq.aar", filepath.Join(GOBIN, "gubiq.aar"))
		os.Rename("gubiq-sources.jar", filepath.Join(GOBIN, "gubiq-sources.jar"))
		return
	}
	meta := newMavenMetadata(env)
	build.Render("build/mvn.pom", meta.Package+".pom", 0755, meta)

	// Skip Maven deploy and Azure upload for PR builds
	maybeSkipArchive(env)

	// Sign and upload the archive to Azure
	archive := "gubiq-" + archiveBasename("android", params.ArchiveVersion(env.Commit)) + ".aar"
	os.Rename("gubiq.aar", archive)

	if err := archiveUpload(archive, *upload, *signer); err != nil {
		log.Fatal(err)
	}
	// Sign and upload all the artifacts to Maven Central
	os.Rename(archive, meta.Package+".aar")
	if *signer != "" && *deploy != "" {
		// Import the signing key into the local GPG instance
		key := getenvBase64(*signer)
		gpg := exec.Command("gpg", "--import")
		gpg.Stdin = bytes.NewReader(key)
		build.MustRun(gpg)
		keyID, err := build.PGPKeyID(string(key))
		if err != nil {
			log.Fatal(err)
		}
		// Upload the artifacts to Sonatype and/or Maven Central
		repo := *deploy + "/service/local/staging/deploy/maven2"
		if meta.Develop {
			repo = *deploy + "/content/repositories/snapshots"
		}
		build.MustRunCommand("mvn", "gpg:sign-and-deploy-file", "-e", "-X",
			"-settings=build/mvn.settings", "-Durl="+repo, "-DrepositoryId=ossrh",
			"-Dgpg.keyname="+keyID,
			"-DpomFile="+meta.Package+".pom", "-Dfile="+meta.Package+".aar")
	}
}

func gomobileTool(subcmd string, args ...string) *exec.Cmd {
	cmd := exec.Command(filepath.Join(GOBIN, "gomobile"), subcmd)
	cmd.Args = append(cmd.Args, args...)
	cmd.Env = []string{
		"PATH=" + GOBIN + string(os.PathListSeparator) + os.Getenv("PATH"),
	}
	for _, e := range os.Environ() {
		if strings.HasPrefix(e, "GOPATH=") || strings.HasPrefix(e, "PATH=") || strings.HasPrefix(e, "GOBIN=") {
			continue
		}
		cmd.Env = append(cmd.Env, e)
	}
	cmd.Env = append(cmd.Env, "GOBIN="+GOBIN)
	return cmd
}

type mavenMetadata struct {
	Version      string
	Package      string
	Develop      bool
	Contributors []mavenContributor
}

type mavenContributor struct {
	Name  string
	Email string
}

func newMavenMetadata(env build.Environment) mavenMetadata {
	// Collect the list of authors from the repo root
	contribs := []mavenContributor{}
	if authors, err := os.Open("AUTHORS"); err == nil {
		defer authors.Close()

		scanner := bufio.NewScanner(authors)
		for scanner.Scan() {
			// Skip any whitespace from the authors list
			line := strings.TrimSpace(scanner.Text())
			if line == "" || line[0] == '#' {
				continue
			}
			// Split the author and insert as a contributor
			re := regexp.MustCompile("([^<]+) <(.+)>")
			parts := re.FindStringSubmatch(line)
			if len(parts) == 3 {
				contribs = append(contribs, mavenContributor{Name: parts[1], Email: parts[2]})
			}
		}
	}
	// Render the version and package strings
	version := params.Version
	if isUnstableBuild(env) {
		version += "-SNAPSHOT"
	}
	return mavenMetadata{
		Version:      version,
		Package:      "gubiq-" + version,
		Develop:      isUnstableBuild(env),
		Contributors: contribs,
	}
}

// XCode frameworks

func doXCodeFramework(cmdline []string) {
	var (
		local  = flag.Bool("local", false, `Flag whether we're only doing a local build (skip Maven artifacts)`)
		signer = flag.String("signer", "", `Environment variable holding the signing key (e.g. IOS_SIGNING_KEY)`)
		deploy = flag.String("deploy", "", `Destination to deploy the archive (usually "trunk")`)
		upload = flag.String("upload", "", `Destination to upload the archives (usually "gubiqstore/builds")`)
	)
	flag.CommandLine.Parse(cmdline)
	env := build.Env()
	tc := new(build.GoToolchain)

	// Build gomobile.
	build.MustRun(tc.Install(GOBIN, "golang.org/x/mobile/cmd/gomobile@latest", "golang.org/x/mobile/cmd/gobind@latest"))

	// Ensure all dependencies are available. This is required to make
	// gomobile bind work because it expects go.sum to contain all checksums.
	build.MustRun(tc.Go("mod", "download"))

	// Build the iOS XCode framework
<<<<<<< HEAD
	build.MustRun(goTool("get", "golang.org/x/mobile/cmd/gomobile", "golang.org/x/mobile/cmd/gobind"))
	build.MustRun(gomobileTool("init"))
	bind := gomobileTool("bind", "-ldflags", "-s -w", "--target", "ios", "-v", "github.com/ubiq/go-ubiq/v5/mobile")
=======
	bind := gomobileTool("bind", "-ldflags", "-s -w", "--target", "ios", "-v", "github.com/ethereum/go-ethereum/mobile")
>>>>>>> 991384a7

	if *local {
		// If we're building locally, use the build folder and stop afterwards
		bind.Dir = GOBIN
		build.MustRun(bind)
		return
	}
<<<<<<< HEAD
	archive := "gubiq-" + archiveBasename("ios", params.ArchiveVersion(env.Commit))
	if err := os.Mkdir(archive, os.ModePerm); err != nil {
=======

	// Create the archive.
	maybeSkipArchive(env)
	archive := "geth-" + archiveBasename("ios", params.ArchiveVersion(env.Commit))
	if err := os.MkdirAll(archive, 0755); err != nil {
>>>>>>> 991384a7
		log.Fatal(err)
	}
	bind.Dir, _ = filepath.Abs(archive)
	build.MustRun(bind)
	build.MustRunCommand("tar", "-zcvf", archive+".tar.gz", archive)

	// Sign and upload the framework to Azure
	if err := archiveUpload(archive+".tar.gz", *upload, *signer); err != nil {
		log.Fatal(err)
	}
	// Prepare and upload a PodSpec to CocoaPods
	if *deploy != "" {
		meta := newPodMetadata(env, archive)
		build.Render("build/pod.podspec", "Gubiq.podspec", 0755, meta)
		build.MustRunCommand("pod", *deploy, "push", "Gubiq.podspec", "--allow-warnings")
	}
}

type podMetadata struct {
	Version      string
	Commit       string
	Archive      string
	Contributors []podContributor
}

type podContributor struct {
	Name  string
	Email string
}

func newPodMetadata(env build.Environment, archive string) podMetadata {
	// Collect the list of authors from the repo root
	contribs := []podContributor{}
	if authors, err := os.Open("AUTHORS"); err == nil {
		defer authors.Close()

		scanner := bufio.NewScanner(authors)
		for scanner.Scan() {
			// Skip any whitespace from the authors list
			line := strings.TrimSpace(scanner.Text())
			if line == "" || line[0] == '#' {
				continue
			}
			// Split the author and insert as a contributor
			re := regexp.MustCompile("([^<]+) <(.+)>")
			parts := re.FindStringSubmatch(line)
			if len(parts) == 3 {
				contribs = append(contribs, podContributor{Name: parts[1], Email: parts[2]})
			}
		}
	}
	version := params.Version
	if isUnstableBuild(env) {
		version += "-unstable." + env.Buildnum
	}
	return podMetadata{
		Archive:      archive,
		Version:      version,
		Commit:       env.Commit,
		Contributors: contribs,
	}
}

// Cross compilation

func doXgo(cmdline []string) {
	var (
		alltools = flag.Bool("alltools", false, `Flag whether we're building all known tools, or only on in particular`)
	)
	flag.CommandLine.Parse(cmdline)
	env := build.Env()
	var tc build.GoToolchain

	// Make sure xgo is available for cross compilation
<<<<<<< HEAD
	gogetxgo := goTool("get", "src.techknowlogick.com/xgo")
	build.MustRun(gogetxgo)
=======
	build.MustRun(tc.Install(GOBIN, "github.com/karalabe/xgo@latest"))
>>>>>>> 991384a7

	// If all tools building is requested, build everything the builder wants
	args := append(buildFlags(env), flag.Args()...)

	if *alltools {
		args = append(args, []string{"--dest", GOBIN}...)
		for _, res := range allToolsArchiveFiles {
			if strings.HasPrefix(res, GOBIN) {
				// Binary tool found, cross build it explicitly
				args = append(args, "./"+filepath.Join("cmd", filepath.Base(res)))
				build.MustRun(xgoTool(args))
				args = args[:len(args)-1]
			}
		}
		return
	}

	// Otherwise execute the explicit cross compilation
	path := args[len(args)-1]
	args = append(args[:len(args)-1], []string{"--dest", GOBIN, path}...)
	build.MustRun(xgoTool(args))
}

func xgoTool(args []string) *exec.Cmd {
	cmd := exec.Command(filepath.Join(GOBIN, "xgo"), args...)
	cmd.Env = os.Environ()
	cmd.Env = append(cmd.Env, []string{"GOBIN=" + GOBIN}...)
	return cmd
}

// Binary distribution cleanups

func doPurge(cmdline []string) {
	var (
		store = flag.String("store", "", `Destination from where to purge archives (usually "gubiqstore/builds")`)
		limit = flag.Int("days", 30, `Age threshold above which to delete unstable archives`)
	)
	flag.CommandLine.Parse(cmdline)

	if env := build.Env(); !env.IsCronJob {
		log.Printf("skipping because not a cron job")
		os.Exit(0)
	}
	// Create the azure authentication and list the current archives
	auth := build.AzureBlobstoreConfig{
		Account:   strings.Split(*store, "/")[0],
		Token:     os.Getenv("AZURE_BLOBSTORE_TOKEN"),
		Container: strings.SplitN(*store, "/", 2)[1],
	}
	blobs, err := build.AzureBlobstoreList(auth)
	if err != nil {
		log.Fatal(err)
	}
	fmt.Printf("Found %d blobs\n", len(blobs))

	// Iterate over the blobs, collect and sort all unstable builds
	for i := 0; i < len(blobs); i++ {
		if !strings.Contains(blobs[i].Name, "unstable") {
			blobs = append(blobs[:i], blobs[i+1:]...)
			i--
		}
	}
	for i := 0; i < len(blobs); i++ {
		for j := i + 1; j < len(blobs); j++ {
			if blobs[i].Properties.LastModified.After(blobs[j].Properties.LastModified) {
				blobs[i], blobs[j] = blobs[j], blobs[i]
			}
		}
	}
	// Filter out all archives more recent that the given threshold
	for i, blob := range blobs {
		if time.Since(blob.Properties.LastModified) < time.Duration(*limit)*24*time.Hour {
			blobs = blobs[:i]
			break
		}
	}
	fmt.Printf("Deleting %d blobs\n", len(blobs))
	// Delete all marked as such and return
	if err := build.AzureBlobstoreDelete(auth, blobs); err != nil {
		log.Fatal(err)
	}
}<|MERGE_RESOLUTION|>--- conflicted
+++ resolved
@@ -208,39 +208,11 @@
 	)
 	flag.CommandLine.Parse(cmdline)
 
-<<<<<<< HEAD
-	// Check local Go version. People regularly open issues about compilation
-	// failure with outdated Go. This should save them the trouble.
-	if !strings.Contains(runtime.Version(), "devel") {
-		// Figure out the minor version number since we can't textually compare (1.10 < 1.9)
-		var minor int
-		fmt.Sscanf(strings.TrimPrefix(runtime.Version(), "go1."), "%d", &minor)
-		if minor < 13 {
-			log.Println("You have Go version", runtime.Version())
-			log.Println("go-ubiq requires at least Go version 1.13 and cannot")
-			log.Println("be compiled with an earlier version. Please upgrade your Go installation.")
-			os.Exit(1)
-		}
-	}
-
-	// Choose which go command we're going to use.
-	var gobuild *exec.Cmd
-	if !*dlgo {
-		// Default behavior: use the go version which runs ci.go right now.
-		gobuild = goTool("build")
-	} else {
-		// Download of Go requested. This is for build environments where the
-		// installed version is too old and cannot be upgraded easily.
-		cachedir := filepath.Join("build", "cache")
-		goroot := downloadGo(runtime.GOARCH, runtime.GOOS, cachedir)
-		gobuild = localGoTool(goroot, "build")
-=======
 	// Configure the toolchain.
 	tc := build.GoToolchain{GOARCH: *arch, CC: *cc}
 	if *dlgo {
 		csdb := build.MustLoadChecksums("build/checksums.txt")
 		tc.Root = build.DownloadGo(csdb, dlgoVersion)
->>>>>>> 991384a7
 	}
 
 	// Configure the build.
@@ -390,18 +362,10 @@
 	}
 
 	var (
-<<<<<<< HEAD
-		env = build.Env()
-
+		env       = build.Env()
 		basegubiq = archiveBasename(*arch, params.ArchiveVersion(env.Commit))
 		gubiq     = "gubiq-" + basegubiq + ext
 		alltools  = "gubiq-alltools-" + basegubiq + ext
-=======
-		env      = build.Env()
-		basegeth = archiveBasename(*arch, params.ArchiveVersion(env.Commit))
-		geth     = "geth-" + basegeth + ext
-		alltools = "geth-alltools-" + basegeth + ext
->>>>>>> 991384a7
 	)
 	maybeSkipArchive(env)
 	if err := build.WriteArchive(gubiq, gubiqArchiveFiles); err != nil {
@@ -859,12 +823,7 @@
 	build.MustRun(tc.Go("mod", "download"))
 
 	// Build the Android archive and Maven resources
-<<<<<<< HEAD
-	build.MustRun(goTool("get", "golang.org/x/mobile/cmd/gomobile", "golang.org/x/mobile/cmd/gobind"))
 	build.MustRun(gomobileTool("bind", "-ldflags", "-s -w", "--target", "android", "--javapkg", "com.ubiqsmart", "-v", "github.com/ubiq/go-ubiq/v5/mobile"))
-=======
-	build.MustRun(gomobileTool("bind", "-ldflags", "-s -w", "--target", "android", "--javapkg", "org.ethereum", "-v", "github.com/ethereum/go-ethereum/mobile"))
->>>>>>> 991384a7
 
 	if *local {
 		// If we're building locally, copy bundle to build dir and skip Maven
@@ -992,13 +951,7 @@
 	build.MustRun(tc.Go("mod", "download"))
 
 	// Build the iOS XCode framework
-<<<<<<< HEAD
-	build.MustRun(goTool("get", "golang.org/x/mobile/cmd/gomobile", "golang.org/x/mobile/cmd/gobind"))
-	build.MustRun(gomobileTool("init"))
 	bind := gomobileTool("bind", "-ldflags", "-s -w", "--target", "ios", "-v", "github.com/ubiq/go-ubiq/v5/mobile")
-=======
-	bind := gomobileTool("bind", "-ldflags", "-s -w", "--target", "ios", "-v", "github.com/ethereum/go-ethereum/mobile")
->>>>>>> 991384a7
 
 	if *local {
 		// If we're building locally, use the build folder and stop afterwards
@@ -1006,16 +959,11 @@
 		build.MustRun(bind)
 		return
 	}
-<<<<<<< HEAD
-	archive := "gubiq-" + archiveBasename("ios", params.ArchiveVersion(env.Commit))
-	if err := os.Mkdir(archive, os.ModePerm); err != nil {
-=======
 
 	// Create the archive.
 	maybeSkipArchive(env)
-	archive := "geth-" + archiveBasename("ios", params.ArchiveVersion(env.Commit))
+	archive := "gubiq-" + archiveBasename("ios", params.ArchiveVersion(env.Commit))
 	if err := os.MkdirAll(archive, 0755); err != nil {
->>>>>>> 991384a7
 		log.Fatal(err)
 	}
 	bind.Dir, _ = filepath.Abs(archive)
@@ -1090,12 +1038,7 @@
 	var tc build.GoToolchain
 
 	// Make sure xgo is available for cross compilation
-<<<<<<< HEAD
-	gogetxgo := goTool("get", "src.techknowlogick.com/xgo")
-	build.MustRun(gogetxgo)
-=======
 	build.MustRun(tc.Install(GOBIN, "github.com/karalabe/xgo@latest"))
->>>>>>> 991384a7
 
 	// If all tools building is requested, build everything the builder wants
 	args := append(buildFlags(env), flag.Args()...)
