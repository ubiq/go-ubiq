--- conflicted
+++ resolved
@@ -27,30 +27,17 @@
 	"sync"
 	"time"
 
-<<<<<<< HEAD
 	"github.com/ubiq/go-ubiq/v5/common"
+	"github.com/ubiq/go-ubiq/v5/common/math"
 	"github.com/ubiq/go-ubiq/v5/core/rawdb"
 	"github.com/ubiq/go-ubiq/v5/core/state"
+	"github.com/ubiq/go-ubiq/v5/core/state/snapshot"
 	"github.com/ubiq/go-ubiq/v5/crypto"
 	"github.com/ubiq/go-ubiq/v5/ethdb"
 	"github.com/ubiq/go-ubiq/v5/event"
 	"github.com/ubiq/go-ubiq/v5/log"
 	"github.com/ubiq/go-ubiq/v5/rlp"
 	"github.com/ubiq/go-ubiq/v5/trie"
-=======
-	"github.com/ethereum/go-ethereum/common"
-	"github.com/ethereum/go-ethereum/common/math"
-	"github.com/ethereum/go-ethereum/core/rawdb"
-	"github.com/ethereum/go-ethereum/core/state"
-	"github.com/ethereum/go-ethereum/core/state/snapshot"
-	"github.com/ethereum/go-ethereum/crypto"
-	"github.com/ethereum/go-ethereum/ethdb"
-	"github.com/ethereum/go-ethereum/event"
-	"github.com/ethereum/go-ethereum/light"
-	"github.com/ethereum/go-ethereum/log"
-	"github.com/ethereum/go-ethereum/rlp"
-	"github.com/ethereum/go-ethereum/trie"
->>>>>>> 991384a7
 	"golang.org/x/crypto/sha3"
 )
 
@@ -141,15 +128,6 @@
 	hashes   []common.Hash    // Account hashes in the returned range
 	accounts []*state.Account // Expanded accounts in the returned range
 
-<<<<<<< HEAD
-	nodes ethdb.KeyValueStore // Database containing the reconstructed trie nodes
-	trie  *trie.Trie          // Reconstructed trie to reject incomplete account paths
-
-	bounds   map[common.Hash]struct{} // Boundary nodes to avoid persisting incomplete accounts
-	overflow *NodeSet                 // Overflow nodes to avoid persisting across chunk boundaries
-
-=======
->>>>>>> 991384a7
 	cont bool // Whether the account range has a continuation
 }
 
@@ -226,14 +204,7 @@
 	hashes [][]common.Hash // Storage slot hashes in the returned range
 	slots  [][][]byte      // Storage slot values in the returned range
 
-<<<<<<< HEAD
-	// Fields relevant for the last account only
-	bounds   map[common.Hash]struct{} // Boundary nodes to avoid persisting (incomplete)
-	overflow *NodeSet                 // Overflow nodes to avoid persisting across chunk boundaries
-	cont     bool                     // Whether the last storage range has a continuation
-=======
 	cont bool // Whether the last storage range has a continuation
->>>>>>> 991384a7
 }
 
 // trienodeHealRequest tracks a pending state trie request to ensure responses
@@ -2075,15 +2046,6 @@
 	}
 	task.res = nil
 
-<<<<<<< HEAD
-	// Iterate over all the accounts and gather all the incomplete trie nodes. A
-	// node is incomplete if we haven't yet filled it (sync was interrupted), or
-	// if we filled it in multiple chunks (storage trie), in which case the few
-	// nodes on the chunk boundaries are missing.
-	incompletes := NewNodeSet()
-	for i := range res.accounts {
-		// If the filling was interrupted, mark everything after as incomplete
-=======
 	// Persist the received account segements. These flat state maybe
 	// outdated during the sync, but it can be fixed later during the
 	// snapshot generation.
@@ -2096,7 +2058,6 @@
 		},
 	}
 	for i, hash := range res.hashes {
->>>>>>> 991384a7
 		if task.needCode[i] || task.needState[i] {
 			break
 		}
@@ -2238,13 +2199,6 @@
 		task:     req.task,
 		hashes:   hashes,
 		accounts: accs,
-<<<<<<< HEAD
-		nodes:    db,
-		trie:     tr,
-		bounds:   bounds,
-		overflow: NewNodeSet(),
-=======
->>>>>>> 991384a7
 		cont:     cont,
 	}
 	select {
@@ -2492,13 +2446,6 @@
 		roots:    req.roots,
 		hashes:   hashes,
 		slots:    slots,
-<<<<<<< HEAD
-		nodes:    dbs,
-		tries:    tries,
-		bounds:   bounds,
-		overflow: NewNodeSet(),
-=======
->>>>>>> 991384a7
 		cont:     cont,
 	}
 	select {
