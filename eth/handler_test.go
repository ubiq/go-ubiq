// Copyright 2015 The go-ethereum Authors
// This file is part of the go-ethereum library.
//
// The go-ethereum library is free software: you can redistribute it and/or modify
// it under the terms of the GNU Lesser General Public License as published by
// the Free Software Foundation, either version 3 of the License, or
// (at your option) any later version.
//
// The go-ethereum library is distributed in the hope that it will be useful,
// but WITHOUT ANY WARRANTY; without even the implied warranty of
// MERCHANTABILITY or FITNESS FOR A PARTICULAR PURPOSE. See the
// GNU Lesser General Public License for more details.
//
// You should have received a copy of the GNU Lesser General Public License
// along with the go-ethereum library. If not, see <http://www.gnu.org/licenses/>.

package eth

import (
	"math/big"
	"sort"
	"sync"

<<<<<<< HEAD
	"github.com/ubiq/go-ubiq/v5/common"
	"github.com/ubiq/go-ubiq/v5/consensus/ubqhash"
	"github.com/ubiq/go-ubiq/v5/core"
	"github.com/ubiq/go-ubiq/v5/core/rawdb"
	"github.com/ubiq/go-ubiq/v5/core/state"
	"github.com/ubiq/go-ubiq/v5/core/types"
	"github.com/ubiq/go-ubiq/v5/core/vm"
	"github.com/ubiq/go-ubiq/v5/crypto"
	"github.com/ubiq/go-ubiq/v5/eth/downloader"
	"github.com/ubiq/go-ubiq/v5/event"
	"github.com/ubiq/go-ubiq/v5/p2p"
	"github.com/ubiq/go-ubiq/v5/params"
=======
	"github.com/ethereum/go-ethereum/common"
	"github.com/ethereum/go-ethereum/consensus/ethash"
	"github.com/ethereum/go-ethereum/core"
	"github.com/ethereum/go-ethereum/core/rawdb"
	"github.com/ethereum/go-ethereum/core/types"
	"github.com/ethereum/go-ethereum/core/vm"
	"github.com/ethereum/go-ethereum/crypto"
	"github.com/ethereum/go-ethereum/eth/downloader"
	"github.com/ethereum/go-ethereum/ethdb"
	"github.com/ethereum/go-ethereum/event"
	"github.com/ethereum/go-ethereum/params"
>>>>>>> 97d11b01
)

var (
	// testKey is a private key to use for funding a tester account.
	testKey, _ = crypto.HexToECDSA("b71c71a67e1177ad4e901695e1b4b9ee17ae16c6668d313eac2f96dbcda3f291")

	// testAddr is the Ethereum address of the tester account.
	testAddr = crypto.PubkeyToAddress(testKey.PublicKey)
)

// testTxPool is a mock transaction pool that blindly accepts all transactions.
// Its goal is to get around setting up a valid statedb for the balance and nonce
// checks.
type testTxPool struct {
	pool map[common.Hash]*types.Transaction // Hash map of collected transactions

	txFeed event.Feed   // Notification feed to allow waiting for inclusion
	lock   sync.RWMutex // Protects the transaction pool
}

// newTestTxPool creates a mock transaction pool.
func newTestTxPool() *testTxPool {
	return &testTxPool{
		pool: make(map[common.Hash]*types.Transaction),
	}
}

// Has returns an indicator whether txpool has a transaction
// cached with the given hash.
func (p *testTxPool) Has(hash common.Hash) bool {
	p.lock.Lock()
	defer p.lock.Unlock()

	return p.pool[hash] != nil
}

// Get retrieves the transaction from local txpool with given
// tx hash.
func (p *testTxPool) Get(hash common.Hash) *types.Transaction {
	p.lock.Lock()
	defer p.lock.Unlock()

	return p.pool[hash]
}

// AddRemotes appends a batch of transactions to the pool, and notifies any
// listeners if the addition channel is non nil
func (p *testTxPool) AddRemotes(txs []*types.Transaction) []error {
	p.lock.Lock()
	defer p.lock.Unlock()

	for _, tx := range txs {
		p.pool[tx.Hash()] = tx
	}
	p.txFeed.Send(core.NewTxsEvent{Txs: txs})
	return make([]error, len(txs))
}

// Pending returns all the transactions known to the pool
func (p *testTxPool) Pending() (map[common.Address]types.Transactions, error) {
	p.lock.RLock()
	defer p.lock.RUnlock()

	batches := make(map[common.Address]types.Transactions)
	for _, tx := range p.pool {
		from, _ := types.Sender(types.HomesteadSigner{}, tx)
		batches[from] = append(batches[from], tx)
	}
	for _, batch := range batches {
		sort.Sort(types.TxByNonce(batch))
	}
<<<<<<< HEAD
	for _, peer := range peers {
		peer.app.Close()
	}
	if err != nil {
		t.Errorf("error matching block by peer: %v", err)
	}
	if receivedCount != broadcastExpected {
		t.Errorf("block broadcast to %d peers, expected %d", receivedCount, broadcastExpected)
	}
=======
	return batches, nil
>>>>>>> 97d11b01
}

// SubscribeNewTxsEvent should return an event subscription of NewTxsEvent and
// send events to the given channel.
func (p *testTxPool) SubscribeNewTxsEvent(ch chan<- core.NewTxsEvent) event.Subscription {
	return p.txFeed.Subscribe(ch)
}

<<<<<<< HEAD
func testBroadcastBlock(t *testing.T, totalPeers, broadcastExpected int) {
	var (
		evmux   = new(event.TypeMux)
		pow     = ubqhash.NewFaker()
		db      = rawdb.NewMemoryDatabase()
		config  = &params.ChainConfig{}
		gspec   = &core.Genesis{Config: config}
		genesis = gspec.MustCommit(db)
	)
	blockchain, err := core.NewBlockChain(db, nil, config, pow, vm.Config{}, nil, nil)
	if err != nil {
		t.Fatalf("failed to create new blockchain: %v", err)
	}
	pm, err := NewProtocolManager(config, nil, downloader.FullSync, DefaultConfig.NetworkId, evmux, &testTxPool{pool: make(map[common.Hash]*types.Transaction)}, pow, blockchain, db, 1, nil)
	if err != nil {
		t.Fatalf("failed to start test protocol manager: %v", err)
	}
	pm.Start(1000)
	defer pm.Stop()
	var peers []*testPeer
	for i := 0; i < totalPeers; i++ {
		peer, _ := newTestPeer(fmt.Sprintf("peer %d", i), eth63, pm, true)
		defer peer.close()

		peers = append(peers, peer)
	}
	chain, _ := core.GenerateChain(gspec.Config, genesis, ubqhash.NewFaker(), db, 1, func(i int, gen *core.BlockGen) {})
	pm.BroadcastBlock(chain[0], true /*propagate*/)

	errCh := make(chan error, totalPeers)
	doneCh := make(chan struct{}, totalPeers)
	for _, peer := range peers {
		go func(p *testPeer) {
			if err := p2p.ExpectMsg(p.app, NewBlockMsg, &newBlockData{Block: chain[0], TD: big.NewInt(131136)}); err != nil {
				errCh <- err
			} else {
				doneCh <- struct{}{}
			}
		}(peer)
	}
	var received int
	for {
		select {
		case <-doneCh:
			received++
			if received > broadcastExpected {
				// We can bail early here
				t.Errorf("broadcast count mismatch: have %d > want %d", received, broadcastExpected)
				return
			}
		case <-time.After(2 * time.Second):
			if received != broadcastExpected {
				t.Errorf("broadcast count mismatch: have %d, want %d", received, broadcastExpected)
			}
			return
		case err = <-errCh:
			t.Fatalf("broadcast failed: %v", err)
		}
	}
=======
// testHandler is a live implementation of the Ethereum protocol handler, just
// preinitialized with some sane testing defaults and the transaction pool mocked
// out.
type testHandler struct {
	db      ethdb.Database
	chain   *core.BlockChain
	txpool  *testTxPool
	handler *handler
}
>>>>>>> 97d11b01

// newTestHandler creates a new handler for testing purposes with no blocks.
func newTestHandler() *testHandler {
	return newTestHandlerWithBlocks(0)
}

// newTestHandlerWithBlocks creates a new handler for testing purposes, with a
// given number of initial blocks.
func newTestHandlerWithBlocks(blocks int) *testHandler {
	// Create a database pre-initialize with a genesis block
	db := rawdb.NewMemoryDatabase()
	(&core.Genesis{
		Config: params.TestChainConfig,
		Alloc:  core.GenesisAlloc{testAddr: {Balance: big.NewInt(1000000)}},
	}).MustCommit(db)

	chain, _ := core.NewBlockChain(db, nil, params.TestChainConfig, ethash.NewFaker(), vm.Config{}, nil, nil)

	bs, _ := core.GenerateChain(params.TestChainConfig, chain.Genesis(), ethash.NewFaker(), db, blocks, nil)
	if _, err := chain.InsertChain(bs); err != nil {
		panic(err)
	}
	txpool := newTestTxPool()

	handler, _ := newHandler(&handlerConfig{
		Database:   db,
		Chain:      chain,
		TxPool:     txpool,
		Network:    1,
		Sync:       downloader.FastSync,
		BloomCache: 1,
	})
	handler.Start(1000)

	return &testHandler{
		db:      db,
		chain:   chain,
		txpool:  txpool,
		handler: handler,
	}
}

// close tears down the handler and all its internal constructs.
func (b *testHandler) close() {
	b.handler.Stop()
	b.chain.Stop()
}<|MERGE_RESOLUTION|>--- conflicted
+++ resolved
@@ -21,32 +21,17 @@
 	"sort"
 	"sync"
 
-<<<<<<< HEAD
 	"github.com/ubiq/go-ubiq/v5/common"
-	"github.com/ubiq/go-ubiq/v5/consensus/ubqhash"
+	"github.com/ubiq/go-ubiq/v5/consensus/ethash"
 	"github.com/ubiq/go-ubiq/v5/core"
 	"github.com/ubiq/go-ubiq/v5/core/rawdb"
-	"github.com/ubiq/go-ubiq/v5/core/state"
 	"github.com/ubiq/go-ubiq/v5/core/types"
 	"github.com/ubiq/go-ubiq/v5/core/vm"
 	"github.com/ubiq/go-ubiq/v5/crypto"
 	"github.com/ubiq/go-ubiq/v5/eth/downloader"
+	"github.com/ubiq/go-ubiq/v5/ethdb"
 	"github.com/ubiq/go-ubiq/v5/event"
-	"github.com/ubiq/go-ubiq/v5/p2p"
 	"github.com/ubiq/go-ubiq/v5/params"
-=======
-	"github.com/ethereum/go-ethereum/common"
-	"github.com/ethereum/go-ethereum/consensus/ethash"
-	"github.com/ethereum/go-ethereum/core"
-	"github.com/ethereum/go-ethereum/core/rawdb"
-	"github.com/ethereum/go-ethereum/core/types"
-	"github.com/ethereum/go-ethereum/core/vm"
-	"github.com/ethereum/go-ethereum/crypto"
-	"github.com/ethereum/go-ethereum/eth/downloader"
-	"github.com/ethereum/go-ethereum/ethdb"
-	"github.com/ethereum/go-ethereum/event"
-	"github.com/ethereum/go-ethereum/params"
->>>>>>> 97d11b01
 )
 
 var (
@@ -118,19 +103,7 @@
 	for _, batch := range batches {
 		sort.Sort(types.TxByNonce(batch))
 	}
-<<<<<<< HEAD
-	for _, peer := range peers {
-		peer.app.Close()
-	}
-	if err != nil {
-		t.Errorf("error matching block by peer: %v", err)
-	}
-	if receivedCount != broadcastExpected {
-		t.Errorf("block broadcast to %d peers, expected %d", receivedCount, broadcastExpected)
-	}
-=======
 	return batches, nil
->>>>>>> 97d11b01
 }
 
 // SubscribeNewTxsEvent should return an event subscription of NewTxsEvent and
@@ -139,67 +112,6 @@
 	return p.txFeed.Subscribe(ch)
 }
 
-<<<<<<< HEAD
-func testBroadcastBlock(t *testing.T, totalPeers, broadcastExpected int) {
-	var (
-		evmux   = new(event.TypeMux)
-		pow     = ubqhash.NewFaker()
-		db      = rawdb.NewMemoryDatabase()
-		config  = &params.ChainConfig{}
-		gspec   = &core.Genesis{Config: config}
-		genesis = gspec.MustCommit(db)
-	)
-	blockchain, err := core.NewBlockChain(db, nil, config, pow, vm.Config{}, nil, nil)
-	if err != nil {
-		t.Fatalf("failed to create new blockchain: %v", err)
-	}
-	pm, err := NewProtocolManager(config, nil, downloader.FullSync, DefaultConfig.NetworkId, evmux, &testTxPool{pool: make(map[common.Hash]*types.Transaction)}, pow, blockchain, db, 1, nil)
-	if err != nil {
-		t.Fatalf("failed to start test protocol manager: %v", err)
-	}
-	pm.Start(1000)
-	defer pm.Stop()
-	var peers []*testPeer
-	for i := 0; i < totalPeers; i++ {
-		peer, _ := newTestPeer(fmt.Sprintf("peer %d", i), eth63, pm, true)
-		defer peer.close()
-
-		peers = append(peers, peer)
-	}
-	chain, _ := core.GenerateChain(gspec.Config, genesis, ubqhash.NewFaker(), db, 1, func(i int, gen *core.BlockGen) {})
-	pm.BroadcastBlock(chain[0], true /*propagate*/)
-
-	errCh := make(chan error, totalPeers)
-	doneCh := make(chan struct{}, totalPeers)
-	for _, peer := range peers {
-		go func(p *testPeer) {
-			if err := p2p.ExpectMsg(p.app, NewBlockMsg, &newBlockData{Block: chain[0], TD: big.NewInt(131136)}); err != nil {
-				errCh <- err
-			} else {
-				doneCh <- struct{}{}
-			}
-		}(peer)
-	}
-	var received int
-	for {
-		select {
-		case <-doneCh:
-			received++
-			if received > broadcastExpected {
-				// We can bail early here
-				t.Errorf("broadcast count mismatch: have %d > want %d", received, broadcastExpected)
-				return
-			}
-		case <-time.After(2 * time.Second):
-			if received != broadcastExpected {
-				t.Errorf("broadcast count mismatch: have %d, want %d", received, broadcastExpected)
-			}
-			return
-		case err = <-errCh:
-			t.Fatalf("broadcast failed: %v", err)
-		}
-	}
-=======
 // testHandler is a live implementation of the Ethereum protocol handler, just
 // preinitialized with some sane testing defaults and the transaction pool mocked
 // out.
@@ -209,7 +121,6 @@
 	txpool  *testTxPool
 	handler *handler
 }
->>>>>>> 97d11b01
 
 // newTestHandler creates a new handler for testing purposes with no blocks.
 func newTestHandler() *testHandler {
