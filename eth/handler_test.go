--- conflicted
+++ resolved
@@ -23,30 +23,17 @@
 	"testing"
 	"time"
 
-<<<<<<< HEAD
 	"github.com/ubiq/go-ubiq/common"
 	"github.com/ubiq/go-ubiq/core"
 	"github.com/ubiq/go-ubiq/core/state"
 	"github.com/ubiq/go-ubiq/core/types"
+	"github.com/ubiq/go-ubiq/core/vm"
 	"github.com/ubiq/go-ubiq/crypto"
 	"github.com/ubiq/go-ubiq/eth/downloader"
 	"github.com/ubiq/go-ubiq/ethdb"
 	"github.com/ubiq/go-ubiq/event"
 	"github.com/ubiq/go-ubiq/p2p"
 	"github.com/ubiq/go-ubiq/params"
-=======
-	"github.com/ethereum/go-ethereum/common"
-	"github.com/ethereum/go-ethereum/core"
-	"github.com/ethereum/go-ethereum/core/state"
-	"github.com/ethereum/go-ethereum/core/types"
-	"github.com/ethereum/go-ethereum/core/vm"
-	"github.com/ethereum/go-ethereum/crypto"
-	"github.com/ethereum/go-ethereum/eth/downloader"
-	"github.com/ethereum/go-ethereum/ethdb"
-	"github.com/ethereum/go-ethereum/event"
-	"github.com/ethereum/go-ethereum/p2p"
-	"github.com/ethereum/go-ethereum/params"
->>>>>>> a07539fb
 )
 
 // Tests that protocol versions and modes of operations are matched up properly.
@@ -458,79 +445,4 @@
 	if err := p2p.ExpectMsg(peer.app, 0x10, receipts); err != nil {
 		t.Errorf("receipts mismatch: %v", err)
 	}
-<<<<<<< HEAD
-=======
-}
-
-// Tests that post eth protocol handshake, DAO fork-enabled clients also execute
-// a DAO "challenge" verifying each others' DAO fork headers to ensure they're on
-// compatible chains.
-func TestDAOChallengeNoVsNo(t *testing.T)       { testDAOChallenge(t, false, false, false) }
-func TestDAOChallengeNoVsPro(t *testing.T)      { testDAOChallenge(t, false, true, false) }
-func TestDAOChallengeProVsNo(t *testing.T)      { testDAOChallenge(t, true, false, false) }
-func TestDAOChallengeProVsPro(t *testing.T)     { testDAOChallenge(t, true, true, false) }
-func TestDAOChallengeNoVsTimeout(t *testing.T)  { testDAOChallenge(t, false, false, true) }
-func TestDAOChallengeProVsTimeout(t *testing.T) { testDAOChallenge(t, true, true, true) }
-
-func testDAOChallenge(t *testing.T, localForked, remoteForked bool, timeout bool) {
-	// Reduce the DAO handshake challenge timeout
-	if timeout {
-		defer func(old time.Duration) { daoChallengeTimeout = old }(daoChallengeTimeout)
-		daoChallengeTimeout = 500 * time.Millisecond
-	}
-	// Create a DAO aware protocol manager
-	var (
-		evmux         = new(event.TypeMux)
-		pow           = new(core.FakePow)
-		db, _         = ethdb.NewMemDatabase()
-		genesis       = core.WriteGenesisBlockForTesting(db)
-		config        = &params.ChainConfig{DAOForkBlock: big.NewInt(1), DAOForkSupport: localForked}
-		blockchain, _ = core.NewBlockChain(db, config, pow, evmux, vm.Config{})
-	)
-	pm, err := NewProtocolManager(config, false, NetworkId, 1000, evmux, new(testTxPool), pow, blockchain, db)
-	if err != nil {
-		t.Fatalf("failed to start test protocol manager: %v", err)
-	}
-	pm.Start()
-	defer pm.Stop()
-
-	// Connect a new peer and check that we receive the DAO challenge
-	peer, _ := newTestPeer("peer", eth63, pm, true)
-	defer peer.close()
-
-	challenge := &getBlockHeadersData{
-		Origin:  hashOrNumber{Number: config.DAOForkBlock.Uint64()},
-		Amount:  1,
-		Skip:    0,
-		Reverse: false,
-	}
-	if err := p2p.ExpectMsg(peer.app, GetBlockHeadersMsg, challenge); err != nil {
-		t.Fatalf("challenge mismatch: %v", err)
-	}
-	// Create a block to reply to the challenge if no timeout is simulated
-	if !timeout {
-		blocks, _ := core.GenerateChain(&params.ChainConfig{}, genesis, db, 1, func(i int, block *core.BlockGen) {
-			if remoteForked {
-				block.SetExtra(params.DAOForkBlockExtra)
-			}
-		})
-		if err := p2p.Send(peer.app, BlockHeadersMsg, []*types.Header{blocks[0].Header()}); err != nil {
-			t.Fatalf("failed to answer challenge: %v", err)
-		}
-		time.Sleep(100 * time.Millisecond) // Sleep to avoid the verification racing with the drops
-	} else {
-		// Otherwise wait until the test timeout passes
-		time.Sleep(daoChallengeTimeout + 500*time.Millisecond)
-	}
-	// Verify that depending on fork side, the remote peer is maintained or dropped
-	if localForked == remoteForked && !timeout {
-		if peers := pm.peers.Len(); peers != 1 {
-			t.Fatalf("peer count mismatch: have %d, want %d", peers, 1)
-		}
-	} else {
-		if peers := pm.peers.Len(); peers != 0 {
-			t.Fatalf("peer count mismatch: have %d, want %d", peers, 0)
-		}
-	}
->>>>>>> a07539fb
 }