--- conflicted
+++ resolved
@@ -511,28 +511,14 @@
 	}
 }
 
-<<<<<<< HEAD
-// Tests that simple synchronization against a canonical chain works correctly.
-// In this test common ancestor lookup should be short circuited and not require
-// binary searching.
-func TestCanonicalSynchronisation63Full(t *testing.T) { testCanonicalSynchronisation(t, 63, FullSync) }
-func TestCanonicalSynchronisation63Fast(t *testing.T) { testCanonicalSynchronisation(t, 63, FastSync) }
-func TestCanonicalSynchronisation64Full(t *testing.T) { testCanonicalSynchronisation(t, 64, FullSync) }
-func TestCanonicalSynchronisation64Fast(t *testing.T) { testCanonicalSynchronisation(t, 64, FastSync) }
-func TestCanonicalSynchronisation65Full(t *testing.T) { testCanonicalSynchronisation(t, 65, FullSync) }
-func TestCanonicalSynchronisation65Fast(t *testing.T) { testCanonicalSynchronisation(t, 65, FastSync) }
-=======
 func TestCanonicalSynchronisation64Full(t *testing.T) { testCanonSync(t, 64, FullSync) }
 func TestCanonicalSynchronisation64Fast(t *testing.T) { testCanonSync(t, 64, FastSync) }
 
-func TestCanonicalSynchronisation65Full(t *testing.T)  { testCanonSync(t, 65, FullSync) }
-func TestCanonicalSynchronisation65Fast(t *testing.T)  { testCanonSync(t, 65, FastSync) }
-func TestCanonicalSynchronisation65Light(t *testing.T) { testCanonSync(t, 65, LightSync) }
-
-func TestCanonicalSynchronisation66Full(t *testing.T)  { testCanonSync(t, 66, FullSync) }
-func TestCanonicalSynchronisation66Fast(t *testing.T)  { testCanonSync(t, 66, FastSync) }
-func TestCanonicalSynchronisation66Light(t *testing.T) { testCanonSync(t, 66, LightSync) }
->>>>>>> 97d11b01
+func TestCanonicalSynchronisation65Full(t *testing.T) { testCanonSync(t, 65, FullSync) }
+func TestCanonicalSynchronisation65Fast(t *testing.T) { testCanonSync(t, 65, FastSync) }
+
+func TestCanonicalSynchronisation66Full(t *testing.T) { testCanonSync(t, 66, FullSync) }
+func TestCanonicalSynchronisation66Fast(t *testing.T) { testCanonSync(t, 66, FastSync) }
 
 func testCanonSync(t *testing.T, protocol uint, mode SyncMode) {
 	t.Parallel()
@@ -641,25 +627,14 @@
 // Tests that simple synchronization against a forked chain works correctly. In
 // this test common ancestor lookup should *not* be short circuited, and a full
 // binary search should be executed.
-<<<<<<< HEAD
-func TestForkedSync63Full(t *testing.T) { testForkedSync(t, 63, FullSync) }
-func TestForkedSync63Fast(t *testing.T) { testForkedSync(t, 63, FastSync) }
 func TestForkedSync64Full(t *testing.T) { testForkedSync(t, 64, FullSync) }
 func TestForkedSync64Fast(t *testing.T) { testForkedSync(t, 64, FastSync) }
+
 func TestForkedSync65Full(t *testing.T) { testForkedSync(t, 65, FullSync) }
 func TestForkedSync65Fast(t *testing.T) { testForkedSync(t, 65, FastSync) }
-=======
-func TestForkedSync64Full(t *testing.T) { testForkedSync(t, 64, FullSync) }
-func TestForkedSync64Fast(t *testing.T) { testForkedSync(t, 64, FastSync) }
-
-func TestForkedSync65Full(t *testing.T)  { testForkedSync(t, 65, FullSync) }
-func TestForkedSync65Fast(t *testing.T)  { testForkedSync(t, 65, FastSync) }
-func TestForkedSync65Light(t *testing.T) { testForkedSync(t, 65, LightSync) }
->>>>>>> 97d11b01
-
-func TestForkedSync66Full(t *testing.T)  { testForkedSync(t, 66, FullSync) }
-func TestForkedSync66Fast(t *testing.T)  { testForkedSync(t, 66, FastSync) }
-func TestForkedSync66Light(t *testing.T) { testForkedSync(t, 66, LightSync) }
+
+func TestForkedSync66Full(t *testing.T) { testForkedSync(t, 66, FullSync) }
+func TestForkedSync66Fast(t *testing.T) { testForkedSync(t, 66, FastSync) }
 
 func testForkedSync(t *testing.T, protocol uint, mode SyncMode) {
 	t.Parallel()
@@ -686,25 +661,14 @@
 
 // Tests that synchronising against a much shorter but much heavyer fork works
 // corrently and is not dropped.
-<<<<<<< HEAD
-func TestHeavyForkedSync63Full(t *testing.T) { testHeavyForkedSync(t, 63, FullSync) }
-func TestHeavyForkedSync63Fast(t *testing.T) { testHeavyForkedSync(t, 63, FastSync) }
 func TestHeavyForkedSync64Full(t *testing.T) { testHeavyForkedSync(t, 64, FullSync) }
 func TestHeavyForkedSync64Fast(t *testing.T) { testHeavyForkedSync(t, 64, FastSync) }
+
 func TestHeavyForkedSync65Full(t *testing.T) { testHeavyForkedSync(t, 65, FullSync) }
 func TestHeavyForkedSync65Fast(t *testing.T) { testHeavyForkedSync(t, 65, FastSync) }
-=======
-func TestHeavyForkedSync64Full(t *testing.T) { testHeavyForkedSync(t, 64, FullSync) }
-func TestHeavyForkedSync64Fast(t *testing.T) { testHeavyForkedSync(t, 64, FastSync) }
-
-func TestHeavyForkedSync65Full(t *testing.T)  { testHeavyForkedSync(t, 65, FullSync) }
-func TestHeavyForkedSync65Fast(t *testing.T)  { testHeavyForkedSync(t, 65, FastSync) }
-func TestHeavyForkedSync65Light(t *testing.T) { testHeavyForkedSync(t, 65, LightSync) }
->>>>>>> 97d11b01
-
-func TestHeavyForkedSync66Full(t *testing.T)  { testHeavyForkedSync(t, 66, FullSync) }
-func TestHeavyForkedSync66Fast(t *testing.T)  { testHeavyForkedSync(t, 66, FastSync) }
-func TestHeavyForkedSync66Light(t *testing.T) { testHeavyForkedSync(t, 66, LightSync) }
+
+func TestHeavyForkedSync66Full(t *testing.T) { testHeavyForkedSync(t, 66, FullSync) }
+func TestHeavyForkedSync66Fast(t *testing.T) { testHeavyForkedSync(t, 66, FastSync) }
 
 func testHeavyForkedSync(t *testing.T, protocol uint, mode SyncMode) {
 	t.Parallel()
@@ -733,25 +697,14 @@
 // Tests that chain forks are contained within a certain interval of the current
 // chain head, ensuring that malicious peers cannot waste resources by feeding
 // long dead chains.
-<<<<<<< HEAD
-func TestBoundedForkedSync63Full(t *testing.T) { testBoundedForkedSync(t, 63, FullSync) }
-func TestBoundedForkedSync63Fast(t *testing.T) { testBoundedForkedSync(t, 63, FastSync) }
 func TestBoundedForkedSync64Full(t *testing.T) { testBoundedForkedSync(t, 64, FullSync) }
 func TestBoundedForkedSync64Fast(t *testing.T) { testBoundedForkedSync(t, 64, FastSync) }
+
 func TestBoundedForkedSync65Full(t *testing.T) { testBoundedForkedSync(t, 65, FullSync) }
 func TestBoundedForkedSync65Fast(t *testing.T) { testBoundedForkedSync(t, 65, FastSync) }
-=======
-func TestBoundedForkedSync64Full(t *testing.T) { testBoundedForkedSync(t, 64, FullSync) }
-func TestBoundedForkedSync64Fast(t *testing.T) { testBoundedForkedSync(t, 64, FastSync) }
-
-func TestBoundedForkedSync65Full(t *testing.T)  { testBoundedForkedSync(t, 65, FullSync) }
-func TestBoundedForkedSync65Fast(t *testing.T)  { testBoundedForkedSync(t, 65, FastSync) }
-func TestBoundedForkedSync65Light(t *testing.T) { testBoundedForkedSync(t, 65, LightSync) }
->>>>>>> 97d11b01
-
-func TestBoundedForkedSync66Full(t *testing.T)  { testBoundedForkedSync(t, 66, FullSync) }
-func TestBoundedForkedSync66Fast(t *testing.T)  { testBoundedForkedSync(t, 66, FastSync) }
-func TestBoundedForkedSync66Light(t *testing.T) { testBoundedForkedSync(t, 66, LightSync) }
+
+func TestBoundedForkedSync66Full(t *testing.T) { testBoundedForkedSync(t, 66, FullSync) }
+func TestBoundedForkedSync66Fast(t *testing.T) { testBoundedForkedSync(t, 66, FastSync) }
 
 func testBoundedForkedSync(t *testing.T, protocol uint, mode SyncMode) {
 	t.Parallel()
@@ -779,25 +732,14 @@
 // Tests that chain forks are contained within a certain interval of the current
 // chain head for short but heavy forks too. These are a bit special because they
 // take different ancestor lookup paths.
-<<<<<<< HEAD
-func TestBoundedHeavyForkedSync63Full(t *testing.T) { testBoundedHeavyForkedSync(t, 63, FullSync) }
-func TestBoundedHeavyForkedSync63Fast(t *testing.T) { testBoundedHeavyForkedSync(t, 63, FastSync) }
 func TestBoundedHeavyForkedSync64Full(t *testing.T) { testBoundedHeavyForkedSync(t, 64, FullSync) }
 func TestBoundedHeavyForkedSync64Fast(t *testing.T) { testBoundedHeavyForkedSync(t, 64, FastSync) }
+
 func TestBoundedHeavyForkedSync65Full(t *testing.T) { testBoundedHeavyForkedSync(t, 65, FullSync) }
 func TestBoundedHeavyForkedSync65Fast(t *testing.T) { testBoundedHeavyForkedSync(t, 65, FastSync) }
-=======
-func TestBoundedHeavyForkedSync64Full(t *testing.T) { testBoundedHeavyForkedSync(t, 64, FullSync) }
-func TestBoundedHeavyForkedSync64Fast(t *testing.T) { testBoundedHeavyForkedSync(t, 64, FastSync) }
-
-func TestBoundedHeavyForkedSync65Full(t *testing.T)  { testBoundedHeavyForkedSync(t, 65, FullSync) }
-func TestBoundedHeavyForkedSync65Fast(t *testing.T)  { testBoundedHeavyForkedSync(t, 65, FastSync) }
-func TestBoundedHeavyForkedSync65Light(t *testing.T) { testBoundedHeavyForkedSync(t, 65, LightSync) }
->>>>>>> 97d11b01
-
-func TestBoundedHeavyForkedSync66Full(t *testing.T)  { testBoundedHeavyForkedSync(t, 66, FullSync) }
-func TestBoundedHeavyForkedSync66Fast(t *testing.T)  { testBoundedHeavyForkedSync(t, 66, FastSync) }
-func TestBoundedHeavyForkedSync66Light(t *testing.T) { testBoundedHeavyForkedSync(t, 66, LightSync) }
+
+func TestBoundedHeavyForkedSync66Full(t *testing.T) { testBoundedHeavyForkedSync(t, 66, FullSync) }
+func TestBoundedHeavyForkedSync66Fast(t *testing.T) { testBoundedHeavyForkedSync(t, 66, FastSync) }
 
 func testBoundedHeavyForkedSync(t *testing.T, protocol uint, mode SyncMode) {
 	t.Parallel()
@@ -843,25 +785,14 @@
 }
 
 // Tests that a canceled download wipes all previously accumulated state.
-<<<<<<< HEAD
-func TestCancel63Full(t *testing.T) { testCancel(t, 63, FullSync) }
-func TestCancel63Fast(t *testing.T) { testCancel(t, 63, FastSync) }
 func TestCancel64Full(t *testing.T) { testCancel(t, 64, FullSync) }
 func TestCancel64Fast(t *testing.T) { testCancel(t, 64, FastSync) }
+
 func TestCancel65Full(t *testing.T) { testCancel(t, 65, FullSync) }
 func TestCancel65Fast(t *testing.T) { testCancel(t, 65, FastSync) }
-=======
-func TestCancel64Full(t *testing.T) { testCancel(t, 64, FullSync) }
-func TestCancel64Fast(t *testing.T) { testCancel(t, 64, FastSync) }
-
-func TestCancel65Full(t *testing.T)  { testCancel(t, 65, FullSync) }
-func TestCancel65Fast(t *testing.T)  { testCancel(t, 65, FastSync) }
-func TestCancel65Light(t *testing.T) { testCancel(t, 65, LightSync) }
->>>>>>> 97d11b01
-
-func TestCancel66Full(t *testing.T)  { testCancel(t, 66, FullSync) }
-func TestCancel66Fast(t *testing.T)  { testCancel(t, 66, FastSync) }
-func TestCancel66Light(t *testing.T) { testCancel(t, 66, LightSync) }
+
+func TestCancel66Full(t *testing.T) { testCancel(t, 66, FullSync) }
+func TestCancel66Fast(t *testing.T) { testCancel(t, 66, FastSync) }
 
 func testCancel(t *testing.T, protocol uint, mode SyncMode) {
 	t.Parallel()
@@ -888,25 +819,14 @@
 }
 
 // Tests that synchronisation from multiple peers works as intended (multi thread sanity test).
-<<<<<<< HEAD
-func TestMultiSynchronisation63Full(t *testing.T) { testMultiSynchronisation(t, 63, FullSync) }
-func TestMultiSynchronisation63Fast(t *testing.T) { testMultiSynchronisation(t, 63, FastSync) }
 func TestMultiSynchronisation64Full(t *testing.T) { testMultiSynchronisation(t, 64, FullSync) }
 func TestMultiSynchronisation64Fast(t *testing.T) { testMultiSynchronisation(t, 64, FastSync) }
+
 func TestMultiSynchronisation65Full(t *testing.T) { testMultiSynchronisation(t, 65, FullSync) }
 func TestMultiSynchronisation65Fast(t *testing.T) { testMultiSynchronisation(t, 65, FastSync) }
-=======
-func TestMultiSynchronisation64Full(t *testing.T) { testMultiSynchronisation(t, 64, FullSync) }
-func TestMultiSynchronisation64Fast(t *testing.T) { testMultiSynchronisation(t, 64, FastSync) }
-
-func TestMultiSynchronisation65Full(t *testing.T)  { testMultiSynchronisation(t, 65, FullSync) }
-func TestMultiSynchronisation65Fast(t *testing.T)  { testMultiSynchronisation(t, 65, FastSync) }
-func TestMultiSynchronisation65Light(t *testing.T) { testMultiSynchronisation(t, 65, LightSync) }
->>>>>>> 97d11b01
-
-func TestMultiSynchronisation66Full(t *testing.T)  { testMultiSynchronisation(t, 66, FullSync) }
-func TestMultiSynchronisation66Fast(t *testing.T)  { testMultiSynchronisation(t, 66, FastSync) }
-func TestMultiSynchronisation66Light(t *testing.T) { testMultiSynchronisation(t, 66, LightSync) }
+
+func TestMultiSynchronisation66Full(t *testing.T) { testMultiSynchronisation(t, 66, FullSync) }
+func TestMultiSynchronisation66Fast(t *testing.T) { testMultiSynchronisation(t, 66, FastSync) }
 
 func testMultiSynchronisation(t *testing.T, protocol uint, mode SyncMode) {
 	t.Parallel()
@@ -930,25 +850,14 @@
 
 // Tests that synchronisations behave well in multi-version protocol environments
 // and not wreak havoc on other nodes in the network.
-<<<<<<< HEAD
-func TestMultiProtoSynchronisation63Full(t *testing.T) { testMultiProtoSync(t, 63, FullSync) }
-func TestMultiProtoSynchronisation63Fast(t *testing.T) { testMultiProtoSync(t, 63, FastSync) }
 func TestMultiProtoSynchronisation64Full(t *testing.T) { testMultiProtoSync(t, 64, FullSync) }
 func TestMultiProtoSynchronisation64Fast(t *testing.T) { testMultiProtoSync(t, 64, FastSync) }
+
 func TestMultiProtoSynchronisation65Full(t *testing.T) { testMultiProtoSync(t, 65, FullSync) }
 func TestMultiProtoSynchronisation65Fast(t *testing.T) { testMultiProtoSync(t, 65, FastSync) }
-=======
-func TestMultiProtoSynchronisation64Full(t *testing.T) { testMultiProtoSync(t, 64, FullSync) }
-func TestMultiProtoSynchronisation64Fast(t *testing.T) { testMultiProtoSync(t, 64, FastSync) }
-
-func TestMultiProtoSynchronisation65Full(t *testing.T)  { testMultiProtoSync(t, 65, FullSync) }
-func TestMultiProtoSynchronisation65Fast(t *testing.T)  { testMultiProtoSync(t, 65, FastSync) }
-func TestMultiProtoSynchronisation65Light(t *testing.T) { testMultiProtoSync(t, 65, LightSync) }
->>>>>>> 97d11b01
-
-func TestMultiProtoSynchronisation66Full(t *testing.T)  { testMultiProtoSync(t, 66, FullSync) }
-func TestMultiProtoSynchronisation66Fast(t *testing.T)  { testMultiProtoSync(t, 66, FastSync) }
-func TestMultiProtoSynchronisation66Light(t *testing.T) { testMultiProtoSync(t, 66, LightSync) }
+
+func TestMultiProtoSynchronisation66Full(t *testing.T) { testMultiProtoSync(t, 66, FullSync) }
+func TestMultiProtoSynchronisation66Fast(t *testing.T) { testMultiProtoSync(t, 66, FastSync) }
 
 func testMultiProtoSync(t *testing.T, protocol uint, mode SyncMode) {
 	t.Parallel()
@@ -981,25 +890,14 @@
 
 // Tests that if a block is empty (e.g. header only), no body request should be
 // made, and instead the header should be assembled into a whole block in itself.
-<<<<<<< HEAD
-func TestEmptyShortCircuit63Full(t *testing.T) { testEmptyShortCircuit(t, 63, FullSync) }
-func TestEmptyShortCircuit63Fast(t *testing.T) { testEmptyShortCircuit(t, 63, FastSync) }
 func TestEmptyShortCircuit64Full(t *testing.T) { testEmptyShortCircuit(t, 64, FullSync) }
 func TestEmptyShortCircuit64Fast(t *testing.T) { testEmptyShortCircuit(t, 64, FastSync) }
+
 func TestEmptyShortCircuit65Full(t *testing.T) { testEmptyShortCircuit(t, 65, FullSync) }
 func TestEmptyShortCircuit65Fast(t *testing.T) { testEmptyShortCircuit(t, 65, FastSync) }
-=======
-func TestEmptyShortCircuit64Full(t *testing.T) { testEmptyShortCircuit(t, 64, FullSync) }
-func TestEmptyShortCircuit64Fast(t *testing.T) { testEmptyShortCircuit(t, 64, FastSync) }
-
-func TestEmptyShortCircuit65Full(t *testing.T)  { testEmptyShortCircuit(t, 65, FullSync) }
-func TestEmptyShortCircuit65Fast(t *testing.T)  { testEmptyShortCircuit(t, 65, FastSync) }
-func TestEmptyShortCircuit65Light(t *testing.T) { testEmptyShortCircuit(t, 65, LightSync) }
->>>>>>> 97d11b01
-
-func TestEmptyShortCircuit66Full(t *testing.T)  { testEmptyShortCircuit(t, 66, FullSync) }
-func TestEmptyShortCircuit66Fast(t *testing.T)  { testEmptyShortCircuit(t, 66, FastSync) }
-func TestEmptyShortCircuit66Light(t *testing.T) { testEmptyShortCircuit(t, 66, LightSync) }
+
+func TestEmptyShortCircuit66Full(t *testing.T) { testEmptyShortCircuit(t, 66, FullSync) }
+func TestEmptyShortCircuit66Fast(t *testing.T) { testEmptyShortCircuit(t, 66, FastSync) }
 
 func testEmptyShortCircuit(t *testing.T, protocol uint, mode SyncMode) {
 	t.Parallel()
@@ -1047,25 +945,14 @@
 
 // Tests that headers are enqueued continuously, preventing malicious nodes from
 // stalling the downloader by feeding gapped header chains.
-<<<<<<< HEAD
-func TestMissingHeaderAttack63Full(t *testing.T) { testMissingHeaderAttack(t, 63, FullSync) }
-func TestMissingHeaderAttack63Fast(t *testing.T) { testMissingHeaderAttack(t, 63, FastSync) }
 func TestMissingHeaderAttack64Full(t *testing.T) { testMissingHeaderAttack(t, 64, FullSync) }
 func TestMissingHeaderAttack64Fast(t *testing.T) { testMissingHeaderAttack(t, 64, FastSync) }
+
 func TestMissingHeaderAttack65Full(t *testing.T) { testMissingHeaderAttack(t, 65, FullSync) }
 func TestMissingHeaderAttack65Fast(t *testing.T) { testMissingHeaderAttack(t, 65, FastSync) }
-=======
-func TestMissingHeaderAttack64Full(t *testing.T) { testMissingHeaderAttack(t, 64, FullSync) }
-func TestMissingHeaderAttack64Fast(t *testing.T) { testMissingHeaderAttack(t, 64, FastSync) }
-
-func TestMissingHeaderAttack65Full(t *testing.T)  { testMissingHeaderAttack(t, 65, FullSync) }
-func TestMissingHeaderAttack65Fast(t *testing.T)  { testMissingHeaderAttack(t, 65, FastSync) }
-func TestMissingHeaderAttack65Light(t *testing.T) { testMissingHeaderAttack(t, 65, LightSync) }
->>>>>>> 97d11b01
-
-func TestMissingHeaderAttack66Full(t *testing.T)  { testMissingHeaderAttack(t, 66, FullSync) }
-func TestMissingHeaderAttack66Fast(t *testing.T)  { testMissingHeaderAttack(t, 66, FastSync) }
-func TestMissingHeaderAttack66Light(t *testing.T) { testMissingHeaderAttack(t, 66, LightSync) }
+
+func TestMissingHeaderAttack66Full(t *testing.T) { testMissingHeaderAttack(t, 66, FullSync) }
+func TestMissingHeaderAttack66Fast(t *testing.T) { testMissingHeaderAttack(t, 66, FastSync) }
 
 func testMissingHeaderAttack(t *testing.T, protocol uint, mode SyncMode) {
 	t.Parallel()
@@ -1091,25 +978,14 @@
 
 // Tests that if requested headers are shifted (i.e. first is missing), the queue
 // detects the invalid numbering.
-<<<<<<< HEAD
-func TestShiftedHeaderAttack63Full(t *testing.T) { testShiftedHeaderAttack(t, 63, FullSync) }
-func TestShiftedHeaderAttack63Fast(t *testing.T) { testShiftedHeaderAttack(t, 63, FastSync) }
 func TestShiftedHeaderAttack64Full(t *testing.T) { testShiftedHeaderAttack(t, 64, FullSync) }
 func TestShiftedHeaderAttack64Fast(t *testing.T) { testShiftedHeaderAttack(t, 64, FastSync) }
+
 func TestShiftedHeaderAttack65Full(t *testing.T) { testShiftedHeaderAttack(t, 65, FullSync) }
 func TestShiftedHeaderAttack65Fast(t *testing.T) { testShiftedHeaderAttack(t, 65, FastSync) }
-=======
-func TestShiftedHeaderAttack64Full(t *testing.T) { testShiftedHeaderAttack(t, 64, FullSync) }
-func TestShiftedHeaderAttack64Fast(t *testing.T) { testShiftedHeaderAttack(t, 64, FastSync) }
-
-func TestShiftedHeaderAttack65Full(t *testing.T)  { testShiftedHeaderAttack(t, 65, FullSync) }
-func TestShiftedHeaderAttack65Fast(t *testing.T)  { testShiftedHeaderAttack(t, 65, FastSync) }
-func TestShiftedHeaderAttack65Light(t *testing.T) { testShiftedHeaderAttack(t, 65, LightSync) }
->>>>>>> 97d11b01
-
-func TestShiftedHeaderAttack66Full(t *testing.T)  { testShiftedHeaderAttack(t, 66, FullSync) }
-func TestShiftedHeaderAttack66Fast(t *testing.T)  { testShiftedHeaderAttack(t, 66, FastSync) }
-func TestShiftedHeaderAttack66Light(t *testing.T) { testShiftedHeaderAttack(t, 66, LightSync) }
+
+func TestShiftedHeaderAttack66Full(t *testing.T) { testShiftedHeaderAttack(t, 66, FullSync) }
+func TestShiftedHeaderAttack66Fast(t *testing.T) { testShiftedHeaderAttack(t, 66, FastSync) }
 
 func testShiftedHeaderAttack(t *testing.T, protocol uint, mode SyncMode) {
 	t.Parallel()
@@ -1231,25 +1107,14 @@
 
 // Tests that a peer advertising a high TD doesn't get to stall the downloader
 // afterwards by not sending any useful hashes.
-<<<<<<< HEAD
-func TestHighTDStarvationAttack63Full(t *testing.T) { testHighTDStarvationAttack(t, 63, FullSync) }
-func TestHighTDStarvationAttack63Fast(t *testing.T) { testHighTDStarvationAttack(t, 63, FastSync) }
 func TestHighTDStarvationAttack64Full(t *testing.T) { testHighTDStarvationAttack(t, 64, FullSync) }
 func TestHighTDStarvationAttack64Fast(t *testing.T) { testHighTDStarvationAttack(t, 64, FastSync) }
+
 func TestHighTDStarvationAttack65Full(t *testing.T) { testHighTDStarvationAttack(t, 65, FullSync) }
 func TestHighTDStarvationAttack65Fast(t *testing.T) { testHighTDStarvationAttack(t, 65, FastSync) }
-=======
-func TestHighTDStarvationAttack64Full(t *testing.T) { testHighTDStarvationAttack(t, 64, FullSync) }
-func TestHighTDStarvationAttack64Fast(t *testing.T) { testHighTDStarvationAttack(t, 64, FastSync) }
-
-func TestHighTDStarvationAttack65Full(t *testing.T)  { testHighTDStarvationAttack(t, 65, FullSync) }
-func TestHighTDStarvationAttack65Fast(t *testing.T)  { testHighTDStarvationAttack(t, 65, FastSync) }
-func TestHighTDStarvationAttack65Light(t *testing.T) { testHighTDStarvationAttack(t, 65, LightSync) }
->>>>>>> 97d11b01
-
-func TestHighTDStarvationAttack66Full(t *testing.T)  { testHighTDStarvationAttack(t, 66, FullSync) }
-func TestHighTDStarvationAttack66Fast(t *testing.T)  { testHighTDStarvationAttack(t, 66, FastSync) }
-func TestHighTDStarvationAttack66Light(t *testing.T) { testHighTDStarvationAttack(t, 66, LightSync) }
+
+func TestHighTDStarvationAttack66Full(t *testing.T) { testHighTDStarvationAttack(t, 66, FullSync) }
+func TestHighTDStarvationAttack66Fast(t *testing.T) { testHighTDStarvationAttack(t, 66, FastSync) }
 
 func testHighTDStarvationAttack(t *testing.T, protocol uint, mode SyncMode) {
 	t.Parallel()
@@ -1319,25 +1184,14 @@
 
 // Tests that synchronisation progress (origin block number, current block number
 // and highest block number) is tracked and updated correctly.
-<<<<<<< HEAD
-func TestSyncProgress63Full(t *testing.T) { testSyncProgress(t, 63, FullSync) }
-func TestSyncProgress63Fast(t *testing.T) { testSyncProgress(t, 63, FastSync) }
 func TestSyncProgress64Full(t *testing.T) { testSyncProgress(t, 64, FullSync) }
 func TestSyncProgress64Fast(t *testing.T) { testSyncProgress(t, 64, FastSync) }
+
 func TestSyncProgress65Full(t *testing.T) { testSyncProgress(t, 65, FullSync) }
 func TestSyncProgress65Fast(t *testing.T) { testSyncProgress(t, 65, FastSync) }
-=======
-func TestSyncProgress64Full(t *testing.T) { testSyncProgress(t, 64, FullSync) }
-func TestSyncProgress64Fast(t *testing.T) { testSyncProgress(t, 64, FastSync) }
-
-func TestSyncProgress65Full(t *testing.T)  { testSyncProgress(t, 65, FullSync) }
-func TestSyncProgress65Fast(t *testing.T)  { testSyncProgress(t, 65, FastSync) }
-func TestSyncProgress65Light(t *testing.T) { testSyncProgress(t, 65, LightSync) }
->>>>>>> 97d11b01
-
-func TestSyncProgress66Full(t *testing.T)  { testSyncProgress(t, 66, FullSync) }
-func TestSyncProgress66Fast(t *testing.T)  { testSyncProgress(t, 66, FastSync) }
-func TestSyncProgress66Light(t *testing.T) { testSyncProgress(t, 66, LightSync) }
+
+func TestSyncProgress66Full(t *testing.T) { testSyncProgress(t, 66, FullSync) }
+func TestSyncProgress66Fast(t *testing.T) { testSyncProgress(t, 66, FastSync) }
 
 func testSyncProgress(t *testing.T, protocol uint, mode SyncMode) {
 	t.Parallel()
@@ -1415,25 +1269,14 @@
 // Tests that synchronisation progress (origin block number and highest block
 // number) is tracked and updated correctly in case of a fork (or manual head
 // revertal).
-<<<<<<< HEAD
-func TestForkedSyncProgress63Full(t *testing.T) { testForkedSyncProgress(t, 63, FullSync) }
-func TestForkedSyncProgress63Fast(t *testing.T) { testForkedSyncProgress(t, 63, FastSync) }
 func TestForkedSyncProgress64Full(t *testing.T) { testForkedSyncProgress(t, 64, FullSync) }
 func TestForkedSyncProgress64Fast(t *testing.T) { testForkedSyncProgress(t, 64, FastSync) }
+
 func TestForkedSyncProgress65Full(t *testing.T) { testForkedSyncProgress(t, 65, FullSync) }
 func TestForkedSyncProgress65Fast(t *testing.T) { testForkedSyncProgress(t, 65, FastSync) }
-=======
-func TestForkedSyncProgress64Full(t *testing.T) { testForkedSyncProgress(t, 64, FullSync) }
-func TestForkedSyncProgress64Fast(t *testing.T) { testForkedSyncProgress(t, 64, FastSync) }
-
-func TestForkedSyncProgress65Full(t *testing.T)  { testForkedSyncProgress(t, 65, FullSync) }
-func TestForkedSyncProgress65Fast(t *testing.T)  { testForkedSyncProgress(t, 65, FastSync) }
-func TestForkedSyncProgress65Light(t *testing.T) { testForkedSyncProgress(t, 65, LightSync) }
->>>>>>> 97d11b01
-
-func TestForkedSyncProgress66Full(t *testing.T)  { testForkedSyncProgress(t, 66, FullSync) }
-func TestForkedSyncProgress66Fast(t *testing.T)  { testForkedSyncProgress(t, 66, FastSync) }
-func TestForkedSyncProgress66Light(t *testing.T) { testForkedSyncProgress(t, 66, LightSync) }
+
+func TestForkedSyncProgress66Full(t *testing.T) { testForkedSyncProgress(t, 66, FullSync) }
+func TestForkedSyncProgress66Fast(t *testing.T) { testForkedSyncProgress(t, 66, FastSync) }
 
 func testForkedSyncProgress(t *testing.T, protocol uint, mode SyncMode) {
 	t.Parallel()
@@ -1503,25 +1346,14 @@
 // Tests that if synchronisation is aborted due to some failure, then the progress
 // origin is not updated in the next sync cycle, as it should be considered the
 // continuation of the previous sync and not a new instance.
-<<<<<<< HEAD
-func TestFailedSyncProgress63Full(t *testing.T) { testFailedSyncProgress(t, 63, FullSync) }
-func TestFailedSyncProgress63Fast(t *testing.T) { testFailedSyncProgress(t, 63, FastSync) }
 func TestFailedSyncProgress64Full(t *testing.T) { testFailedSyncProgress(t, 64, FullSync) }
 func TestFailedSyncProgress64Fast(t *testing.T) { testFailedSyncProgress(t, 64, FastSync) }
+
 func TestFailedSyncProgress65Full(t *testing.T) { testFailedSyncProgress(t, 65, FullSync) }
 func TestFailedSyncProgress65Fast(t *testing.T) { testFailedSyncProgress(t, 65, FastSync) }
-=======
-func TestFailedSyncProgress64Full(t *testing.T) { testFailedSyncProgress(t, 64, FullSync) }
-func TestFailedSyncProgress64Fast(t *testing.T) { testFailedSyncProgress(t, 64, FastSync) }
-
-func TestFailedSyncProgress65Full(t *testing.T)  { testFailedSyncProgress(t, 65, FullSync) }
-func TestFailedSyncProgress65Fast(t *testing.T)  { testFailedSyncProgress(t, 65, FastSync) }
-func TestFailedSyncProgress65Light(t *testing.T) { testFailedSyncProgress(t, 65, LightSync) }
->>>>>>> 97d11b01
-
-func TestFailedSyncProgress66Full(t *testing.T)  { testFailedSyncProgress(t, 66, FullSync) }
-func TestFailedSyncProgress66Fast(t *testing.T)  { testFailedSyncProgress(t, 66, FastSync) }
-func TestFailedSyncProgress66Light(t *testing.T) { testFailedSyncProgress(t, 66, LightSync) }
+
+func TestFailedSyncProgress66Full(t *testing.T) { testFailedSyncProgress(t, 66, FullSync) }
+func TestFailedSyncProgress66Fast(t *testing.T) { testFailedSyncProgress(t, 66, FastSync) }
 
 func testFailedSyncProgress(t *testing.T, protocol uint, mode SyncMode) {
 	t.Parallel()
@@ -1588,25 +1420,14 @@
 
 // Tests that if an attacker fakes a chain height, after the attack is detected,
 // the progress height is successfully reduced at the next sync invocation.
-<<<<<<< HEAD
-func TestFakedSyncProgress63Full(t *testing.T) { testFakedSyncProgress(t, 63, FullSync) }
-func TestFakedSyncProgress63Fast(t *testing.T) { testFakedSyncProgress(t, 63, FastSync) }
 func TestFakedSyncProgress64Full(t *testing.T) { testFakedSyncProgress(t, 64, FullSync) }
 func TestFakedSyncProgress64Fast(t *testing.T) { testFakedSyncProgress(t, 64, FastSync) }
+
 func TestFakedSyncProgress65Full(t *testing.T) { testFakedSyncProgress(t, 65, FullSync) }
 func TestFakedSyncProgress65Fast(t *testing.T) { testFakedSyncProgress(t, 65, FastSync) }
-=======
-func TestFakedSyncProgress64Full(t *testing.T) { testFakedSyncProgress(t, 64, FullSync) }
-func TestFakedSyncProgress64Fast(t *testing.T) { testFakedSyncProgress(t, 64, FastSync) }
-
-func TestFakedSyncProgress65Full(t *testing.T)  { testFakedSyncProgress(t, 65, FullSync) }
-func TestFakedSyncProgress65Fast(t *testing.T)  { testFakedSyncProgress(t, 65, FastSync) }
-func TestFakedSyncProgress65Light(t *testing.T) { testFakedSyncProgress(t, 65, LightSync) }
->>>>>>> 97d11b01
-
-func TestFakedSyncProgress66Full(t *testing.T)  { testFakedSyncProgress(t, 66, FullSync) }
-func TestFakedSyncProgress66Fast(t *testing.T)  { testFakedSyncProgress(t, 66, FastSync) }
-func TestFakedSyncProgress66Light(t *testing.T) { testFakedSyncProgress(t, 66, LightSync) }
+
+func TestFakedSyncProgress66Full(t *testing.T) { testFakedSyncProgress(t, 66, FullSync) }
+func TestFakedSyncProgress66Fast(t *testing.T) { testFakedSyncProgress(t, 66, FastSync) }
 
 func testFakedSyncProgress(t *testing.T, protocol uint, mode SyncMode) {
 	t.Parallel()
@@ -1680,37 +1501,14 @@
 func TestDeliverHeadersHang64Full(t *testing.T) { testDeliverHeadersHang(t, 64, FullSync) }
 func TestDeliverHeadersHang64Fast(t *testing.T) { testDeliverHeadersHang(t, 64, FastSync) }
 
-<<<<<<< HEAD
-	testCases := []struct {
-		protocol int
-		syncMode SyncMode
-	}{
-		{63, FullSync},
-		{63, FastSync},
-		{64, FullSync},
-		{64, FastSync},
-		{65, FullSync},
-		{65, FastSync},
-	}
-	for _, tc := range testCases {
-		t.Run(fmt.Sprintf("protocol %d mode %v", tc.protocol, tc.syncMode), func(t *testing.T) {
-			t.Parallel()
-			testDeliverHeadersHang(t, tc.protocol, tc.syncMode)
-		})
-	}
-}
-=======
-func TestDeliverHeadersHang65Full(t *testing.T)  { testDeliverHeadersHang(t, 65, FullSync) }
-func TestDeliverHeadersHang65Fast(t *testing.T)  { testDeliverHeadersHang(t, 65, FastSync) }
-func TestDeliverHeadersHang65Light(t *testing.T) { testDeliverHeadersHang(t, 65, LightSync) }
-
-func TestDeliverHeadersHang66Full(t *testing.T)  { testDeliverHeadersHang(t, 66, FullSync) }
-func TestDeliverHeadersHang66Fast(t *testing.T)  { testDeliverHeadersHang(t, 66, FastSync) }
-func TestDeliverHeadersHang66Light(t *testing.T) { testDeliverHeadersHang(t, 66, LightSync) }
+func TestDeliverHeadersHang65Full(t *testing.T) { testDeliverHeadersHang(t, 65, FullSync) }
+func TestDeliverHeadersHang65Fast(t *testing.T) { testDeliverHeadersHang(t, 65, FastSync) }
+
+func TestDeliverHeadersHang66Full(t *testing.T) { testDeliverHeadersHang(t, 66, FullSync) }
+func TestDeliverHeadersHang66Fast(t *testing.T) { testDeliverHeadersHang(t, 66, FastSync) }
 
 func testDeliverHeadersHang(t *testing.T, protocol uint, mode SyncMode) {
 	t.Parallel()
->>>>>>> 97d11b01
 
 	master := newTester()
 	defer master.terminate()
@@ -1862,25 +1660,14 @@
 
 // Tests that peers below a pre-configured checkpoint block are prevented from
 // being fast-synced from, avoiding potential cheap eclipse attacks.
-<<<<<<< HEAD
-func TestCheckpointEnforcement63Full(t *testing.T) { testCheckpointEnforcement(t, 63, FullSync) }
-func TestCheckpointEnforcement63Fast(t *testing.T) { testCheckpointEnforcement(t, 63, FastSync) }
 func TestCheckpointEnforcement64Full(t *testing.T) { testCheckpointEnforcement(t, 64, FullSync) }
 func TestCheckpointEnforcement64Fast(t *testing.T) { testCheckpointEnforcement(t, 64, FastSync) }
+
 func TestCheckpointEnforcement65Full(t *testing.T) { testCheckpointEnforcement(t, 65, FullSync) }
 func TestCheckpointEnforcement65Fast(t *testing.T) { testCheckpointEnforcement(t, 65, FastSync) }
-=======
-func TestCheckpointEnforcement64Full(t *testing.T) { testCheckpointEnforcement(t, 64, FullSync) }
-func TestCheckpointEnforcement64Fast(t *testing.T) { testCheckpointEnforcement(t, 64, FastSync) }
-
-func TestCheckpointEnforcement65Full(t *testing.T)  { testCheckpointEnforcement(t, 65, FullSync) }
-func TestCheckpointEnforcement65Fast(t *testing.T)  { testCheckpointEnforcement(t, 65, FastSync) }
-func TestCheckpointEnforcement65Light(t *testing.T) { testCheckpointEnforcement(t, 65, LightSync) }
->>>>>>> 97d11b01
-
-func TestCheckpointEnforcement66Full(t *testing.T)  { testCheckpointEnforcement(t, 66, FullSync) }
-func TestCheckpointEnforcement66Fast(t *testing.T)  { testCheckpointEnforcement(t, 66, FastSync) }
-func TestCheckpointEnforcement66Light(t *testing.T) { testCheckpointEnforcement(t, 66, LightSync) }
+
+func TestCheckpointEnforcement66Full(t *testing.T) { testCheckpointEnforcement(t, 66, FullSync) }
+func TestCheckpointEnforcement66Fast(t *testing.T) { testCheckpointEnforcement(t, 66, FastSync) }
 
 func testCheckpointEnforcement(t *testing.T, protocol uint, mode SyncMode) {
 	t.Parallel()
