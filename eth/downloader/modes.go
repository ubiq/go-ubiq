// Copyright 2015 The go-ethereum Authors
// This file is part of the go-ethereum library.
//
// The go-ethereum library is free software: you can redistribute it and/or modify
// it under the terms of the GNU Lesser General Public License as published by
// the Free Software Foundation, either version 3 of the License, or
// (at your option) any later version.
//
// The go-ethereum library is distributed in the hope that it will be useful,
// but WITHOUT ANY WARRANTY; without even the implied warranty of
// MERCHANTABILITY or FITNESS FOR A PARTICULAR PURPOSE. See the
// GNU Lesser General Public License for more details.
//
// You should have received a copy of the GNU Lesser General Public License
// along with the go-ethereum library. If not, see <http://www.gnu.org/licenses/>.

package downloader

import "fmt"

// SyncMode represents the synchronisation mode of the downloader.
// It is a uint32 as it is used with atomic operations.
type SyncMode uint32

const (
<<<<<<< HEAD
	FullSync SyncMode = iota // Synchronise the entire blockchain history from full blocks
	FastSync                 // Quickly download the headers, full sync only at the chain
	SnapSync                 // Download the chain and the state via compact snapshots
=======
	FullSync  SyncMode = iota // Synchronise the entire blockchain history from full blocks
	SnapSync                  // Download the chain and the state via compact snapshots
	LightSync                 // Download only the headers and terminate afterwards
>>>>>>> 11a3a350
)

func (mode SyncMode) IsValid() bool {
	return mode >= FullSync && mode <= SnapSync
}

// String implements the stringer interface.
func (mode SyncMode) String() string {
	switch mode {
	case FullSync:
		return "full"
	case SnapSync:
		return "snap"
	default:
		return "unknown"
	}
}

func (mode SyncMode) MarshalText() ([]byte, error) {
	switch mode {
	case FullSync:
		return []byte("full"), nil
	case SnapSync:
		return []byte("snap"), nil
	default:
		return nil, fmt.Errorf("unknown sync mode %d", mode)
	}
}

func (mode *SyncMode) UnmarshalText(text []byte) error {
	switch string(text) {
	case "full":
		*mode = FullSync
	case "snap":
		*mode = SnapSync
	default:
<<<<<<< HEAD
		return fmt.Errorf(`unknown sync mode %q, want "full" or "fast"`, text)
=======
		return fmt.Errorf(`unknown sync mode %q, want "full", "snap" or "light"`, text)
>>>>>>> 11a3a350
	}
	return nil
}<|MERGE_RESOLUTION|>--- conflicted
+++ resolved
@@ -23,15 +23,9 @@
 type SyncMode uint32
 
 const (
-<<<<<<< HEAD
-	FullSync SyncMode = iota // Synchronise the entire blockchain history from full blocks
-	FastSync                 // Quickly download the headers, full sync only at the chain
-	SnapSync                 // Download the chain and the state via compact snapshots
-=======
 	FullSync  SyncMode = iota // Synchronise the entire blockchain history from full blocks
 	SnapSync                  // Download the chain and the state via compact snapshots
 	LightSync                 // Download only the headers and terminate afterwards
->>>>>>> 11a3a350
 )
 
 func (mode SyncMode) IsValid() bool {
@@ -45,6 +39,8 @@
 		return "full"
 	case SnapSync:
 		return "snap"
+	case LightSync:
+		return "light"
 	default:
 		return "unknown"
 	}
@@ -56,6 +52,8 @@
 		return []byte("full"), nil
 	case SnapSync:
 		return []byte("snap"), nil
+	case LightSync:
+		return []byte("light"), nil
 	default:
 		return nil, fmt.Errorf("unknown sync mode %d", mode)
 	}
@@ -67,12 +65,10 @@
 		*mode = FullSync
 	case "snap":
 		*mode = SnapSync
+	case "light":
+		*mode = LightSync
 	default:
-<<<<<<< HEAD
-		return fmt.Errorf(`unknown sync mode %q, want "full" or "fast"`, text)
-=======
 		return fmt.Errorf(`unknown sync mode %q, want "full", "snap" or "light"`, text)
->>>>>>> 11a3a350
 	}
 	return nil
 }