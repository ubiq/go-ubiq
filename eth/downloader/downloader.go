--- conflicted
+++ resolved
@@ -55,19 +55,11 @@
 	qosConfidenceCap = 10   // Number of peers above which not to modify RTT confidence
 	qosTuningImpact  = 0.25 // Impact that a new tuning target has on the previous value
 
-<<<<<<< HEAD
-	maxQueuedHeaders = 32 * 1024 // [eth/62] Maximum number of headers to queue for import (DOS protection)
-	// set maxHeadersProcess & maxResultsProcess to 1 so calcPastMedianTime/flux dont implode. - IQUIDUS
-	maxHeadersProcess        = 1                            // Number of header download results to import at once into the chain
-	maxResultsProcess        = 1                            // Number of content download results to import at once into the chain
-	maxForkAncestry   uint64 = params.ImmutabilityThreshold // Maximum chain reorganisation (locally redeclared so tests can reduce it)
-=======
 	maxQueuedHeaders            = 32 * 1024                         // [eth/62] Maximum number of headers to queue for import (DOS protection)
-	maxHeadersProcess           = 2048                              // Number of header download results to import at once into the chain
-	maxResultsProcess           = 2048                              // Number of content download results to import at once into the chain
+	maxHeadersProcess           = 1                                 // 2048 TODO - iquidus                             // Number of header download results to import at once into the chain
+	maxResultsProcess           = 1                                 // 2048                              // Number of content download results to import at once into the chain
 	fullMaxForkAncestry  uint64 = params.FullImmutabilityThreshold  // Maximum chain reorganisation (locally redeclared so tests can reduce it)
 	lightMaxForkAncestry uint64 = params.LightImmutabilityThreshold // Maximum chain reorganisation (locally redeclared so tests can reduce it)
->>>>>>> c71a7e26
 
 	reorgProtThreshold   = 48 // Threshold number of recent blocks to disable mini reorg protection
 	reorgProtHeaderDelay = 2  // Number of headers to delay delivering to cover mini reorgs
@@ -189,6 +181,10 @@
 
 	// SetHead rewinds the local chain to a new head.
 	SetHead(uint64) error
+
+	// CalcPastMedianTime calculates the median time of the previous few blocks
+	// prior to, and including, the passed block node.
+	CalcPastMedianTime(number uint64, parent *types.Header) *big.Int
 }
 
 // BlockChain encapsulates functions required to sync a (full or fast) blockchain.
