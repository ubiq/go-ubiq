--- conflicted
+++ resolved
@@ -22,24 +22,14 @@
 	"sync"
 	"time"
 
-<<<<<<< HEAD
 	"github.com/ubiq/go-ubiq/v7/common"
 	"github.com/ubiq/go-ubiq/v7/consensus/ubqhash"
 	"github.com/ubiq/go-ubiq/v7/core"
 	"github.com/ubiq/go-ubiq/v7/core/rawdb"
 	"github.com/ubiq/go-ubiq/v7/core/types"
+	"github.com/ubiq/go-ubiq/v7/core/vm"
 	"github.com/ubiq/go-ubiq/v7/crypto"
 	"github.com/ubiq/go-ubiq/v7/params"
-=======
-	"github.com/ethereum/go-ethereum/common"
-	"github.com/ethereum/go-ethereum/consensus/ethash"
-	"github.com/ethereum/go-ethereum/core"
-	"github.com/ethereum/go-ethereum/core/rawdb"
-	"github.com/ethereum/go-ethereum/core/types"
-	"github.com/ethereum/go-ethereum/core/vm"
-	"github.com/ethereum/go-ethereum/crypto"
-	"github.com/ethereum/go-ethereum/params"
->>>>>>> 11a3a350
 )
 
 // Test chain parameters.
@@ -164,14 +154,7 @@
 // contains a transaction and every 5th an uncle to allow testing correct block
 // reassembly.
 func (tc *testChain) generate(n int, seed byte, parent *types.Block, heavy bool) {
-<<<<<<< HEAD
-	// start := time.Now()
-	// defer func() { fmt.Printf("test chain generated in %v\n", time.Since(start)) }()
-
-	blocks, receipts := core.GenerateChain(params.TestChainConfig, parent, ubqhash.NewFaker(), testDB, n, func(i int, block *core.BlockGen) {
-=======
-	blocks, _ := core.GenerateChain(params.TestChainConfig, parent, ethash.NewFaker(), testDB, n, func(i int, block *core.BlockGen) {
->>>>>>> 11a3a350
+	blocks, _ := core.GenerateChain(params.TestChainConfig, parent, ubqhash.NewFaker(), testDB, n, func(i int, block *core.BlockGen) {
 		block.SetCoinbase(common.Address{seed})
 		// If a heavy chain is requested, delay blocks to raise difficulty
 		if heavy {
@@ -231,7 +214,7 @@
 		db := rawdb.NewMemoryDatabase()
 		core.GenesisBlockForTesting(db, testAddress, big.NewInt(1000000000000000))
 
-		chain, err := core.NewBlockChain(db, nil, params.TestChainConfig, ethash.NewFaker(), vm.Config{}, nil, nil)
+		chain, err := core.NewBlockChain(db, nil, params.TestChainConfig, ubqhash.NewFaker(), vm.Config{}, nil, nil)
 		if err != nil {
 			panic(err)
 		}
