// Copyright 2015 The go-ethereum Authors
// This file is part of the go-ethereum library.
//
// The go-ethereum library is free software: you can redistribute it and/or modify
// it under the terms of the GNU Lesser General Public License as published by
// the Free Software Foundation, either version 3 of the License, or
// (at your option) any later version.
//
// The go-ethereum library is distributed in the hope that it will be useful,
// but WITHOUT ANY WARRANTY; without even the implied warranty of
// MERCHANTABILITY or FITNESS FOR A PARTICULAR PURPOSE. See the
// GNU Lesser General Public License for more details.
//
// You should have received a copy of the GNU Lesser General Public License
// along with the go-ethereum library. If not, see <http://www.gnu.org/licenses/>.

package eth

import (
	"encoding/json"
	"errors"
	"fmt"
	"math"
	"math/big"
	"sync"
	"sync/atomic"
	"time"

<<<<<<< HEAD
	"github.com/ubiq/go-ubiq/common"
	"github.com/ubiq/go-ubiq/consensus"
	"github.com/ubiq/go-ubiq/core"
	"github.com/ubiq/go-ubiq/core/types"
	"github.com/ubiq/go-ubiq/eth/downloader"
	"github.com/ubiq/go-ubiq/eth/fetcher"
	"github.com/ubiq/go-ubiq/ethdb"
	"github.com/ubiq/go-ubiq/event"
	"github.com/ubiq/go-ubiq/log"
	"github.com/ubiq/go-ubiq/p2p"
	"github.com/ubiq/go-ubiq/p2p/enode"
	"github.com/ubiq/go-ubiq/params"
	"github.com/ubiq/go-ubiq/rlp"
=======
	"github.com/ethereum/go-ethereum/common"
	"github.com/ethereum/go-ethereum/consensus"
	"github.com/ethereum/go-ethereum/core"
	"github.com/ethereum/go-ethereum/core/forkid"
	"github.com/ethereum/go-ethereum/core/types"
	"github.com/ethereum/go-ethereum/eth/downloader"
	"github.com/ethereum/go-ethereum/eth/fetcher"
	"github.com/ethereum/go-ethereum/ethdb"
	"github.com/ethereum/go-ethereum/event"
	"github.com/ethereum/go-ethereum/log"
	"github.com/ethereum/go-ethereum/p2p"
	"github.com/ethereum/go-ethereum/p2p/enode"
	"github.com/ethereum/go-ethereum/params"
	"github.com/ethereum/go-ethereum/rlp"
	"github.com/ethereum/go-ethereum/trie"
>>>>>>> 6d74d1e5
)

const (
	softResponseLimit = 2 * 1024 * 1024 // Target maximum size of returned blocks, headers or node data.
	estHeaderRlpSize  = 500             // Approximate size of an RLP encoded block header

	// txChanSize is the size of channel listening to NewTxsEvent.
	// The number is referenced from the size of tx pool.
	txChanSize = 4096
)

<<<<<<< HEAD
// errIncompatibleConfig is returned if the requested protocols and configs are
// not compatible (low protocol version restrictions and high requirements).
var errIncompatibleConfig = errors.New("incompatible configuration")
=======
var (
	syncChallengeTimeout = 15 * time.Second // Time allowance for a node to reply to the sync progress challenge
)
>>>>>>> 6d74d1e5

func errResp(code errCode, format string, v ...interface{}) error {
	return fmt.Errorf("%v - %v", code, fmt.Sprintf(format, v...))
}

type ProtocolManager struct {
	networkID  uint64
	forkFilter forkid.Filter // Fork ID filter, constant across the lifetime of the node

	fastSync  uint32 // Flag whether fast sync is enabled (gets disabled if we already have blocks)
	acceptTxs uint32 // Flag whether we're considered synchronised (enables transaction processing)

	checkpointNumber uint64      // Block number for the sync progress validator to cross reference
	checkpointHash   common.Hash // Block hash for the sync progress validator to cross reference

	txpool     txPool
	blockchain *core.BlockChain
	chaindb    ethdb.Database
	maxPeers   int

	downloader   *downloader.Downloader
	blockFetcher *fetcher.BlockFetcher
	txFetcher    *fetcher.TxFetcher
	peers        *peerSet

	eventMux      *event.TypeMux
	txsCh         chan core.NewTxsEvent
	txsSub        event.Subscription
	minedBlockSub *event.TypeMuxSubscription

	whitelist map[uint64]common.Hash

	// channels for fetcher, syncer, txsyncLoop
	txsyncCh chan *txsync
	quitSync chan struct{}

	chainSync *chainSyncer
	wg        sync.WaitGroup
	peerWG    sync.WaitGroup

	// Test fields or hooks
	broadcastTxAnnouncesOnly bool // Testing field, disable transaction propagation
}

// NewProtocolManager returns a new Ethereum sub protocol manager. The Ethereum sub protocol manages peers capable
// with the Ethereum network.
func NewProtocolManager(config *params.ChainConfig, checkpoint *params.TrustedCheckpoint, mode downloader.SyncMode, networkID uint64, mux *event.TypeMux, txpool txPool, engine consensus.Engine, blockchain *core.BlockChain, chaindb ethdb.Database, cacheLimit int, whitelist map[uint64]common.Hash) (*ProtocolManager, error) {
	// Create the protocol manager with the base fields
	manager := &ProtocolManager{
		networkID:  networkID,
		forkFilter: forkid.NewFilter(blockchain),
		eventMux:   mux,
		txpool:     txpool,
		blockchain: blockchain,
		chaindb:    chaindb,
		peers:      newPeerSet(),
		whitelist:  whitelist,
		txsyncCh:   make(chan *txsync),
		quitSync:   make(chan struct{}),
	}

	if mode == downloader.FullSync {
		// The database seems empty as the current block is the genesis. Yet the fast
		// block is ahead, so fast sync was enabled for this node at a certain point.
		// The scenarios where this can happen is
		// * if the user manually (or via a bad block) rolled back a fast sync node
		//   below the sync point.
		// * the last fast sync is not finished while user specifies a full sync this
		//   time. But we don't have any recent state for full sync.
		// In these cases however it's safe to reenable fast sync.
		fullBlock, fastBlock := blockchain.CurrentBlock(), blockchain.CurrentFastBlock()
		if fullBlock.NumberU64() == 0 && fastBlock.NumberU64() > 0 {
			manager.fastSync = uint32(1)
			log.Warn("Switch sync mode from full sync to fast sync")
		}
	} else {
		if blockchain.CurrentBlock().NumberU64() > 0 {
			// Print warning log if database is not empty to run fast sync.
			log.Warn("Switch sync mode from fast sync to full sync")
		} else {
			// If fast sync was requested and our database is empty, grant it
			manager.fastSync = uint32(1)
		}
	}

	// If we have trusted checkpoints, enforce them on the chain
	if checkpoint != nil {
		manager.checkpointNumber = (checkpoint.SectionIndex+1)*params.CHTFrequency - 1
		manager.checkpointHash = checkpoint.SectionHead
	}

	// Construct the downloader (long sync) and its backing state bloom if fast
	// sync is requested. The downloader is responsible for deallocating the state
	// bloom when it's done.
	var stateBloom *trie.SyncBloom
	if atomic.LoadUint32(&manager.fastSync) == 1 {
		stateBloom = trie.NewSyncBloom(uint64(cacheLimit), chaindb)
	}
	manager.downloader = downloader.New(manager.checkpointNumber, chaindb, stateBloom, manager.eventMux, blockchain, nil, manager.removePeer)

	// Construct the fetcher (short sync)
	validator := func(header *types.Header) error {
		return engine.VerifyHeader(blockchain, header, true)
	}
	heighter := func() uint64 {
		return blockchain.CurrentBlock().NumberU64()
	}
	inserter := func(blocks types.Blocks) (int, error) {
		// If sync hasn't reached the checkpoint yet, deny importing weird blocks.
		//
		// Ideally we would also compare the head block's timestamp and similarly reject
		// the propagated block if the head is too old. Unfortunately there is a corner
		// case when starting new networks, where the genesis might be ancient (0 unix)
		// which would prevent full nodes from accepting it.
		if manager.blockchain.CurrentBlock().NumberU64() < manager.checkpointNumber {
			log.Warn("Unsynced yet, discarded propagated block", "number", blocks[0].Number(), "hash", blocks[0].Hash())
			return 0, nil
		}
		// If fast sync is running, deny importing weird blocks. This is a problematic
		// clause when starting up a new network, because fast-syncing miners might not
		// accept each others' blocks until a restart. Unfortunately we haven't figured
		// out a way yet where nodes can decide unilaterally whether the network is new
		// or not. This should be fixed if we figure out a solution.
		if atomic.LoadUint32(&manager.fastSync) == 1 {
			log.Warn("Fast syncing, discarded propagated block", "number", blocks[0].Number(), "hash", blocks[0].Hash())
			return 0, nil
		}
		n, err := manager.blockchain.InsertChain(blocks)
		if err == nil {
			atomic.StoreUint32(&manager.acceptTxs, 1) // Mark initial sync done on any fetcher import
		}
		return n, err
	}
	manager.blockFetcher = fetcher.NewBlockFetcher(blockchain.GetBlockByHash, validator, manager.BroadcastBlock, heighter, inserter, manager.removePeer)

	fetchTx := func(peer string, hashes []common.Hash) error {
		p := manager.peers.Peer(peer)
		if p == nil {
			return errors.New("unknown peer")
		}
		return p.RequestTxs(hashes)
	}
	manager.txFetcher = fetcher.NewTxFetcher(txpool.Has, txpool.AddRemotes, fetchTx)

	manager.chainSync = newChainSyncer(manager)

	return manager, nil
}

func (pm *ProtocolManager) makeProtocol(version uint) p2p.Protocol {
	length, ok := protocolLengths[version]
	if !ok {
		panic("makeProtocol for unknown version")
	}

	return p2p.Protocol{
		Name:    protocolName,
		Version: version,
		Length:  length,
		Run: func(p *p2p.Peer, rw p2p.MsgReadWriter) error {
			return pm.runPeer(pm.newPeer(int(version), p, rw, pm.txpool.Get))
		},
		NodeInfo: func() interface{} {
			return pm.NodeInfo()
		},
		PeerInfo: func(id enode.ID) interface{} {
			if p := pm.peers.Peer(fmt.Sprintf("%x", id[:8])); p != nil {
				return p.Info()
			}
			return nil
		},
	}
}

func (pm *ProtocolManager) removePeer(id string) {
	// Short circuit if the peer was already removed
	peer := pm.peers.Peer(id)
	if peer == nil {
		return
	}
	log.Debug("Removing Ubiq peer", "peer", id)

	// Unregister the peer from the downloader and Ubiq peer set
	pm.downloader.UnregisterPeer(id)
	pm.txFetcher.Drop(id)

	if err := pm.peers.Unregister(id); err != nil {
		log.Error("Peer removal failed", "peer", id, "err", err)
	}
	// Hard disconnect at the networking layer
	if peer != nil {
		peer.Peer.Disconnect(p2p.DiscUselessPeer)
	}
}

func (pm *ProtocolManager) Start(maxPeers int) {
	pm.maxPeers = maxPeers

	// broadcast transactions
	pm.wg.Add(1)
	pm.txsCh = make(chan core.NewTxsEvent, txChanSize)
	pm.txsSub = pm.txpool.SubscribeNewTxsEvent(pm.txsCh)
	go pm.txBroadcastLoop()

	// broadcast mined blocks
	pm.wg.Add(1)
	pm.minedBlockSub = pm.eventMux.Subscribe(core.NewMinedBlockEvent{})
	go pm.minedBroadcastLoop()

	// start sync handlers
	pm.wg.Add(2)
	go pm.chainSync.loop()
	go pm.txsyncLoop64() // TODO(karalabe): Legacy initial tx echange, drop with eth/64.
}

func (pm *ProtocolManager) Stop() {
<<<<<<< HEAD
	log.Info("Stopping Ubiq protocol")

=======
>>>>>>> 6d74d1e5
	pm.txsSub.Unsubscribe()        // quits txBroadcastLoop
	pm.minedBlockSub.Unsubscribe() // quits blockBroadcastLoop

	// Quit chainSync and txsync64.
	// After this is done, no new peers will be accepted.
	close(pm.quitSync)
	pm.wg.Wait()

	// Disconnect existing sessions.
	// This also closes the gate for any new registrations on the peer set.
	// sessions which are already established but not added to pm.peers yet
	// will exit when they try to register.
	pm.peers.Close()
	pm.peerWG.Wait()

	log.Info("Ubiq protocol stopped")
}

func (pm *ProtocolManager) newPeer(pv int, p *p2p.Peer, rw p2p.MsgReadWriter, getPooledTx func(hash common.Hash) *types.Transaction) *peer {
	return newPeer(pv, p, rw, getPooledTx)
}

func (pm *ProtocolManager) runPeer(p *peer) error {
	if !pm.chainSync.handlePeerEvent(p) {
		return p2p.DiscQuitting
	}
	pm.peerWG.Add(1)
	defer pm.peerWG.Done()
	return pm.handle(p)
}

// handle is the callback invoked to manage the life cycle of an eth peer. When
// this function terminates, the peer is disconnected.
func (pm *ProtocolManager) handle(p *peer) error {
	// Ignore maxPeers if this is a trusted peer
	if pm.peers.Len() >= pm.maxPeers && !p.Peer.Info().Network.Trusted {
		return p2p.DiscTooManyPeers
	}
	p.Log().Debug("Ubiq peer connected", "name", p.Name())

	// Execute the Ethereum handshake
	var (
		genesis = pm.blockchain.Genesis()
		head    = pm.blockchain.CurrentHeader()
		hash    = head.Hash()
		number  = head.Number.Uint64()
		td      = pm.blockchain.GetTd(hash, number)
	)
	if err := p.Handshake(pm.networkID, td, hash, genesis.Hash(), forkid.NewID(pm.blockchain), pm.forkFilter); err != nil {
		p.Log().Debug("Ethereum handshake failed", "err", err)
		return err
	}

	// Register the peer locally
	if err := pm.peers.Register(p); err != nil {
		p.Log().Error("Ubiq peer registration failed", "err", err)
		return err
	}
	defer pm.removePeer(p.id)

	// Register the peer in the downloader. If the downloader considers it banned, we disconnect
	if err := pm.downloader.RegisterPeer(p.id, p.version, p); err != nil {
		return err
	}
	pm.chainSync.handlePeerEvent(p)

	// Propagate existing transactions. new transactions appearing
	// after this will be sent via broadcasts.
	pm.syncTransactions(p)

<<<<<<< HEAD
=======
	// If we have a trusted CHT, reject all peers below that (avoid fast sync eclipse)
	if pm.checkpointHash != (common.Hash{}) {
		// Request the peer's checkpoint header for chain height/weight validation
		if err := p.RequestHeadersByNumber(pm.checkpointNumber, 1, 0, false); err != nil {
			return err
		}
		// Start a timer to disconnect if the peer doesn't reply in time
		p.syncDrop = time.AfterFunc(syncChallengeTimeout, func() {
			p.Log().Warn("Checkpoint challenge timed out, dropping", "addr", p.RemoteAddr(), "type", p.Name())
			pm.removePeer(p.id)
		})
		// Make sure it's cleaned up if the peer dies off
		defer func() {
			if p.syncDrop != nil {
				p.syncDrop.Stop()
				p.syncDrop = nil
			}
		}()
	}
>>>>>>> 6d74d1e5
	// If we have any explicit whitelist block hashes, request them
	for number := range pm.whitelist {
		if err := p.RequestHeadersByNumber(number, 1, 0, false); err != nil {
			return err
		}
	}
	// Handle incoming messages until the connection is torn down
	for {
		if err := pm.handleMsg(p); err != nil {
			p.Log().Debug("Ethereum message handling failed", "err", err)
			return err
		}
	}
}

// handleMsg is invoked whenever an inbound message is received from a remote
// peer. The remote connection is torn down upon returning any error.
func (pm *ProtocolManager) handleMsg(p *peer) error {
	// Read the next message from the remote peer, and ensure it's fully consumed
	msg, err := p.rw.ReadMsg()
	if err != nil {
		return err
	}
	if msg.Size > protocolMaxMsgSize {
		return errResp(ErrMsgTooLarge, "%v > %v", msg.Size, protocolMaxMsgSize)
	}
	defer msg.Discard()

	// Handle the message depending on its contents
	switch {
	case msg.Code == StatusMsg:
		// Status messages should never arrive after the handshake
		return errResp(ErrExtraStatusMsg, "uncontrolled status message")

	// Block header query, collect the requested headers and reply
	case msg.Code == GetBlockHeadersMsg:
		// Decode the complex header query
		var query getBlockHeadersData
		if err := msg.Decode(&query); err != nil {
			return errResp(ErrDecode, "%v: %v", msg, err)
		}
		hashMode := query.Origin.Hash != (common.Hash{})
		first := true
		maxNonCanonical := uint64(100)

		// Gather headers until the fetch or network limits is reached
		var (
			bytes   common.StorageSize
			headers []*types.Header
			unknown bool
		)
		for !unknown && len(headers) < int(query.Amount) && bytes < softResponseLimit && len(headers) < downloader.MaxHeaderFetch {
			// Retrieve the next header satisfying the query
			var origin *types.Header
			if hashMode {
				if first {
					first = false
					origin = pm.blockchain.GetHeaderByHash(query.Origin.Hash)
					if origin != nil {
						query.Origin.Number = origin.Number.Uint64()
					}
				} else {
					origin = pm.blockchain.GetHeader(query.Origin.Hash, query.Origin.Number)
				}
			} else {
				origin = pm.blockchain.GetHeaderByNumber(query.Origin.Number)
			}
			if origin == nil {
				break
			}
			headers = append(headers, origin)
			bytes += estHeaderRlpSize

			// Advance to the next header of the query
			switch {
			case hashMode && query.Reverse:
				// Hash based traversal towards the genesis block
				ancestor := query.Skip + 1
				if ancestor == 0 {
					unknown = true
				} else {
					query.Origin.Hash, query.Origin.Number = pm.blockchain.GetAncestor(query.Origin.Hash, query.Origin.Number, ancestor, &maxNonCanonical)
					unknown = (query.Origin.Hash == common.Hash{})
				}
			case hashMode && !query.Reverse:
				// Hash based traversal towards the leaf block
				var (
					current = origin.Number.Uint64()
					next    = current + query.Skip + 1
				)
				if next <= current {
					infos, _ := json.MarshalIndent(p.Peer.Info(), "", "  ")
					p.Log().Warn("GetBlockHeaders skip overflow attack", "current", current, "skip", query.Skip, "next", next, "attacker", infos)
					unknown = true
				} else {
					if header := pm.blockchain.GetHeaderByNumber(next); header != nil {
						nextHash := header.Hash()
						expOldHash, _ := pm.blockchain.GetAncestor(nextHash, next, query.Skip+1, &maxNonCanonical)
						if expOldHash == query.Origin.Hash {
							query.Origin.Hash, query.Origin.Number = nextHash, next
						} else {
							unknown = true
						}
					} else {
						unknown = true
					}
				}
			case query.Reverse:
				// Number based traversal towards the genesis block
				if query.Origin.Number >= query.Skip+1 {
					query.Origin.Number -= query.Skip + 1
				} else {
					unknown = true
				}

			case !query.Reverse:
				// Number based traversal towards the leaf block
				query.Origin.Number += query.Skip + 1
			}
		}
		return p.SendBlockHeaders(headers)

	case msg.Code == BlockHeadersMsg:
		// A batch of headers arrived to one of our previous requests
		var headers []*types.Header
		if err := msg.Decode(&headers); err != nil {
			return errResp(ErrDecode, "msg %v: %v", msg, err)
		}
<<<<<<< HEAD
		// Filter out any explicitly requested headers, deliver the rest to the downloader
		filter := len(headers) == 1
		if filter {
=======
		// If no headers were received, but we're expencting a checkpoint header, consider it that
		if len(headers) == 0 && p.syncDrop != nil {
			// Stop the timer either way, decide later to drop or not
			p.syncDrop.Stop()
			p.syncDrop = nil

			// If we're doing a fast sync, we must enforce the checkpoint block to avoid
			// eclipse attacks. Unsynced nodes are welcome to connect after we're done
			// joining the network
			if atomic.LoadUint32(&pm.fastSync) == 1 {
				p.Log().Warn("Dropping unsynced node during fast sync", "addr", p.RemoteAddr(), "type", p.Name())
				return errors.New("unsynced node cannot serve fast sync")
			}
		}
		// Filter out any explicitly requested headers, deliver the rest to the downloader
		filter := len(headers) == 1
		if filter {
			// If it's a potential sync progress check, validate the content and advertised chain weight
			if p.syncDrop != nil && headers[0].Number.Uint64() == pm.checkpointNumber {
				// Disable the sync drop timer
				p.syncDrop.Stop()
				p.syncDrop = nil

				// Validate the header and either drop the peer or continue
				if headers[0].Hash() != pm.checkpointHash {
					return errors.New("checkpoint hash mismatch")
				}
				return nil
			}
>>>>>>> 6d74d1e5
			// Otherwise if it's a whitelisted block, validate against the set
			if want, ok := pm.whitelist[headers[0].Number.Uint64()]; ok {
				if hash := headers[0].Hash(); want != hash {
					p.Log().Info("Whitelist mismatch, dropping peer", "number", headers[0].Number.Uint64(), "hash", hash, "want", want)
					return errors.New("whitelist block mismatch")
				}
				p.Log().Debug("Whitelist block verified", "number", headers[0].Number.Uint64(), "hash", want)
			}
			// Irrelevant of the fork checks, send the header to the fetcher just in case
			headers = pm.blockFetcher.FilterHeaders(p.id, headers, time.Now())
		}
		if len(headers) > 0 || !filter {
			err := pm.downloader.DeliverHeaders(p.id, headers)
			if err != nil {
				log.Debug("Failed to deliver headers", "err", err)
			}
		}

	case msg.Code == GetBlockBodiesMsg:
		// Decode the retrieval message
		msgStream := rlp.NewStream(msg.Payload, uint64(msg.Size))
		if _, err := msgStream.List(); err != nil {
			return err
		}
		// Gather blocks until the fetch or network limits is reached
		var (
			hash   common.Hash
			bytes  int
			bodies []rlp.RawValue
		)
		for bytes < softResponseLimit && len(bodies) < downloader.MaxBlockFetch {
			// Retrieve the hash of the next block
			if err := msgStream.Decode(&hash); err == rlp.EOL {
				break
			} else if err != nil {
				return errResp(ErrDecode, "msg %v: %v", msg, err)
			}
			// Retrieve the requested block body, stopping if enough was found
			if data := pm.blockchain.GetBodyRLP(hash); len(data) != 0 {
				bodies = append(bodies, data)
				bytes += len(data)
			}
		}
		return p.SendBlockBodiesRLP(bodies)

	case msg.Code == BlockBodiesMsg:
		// A batch of block bodies arrived to one of our previous requests
		var request blockBodiesData
		if err := msg.Decode(&request); err != nil {
			return errResp(ErrDecode, "msg %v: %v", msg, err)
		}
		// Deliver them all to the downloader for queuing
		transactions := make([][]*types.Transaction, len(request))
		uncles := make([][]*types.Header, len(request))

		for i, body := range request {
			transactions[i] = body.Transactions
			uncles[i] = body.Uncles
		}
		// Filter out any explicitly requested bodies, deliver the rest to the downloader
		filter := len(transactions) > 0 || len(uncles) > 0
		if filter {
			transactions, uncles = pm.blockFetcher.FilterBodies(p.id, transactions, uncles, time.Now())
		}
		if len(transactions) > 0 || len(uncles) > 0 || !filter {
			err := pm.downloader.DeliverBodies(p.id, transactions, uncles)
			if err != nil {
				log.Debug("Failed to deliver bodies", "err", err)
			}
		}

	case p.version >= eth63 && msg.Code == GetNodeDataMsg:
		// Decode the retrieval message
		msgStream := rlp.NewStream(msg.Payload, uint64(msg.Size))
		if _, err := msgStream.List(); err != nil {
			return err
		}
		// Gather state data until the fetch or network limits is reached
		var (
			hash  common.Hash
			bytes int
			data  [][]byte
		)
		for bytes < softResponseLimit && len(data) < downloader.MaxStateFetch {
			// Retrieve the hash of the next state entry
			if err := msgStream.Decode(&hash); err == rlp.EOL {
				break
			} else if err != nil {
				return errResp(ErrDecode, "msg %v: %v", msg, err)
			}
			// Retrieve the requested state entry, stopping if enough was found
			if entry, err := pm.blockchain.TrieNode(hash); err == nil {
				data = append(data, entry)
				bytes += len(entry)
			}
		}
		return p.SendNodeData(data)

	case p.version >= eth63 && msg.Code == NodeDataMsg:
		// A batch of node state data arrived to one of our previous requests
		var data [][]byte
		if err := msg.Decode(&data); err != nil {
			return errResp(ErrDecode, "msg %v: %v", msg, err)
		}
		// Deliver all to the downloader
		if err := pm.downloader.DeliverNodeData(p.id, data); err != nil {
			log.Debug("Failed to deliver node state data", "err", err)
		}

	case p.version >= eth63 && msg.Code == GetReceiptsMsg:
		// Decode the retrieval message
		msgStream := rlp.NewStream(msg.Payload, uint64(msg.Size))
		if _, err := msgStream.List(); err != nil {
			return err
		}
		// Gather state data until the fetch or network limits is reached
		var (
			hash     common.Hash
			bytes    int
			receipts []rlp.RawValue
		)
		for bytes < softResponseLimit && len(receipts) < downloader.MaxReceiptFetch {
			// Retrieve the hash of the next block
			if err := msgStream.Decode(&hash); err == rlp.EOL {
				break
			} else if err != nil {
				return errResp(ErrDecode, "msg %v: %v", msg, err)
			}
			// Retrieve the requested block's receipts, skipping if unknown to us
			results := pm.blockchain.GetReceiptsByHash(hash)
			if results == nil {
				if header := pm.blockchain.GetHeaderByHash(hash); header == nil || header.ReceiptHash != types.EmptyRootHash {
					continue
				}
			}
			// If known, encode and queue for response packet
			if encoded, err := rlp.EncodeToBytes(results); err != nil {
				log.Error("Failed to encode receipt", "err", err)
			} else {
				receipts = append(receipts, encoded)
				bytes += len(encoded)
			}
		}
		return p.SendReceiptsRLP(receipts)

	case p.version >= eth63 && msg.Code == ReceiptsMsg:
		// A batch of receipts arrived to one of our previous requests
		var receipts [][]*types.Receipt
		if err := msg.Decode(&receipts); err != nil {
			return errResp(ErrDecode, "msg %v: %v", msg, err)
		}
		// Deliver all to the downloader
		if err := pm.downloader.DeliverReceipts(p.id, receipts); err != nil {
			log.Debug("Failed to deliver receipts", "err", err)
		}

	case msg.Code == NewBlockHashesMsg:
		var announces newBlockHashesData
		if err := msg.Decode(&announces); err != nil {
			return errResp(ErrDecode, "%v: %v", msg, err)
		}
		// Mark the hashes as present at the remote node
		for _, block := range announces {
			p.MarkBlock(block.Hash)
		}
		// Schedule all the unknown hashes for retrieval
		unknown := make(newBlockHashesData, 0, len(announces))
		for _, block := range announces {
			if !pm.blockchain.HasBlock(block.Hash, block.Number) {
				unknown = append(unknown, block)
			}
		}
		for _, block := range unknown {
			pm.blockFetcher.Notify(p.id, block.Hash, block.Number, time.Now(), p.RequestOneHeader, p.RequestBodies)
		}

	case msg.Code == NewBlockMsg:
		// Retrieve and decode the propagated block
		var request newBlockData
		if err := msg.Decode(&request); err != nil {
			return errResp(ErrDecode, "%v: %v", msg, err)
		}
		if hash := types.CalcUncleHash(request.Block.Uncles()); hash != request.Block.UncleHash() {
			log.Warn("Propagated block has invalid uncles", "have", hash, "exp", request.Block.UncleHash())
			break // TODO(karalabe): return error eventually, but wait a few releases
		}
		if hash := types.DeriveSha(request.Block.Transactions()); hash != request.Block.TxHash() {
			log.Warn("Propagated block has invalid body", "have", hash, "exp", request.Block.TxHash())
			break // TODO(karalabe): return error eventually, but wait a few releases
		}
		if err := request.sanityCheck(); err != nil {
			return err
		}
		request.Block.ReceivedAt = msg.ReceivedAt
		request.Block.ReceivedFrom = p

		// Mark the peer as owning the block and schedule it for import
		p.MarkBlock(request.Block.Hash())
		pm.blockFetcher.Enqueue(p.id, request.Block)

		// Assuming the block is importable by the peer, but possibly not yet done so,
		// calculate the head hash and TD that the peer truly must have.
		var (
			trueHead = request.Block.ParentHash()
			trueTD   = new(big.Int).Sub(request.TD, request.Block.Difficulty())
		)
		// Update the peer's total difficulty if better than the previous
		if _, td := p.Head(); trueTD.Cmp(td) > 0 {
			p.SetHead(trueHead, trueTD)
			pm.chainSync.handlePeerEvent(p)
		}

	case msg.Code == NewPooledTransactionHashesMsg && p.version >= eth65:
		// New transaction announcement arrived, make sure we have
		// a valid and fresh chain to handle them
		if atomic.LoadUint32(&pm.acceptTxs) == 0 {
			break
		}
		var hashes []common.Hash
		if err := msg.Decode(&hashes); err != nil {
			return errResp(ErrDecode, "msg %v: %v", msg, err)
		}
		// Schedule all the unknown hashes for retrieval
		for _, hash := range hashes {
			p.MarkTransaction(hash)
		}
		pm.txFetcher.Notify(p.id, hashes)

	case msg.Code == GetPooledTransactionsMsg && p.version >= eth65:
		// Decode the retrieval message
		msgStream := rlp.NewStream(msg.Payload, uint64(msg.Size))
		if _, err := msgStream.List(); err != nil {
			return err
		}
		// Gather transactions until the fetch or network limits is reached
		var (
			hash   common.Hash
			bytes  int
			hashes []common.Hash
			txs    []rlp.RawValue
		)
		for bytes < softResponseLimit {
			// Retrieve the hash of the next block
			if err := msgStream.Decode(&hash); err == rlp.EOL {
				break
			} else if err != nil {
				return errResp(ErrDecode, "msg %v: %v", msg, err)
			}
			// Retrieve the requested transaction, skipping if unknown to us
			tx := pm.txpool.Get(hash)
			if tx == nil {
				continue
			}
			// If known, encode and queue for response packet
			if encoded, err := rlp.EncodeToBytes(tx); err != nil {
				log.Error("Failed to encode transaction", "err", err)
			} else {
				hashes = append(hashes, hash)
				txs = append(txs, encoded)
				bytes += len(encoded)
			}
		}
		return p.SendPooledTransactionsRLP(hashes, txs)

	case msg.Code == TransactionMsg || (msg.Code == PooledTransactionsMsg && p.version >= eth65):
		// Transactions arrived, make sure we have a valid and fresh chain to handle them
		if atomic.LoadUint32(&pm.acceptTxs) == 0 {
			break
		}
		// Transactions can be processed, parse all of them and deliver to the pool
		var txs []*types.Transaction
		if err := msg.Decode(&txs); err != nil {
			return errResp(ErrDecode, "msg %v: %v", msg, err)
		}
		for i, tx := range txs {
			// Validate and mark the remote transaction
			if tx == nil {
				return errResp(ErrDecode, "transaction %d is nil", i)
			}
			p.MarkTransaction(tx.Hash())
		}
		pm.txFetcher.Enqueue(p.id, txs, msg.Code == PooledTransactionsMsg)

	default:
		return errResp(ErrInvalidMsgCode, "%v", msg.Code)
	}
	return nil
}

// BroadcastBlock will either propagate a block to a subset of its peers, or
// will only announce its availability (depending what's requested).
func (pm *ProtocolManager) BroadcastBlock(block *types.Block, propagate bool) {
	hash := block.Hash()
	peers := pm.peers.PeersWithoutBlock(hash)

	// If propagation is requested, send to a subset of the peer
	if propagate {
		// Calculate the TD of the block (it's not imported yet, so block.Td is not valid)
		var td *big.Int
		if parent := pm.blockchain.GetBlock(block.ParentHash(), block.NumberU64()-1); parent != nil {
			td = new(big.Int).Add(block.Difficulty(), pm.blockchain.GetTd(block.ParentHash(), block.NumberU64()-1))
		} else {
			log.Error("Propagating dangling block", "number", block.Number(), "hash", hash)
			return
		}
		// Send the block to a subset of our peers
		transfer := peers[:int(math.Sqrt(float64(len(peers))))]
		for _, peer := range transfer {
			peer.AsyncSendNewBlock(block, td)
		}
		log.Trace("Propagated block", "hash", hash, "recipients", len(transfer), "duration", common.PrettyDuration(time.Since(block.ReceivedAt)))
		return
	}
	// Otherwise if the block is indeed in out own chain, announce it
	if pm.blockchain.HasBlock(hash, block.NumberU64()) {
		for _, peer := range peers {
			peer.AsyncSendNewBlockHash(block)
		}
		log.Trace("Announced block", "hash", hash, "recipients", len(peers), "duration", common.PrettyDuration(time.Since(block.ReceivedAt)))
	}
}

// BroadcastTransactions will propagate a batch of transactions to all peers which are not known to
// already have the given transaction.
func (pm *ProtocolManager) BroadcastTransactions(txs types.Transactions, propagate bool) {
	var (
		txset = make(map[*peer][]common.Hash)
		annos = make(map[*peer][]common.Hash)
	)
	// Broadcast transactions to a batch of peers not knowing about it
	if propagate {
		for _, tx := range txs {
			peers := pm.peers.PeersWithoutTx(tx.Hash())

			// Send the block to a subset of our peers
			transfer := peers[:int(math.Sqrt(float64(len(peers))))]
			for _, peer := range transfer {
				txset[peer] = append(txset[peer], tx.Hash())
			}
			log.Trace("Broadcast transaction", "hash", tx.Hash(), "recipients", len(peers))
		}
		for peer, hashes := range txset {
			peer.AsyncSendTransactions(hashes)
		}
		return
	}
	// Otherwise only broadcast the announcement to peers
	for _, tx := range txs {
		peers := pm.peers.PeersWithoutTx(tx.Hash())
		for _, peer := range peers {
			annos[peer] = append(annos[peer], tx.Hash())
		}
	}
	for peer, hashes := range annos {
		if peer.version >= eth65 {
			peer.AsyncSendPooledTransactionHashes(hashes)
		} else {
			peer.AsyncSendTransactions(hashes)
		}
	}
}

// minedBroadcastLoop sends mined blocks to connected peers.
func (pm *ProtocolManager) minedBroadcastLoop() {
	defer pm.wg.Done()

	for obj := range pm.minedBlockSub.Chan() {
		if ev, ok := obj.Data.(core.NewMinedBlockEvent); ok {
			pm.BroadcastBlock(ev.Block, true)  // First propagate block to peers
			pm.BroadcastBlock(ev.Block, false) // Only then announce to the rest
		}
	}
}

// txBroadcastLoop announces new transactions to connected peers.
func (pm *ProtocolManager) txBroadcastLoop() {
	defer pm.wg.Done()

	for {
		select {
		case event := <-pm.txsCh:
			// For testing purpose only, disable propagation
			if pm.broadcastTxAnnouncesOnly {
				pm.BroadcastTransactions(event.Txs, false)
				continue
			}
			pm.BroadcastTransactions(event.Txs, true)  // First propagate transactions to peers
			pm.BroadcastTransactions(event.Txs, false) // Only then announce to the rest

		case <-pm.txsSub.Err():
			return
		}
	}
}

// NodeInfo represents a short summary of the Ethereum sub-protocol metadata
// known about the host peer.
type NodeInfo struct {
	Network    uint64              `json:"network"`    // Ubiq network ID (1=Frontier, 2=Morden, Ropsten=3, Rinkeby=4)
	Difficulty *big.Int            `json:"difficulty"` // Total difficulty of the host's blockchain
	Genesis    common.Hash         `json:"genesis"`    // SHA3 hash of the host's genesis block
	Config     *params.ChainConfig `json:"config"`     // Chain configuration for the fork rules
	Head       common.Hash         `json:"head"`       // SHA3 hash of the host's best owned block
}

// NodeInfo retrieves some protocol metadata about the running host node.
func (pm *ProtocolManager) NodeInfo() *NodeInfo {
	currentBlock := pm.blockchain.CurrentBlock()
	return &NodeInfo{
		Network:    pm.networkID,
		Difficulty: pm.blockchain.GetTd(currentBlock.Hash(), currentBlock.NumberU64()),
		Genesis:    pm.blockchain.Genesis().Hash(),
		Config:     pm.blockchain.Config(),
		Head:       currentBlock.Hash(),
	}
}<|MERGE_RESOLUTION|>--- conflicted
+++ resolved
@@ -26,10 +26,10 @@
 	"sync/atomic"
 	"time"
 
-<<<<<<< HEAD
 	"github.com/ubiq/go-ubiq/common"
 	"github.com/ubiq/go-ubiq/consensus"
 	"github.com/ubiq/go-ubiq/core"
+	"github.com/ubiq/go-ubiq/core/forkid"
 	"github.com/ubiq/go-ubiq/core/types"
 	"github.com/ubiq/go-ubiq/eth/downloader"
 	"github.com/ubiq/go-ubiq/eth/fetcher"
@@ -40,23 +40,7 @@
 	"github.com/ubiq/go-ubiq/p2p/enode"
 	"github.com/ubiq/go-ubiq/params"
 	"github.com/ubiq/go-ubiq/rlp"
-=======
-	"github.com/ethereum/go-ethereum/common"
-	"github.com/ethereum/go-ethereum/consensus"
-	"github.com/ethereum/go-ethereum/core"
-	"github.com/ethereum/go-ethereum/core/forkid"
-	"github.com/ethereum/go-ethereum/core/types"
-	"github.com/ethereum/go-ethereum/eth/downloader"
-	"github.com/ethereum/go-ethereum/eth/fetcher"
-	"github.com/ethereum/go-ethereum/ethdb"
-	"github.com/ethereum/go-ethereum/event"
-	"github.com/ethereum/go-ethereum/log"
-	"github.com/ethereum/go-ethereum/p2p"
-	"github.com/ethereum/go-ethereum/p2p/enode"
-	"github.com/ethereum/go-ethereum/params"
-	"github.com/ethereum/go-ethereum/rlp"
-	"github.com/ethereum/go-ethereum/trie"
->>>>>>> 6d74d1e5
+	"github.com/ubiq/go-ubiq/trie"
 )
 
 const (
@@ -68,15 +52,9 @@
 	txChanSize = 4096
 )
 
-<<<<<<< HEAD
-// errIncompatibleConfig is returned if the requested protocols and configs are
-// not compatible (low protocol version restrictions and high requirements).
-var errIncompatibleConfig = errors.New("incompatible configuration")
-=======
 var (
 	syncChallengeTimeout = 15 * time.Second // Time allowance for a node to reply to the sync progress challenge
 )
->>>>>>> 6d74d1e5
 
 func errResp(code errCode, format string, v ...interface{}) error {
 	return fmt.Errorf("%v - %v", code, fmt.Sprintf(format, v...))
@@ -293,11 +271,6 @@
 }
 
 func (pm *ProtocolManager) Stop() {
-<<<<<<< HEAD
-	log.Info("Stopping Ubiq protocol")
-
-=======
->>>>>>> 6d74d1e5
 	pm.txsSub.Unsubscribe()        // quits txBroadcastLoop
 	pm.minedBlockSub.Unsubscribe() // quits blockBroadcastLoop
 
@@ -347,7 +320,7 @@
 		td      = pm.blockchain.GetTd(hash, number)
 	)
 	if err := p.Handshake(pm.networkID, td, hash, genesis.Hash(), forkid.NewID(pm.blockchain), pm.forkFilter); err != nil {
-		p.Log().Debug("Ethereum handshake failed", "err", err)
+		p.Log().Debug("Ubiq handshake failed", "err", err)
 		return err
 	}
 
@@ -368,8 +341,6 @@
 	// after this will be sent via broadcasts.
 	pm.syncTransactions(p)
 
-<<<<<<< HEAD
-=======
 	// If we have a trusted CHT, reject all peers below that (avoid fast sync eclipse)
 	if pm.checkpointHash != (common.Hash{}) {
 		// Request the peer's checkpoint header for chain height/weight validation
@@ -389,7 +360,6 @@
 			}
 		}()
 	}
->>>>>>> 6d74d1e5
 	// If we have any explicit whitelist block hashes, request them
 	for number := range pm.whitelist {
 		if err := p.RequestHeadersByNumber(number, 1, 0, false); err != nil {
@@ -518,11 +488,6 @@
 		if err := msg.Decode(&headers); err != nil {
 			return errResp(ErrDecode, "msg %v: %v", msg, err)
 		}
-<<<<<<< HEAD
-		// Filter out any explicitly requested headers, deliver the rest to the downloader
-		filter := len(headers) == 1
-		if filter {
-=======
 		// If no headers were received, but we're expencting a checkpoint header, consider it that
 		if len(headers) == 0 && p.syncDrop != nil {
 			// Stop the timer either way, decide later to drop or not
@@ -552,7 +517,6 @@
 				}
 				return nil
 			}
->>>>>>> 6d74d1e5
 			// Otherwise if it's a whitelisted block, validate against the set
 			if want, ok := pm.whitelist[headers[0].Number.Uint64()]; ok {
 				if hash := headers[0].Hash(); want != hash {
