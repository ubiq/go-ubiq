--- conflicted
+++ resolved
@@ -319,25 +319,15 @@
 		number  = head.Number.Uint64()
 		td      = pm.blockchain.GetTd(hash, number)
 	)
-<<<<<<< HEAD
-	if err := p.Handshake(pm.networkID, td, hash, genesis.Hash(), forkid.NewID(pm.blockchain), pm.forkFilter); err != nil {
-		p.Log().Debug("Ubiq handshake failed", "err", err)
-=======
 	forkID := forkid.NewID(pm.blockchain.Config(), pm.blockchain.Genesis().Hash(), pm.blockchain.CurrentHeader().Number.Uint64())
 	if err := p.Handshake(pm.networkID, td, hash, genesis.Hash(), forkID, pm.forkFilter); err != nil {
-		p.Log().Debug("Ethereum handshake failed", "err", err)
->>>>>>> c71a7e26
+		p.Log().Debug("Ubiq handshake failed", "err", err)
 		return err
 	}
 
 	// Register the peer locally
-<<<<<<< HEAD
-	if err := pm.peers.Register(p); err != nil {
+	if err := pm.peers.Register(p, pm.removePeer); err != nil {
 		p.Log().Error("Ubiq peer registration failed", "err", err)
-=======
-	if err := pm.peers.Register(p, pm.removePeer); err != nil {
-		p.Log().Error("Ethereum peer registration failed", "err", err)
->>>>>>> c71a7e26
 		return err
 	}
 	defer pm.removePeer(p.id)
