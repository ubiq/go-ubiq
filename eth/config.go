// Copyright 2017 The go-ethereum Authors
// This file is part of the go-ethereum library.
//
// The go-ethereum library is free software: you can redistribute it and/or modify
// it under the terms of the GNU Lesser General Public License as published by
// the Free Software Foundation, either version 3 of the License, or
// (at your option) any later version.
//
// The go-ethereum library is distributed in the hope that it will be useful,
// but WITHOUT ANY WARRANTY; without even the implied warranty of
// MERCHANTABILITY or FITNESS FOR A PARTICULAR PURPOSE. See the
// GNU Lesser General Public License for more details.
//
// You should have received a copy of the GNU Lesser General Public License
// along with the go-ethereum library. If not, see <http://www.gnu.org/licenses/>.

package eth

import (
	"math/big"
	"os"
	"os/user"
	"path/filepath"
	"runtime"
	"time"

<<<<<<< HEAD
	"github.com/ubiq/go-ubiq/common"
	"github.com/ubiq/go-ubiq/common/hexutil"
	"github.com/ubiq/go-ubiq/consensus/ubqhash"
	"github.com/ubiq/go-ubiq/core"
	"github.com/ubiq/go-ubiq/eth/downloader"
	"github.com/ubiq/go-ubiq/eth/gasprice"
	"github.com/ubiq/go-ubiq/params"
=======
	"github.com/ethereum/go-ethereum/common"
	"github.com/ethereum/go-ethereum/consensus/ethash"
	"github.com/ethereum/go-ethereum/core"
	"github.com/ethereum/go-ethereum/eth/downloader"
	"github.com/ethereum/go-ethereum/eth/gasprice"
	"github.com/ethereum/go-ethereum/miner"
	"github.com/ethereum/go-ethereum/params"
>>>>>>> 6d74d1e5
)

// DefaultConfig contains default settings for use on the Ubiq main net.
var DefaultConfig = Config{
	SyncMode: downloader.FastSync,
<<<<<<< HEAD
	Ubqhash: ubqhash.Config{
		CacheDir:       "ubqhash",
		CachesInMem:    2,
		CachesOnDisk:   3,
		DatasetsInMem:  1,
		DatasetsOnDisk: 2,
	},
	NetworkId:      88,
	LightPeers:     100,
	DatabaseCache:  512,
	TrieCleanCache: 256,
	TrieDirtyCache: 256,
	TrieTimeout:    60 * time.Minute,
	MinerGasFloor:  8000000,
	MinerGasCeil:   8000000,
	MinerGasPrice:  big.NewInt(params.GWei),
	MinerRecommit:  3 * time.Second,

=======
	Ethash: ethash.Config{
		CacheDir:         "ethash",
		CachesInMem:      2,
		CachesOnDisk:     3,
		CachesLockMmap:   false,
		DatasetsInMem:    1,
		DatasetsOnDisk:   2,
		DatasetsLockMmap: false,
	},
	NetworkId:          1,
	LightPeers:         100,
	UltraLightFraction: 75,
	DatabaseCache:      512,
	TrieCleanCache:     256,
	TrieDirtyCache:     256,
	TrieTimeout:        60 * time.Minute,
	SnapshotCache:      256,
	Miner: miner.Config{
		GasFloor: 8000000,
		GasCeil:  8000000,
		GasPrice: big.NewInt(params.GWei),
		Recommit: 3 * time.Second,
	},
>>>>>>> 6d74d1e5
	TxPool: core.DefaultTxPoolConfig,
	GPO: gasprice.Config{
		Blocks:     20,
		Percentile: 60,
	},
}

func init() {
	home := os.Getenv("HOME")
	if home == "" {
		if user, err := user.Current(); err == nil {
			home = user.HomeDir
		}
	}
<<<<<<< HEAD
	if runtime.GOOS == "windows" {
		DefaultConfig.Ubqhash.DatasetDir = filepath.Join(home, "AppData", "Ubqhash")
=======
	if runtime.GOOS == "darwin" {
		DefaultConfig.Ethash.DatasetDir = filepath.Join(home, "Library", "Ethash")
	} else if runtime.GOOS == "windows" {
		localappdata := os.Getenv("LOCALAPPDATA")
		if localappdata != "" {
			DefaultConfig.Ethash.DatasetDir = filepath.Join(localappdata, "Ethash")
		} else {
			DefaultConfig.Ethash.DatasetDir = filepath.Join(home, "AppData", "Local", "Ethash")
		}
>>>>>>> 6d74d1e5
	} else {
		DefaultConfig.Ubqhash.DatasetDir = filepath.Join(home, ".ubqhash")
	}
}

//go:generate gencodec -type Config -formats toml -out gen_config.go

type Config struct {
	// The genesis block, which is inserted if the database is empty.
	// If nil, the Ethereum main net block is used.
	Genesis *core.Genesis `toml:",omitempty"`

	// Protocol options
	NetworkId uint64 // Network ID to use for selecting peers to connect to
	SyncMode  downloader.SyncMode

	// This can be set to list of enrtree:// URLs which will be queried for
	// for nodes to connect to.
	DiscoveryURLs []string

	NoPruning  bool // Whether to disable pruning and flush everything to disk
	NoPrefetch bool // Whether to disable prefetching and only load state on demand

	TxLookupLimit uint64 `toml:",omitempty"` // The maximum number of blocks from head whose tx indices are reserved.

	// Whitelist of required block number -> hash values to accept
	Whitelist map[uint64]common.Hash `toml:"-"`

	// Light client options
	LightServ    int `toml:",omitempty"` // Maximum percentage of time allowed for serving LES requests
	LightIngress int `toml:",omitempty"` // Incoming bandwidth limit for light servers
	LightEgress  int `toml:",omitempty"` // Outgoing bandwidth limit for light servers
	LightPeers   int `toml:",omitempty"` // Maximum number of LES client peers

	// Ultra Light client options
	UltraLightServers      []string `toml:",omitempty"` // List of trusted ultra light servers
	UltraLightFraction     int      `toml:",omitempty"` // Percentage of trusted servers to accept an announcement
	UltraLightOnlyAnnounce bool     `toml:",omitempty"` // Whether to only announce headers, or also serve them

	// Database options
	SkipBcVersionCheck bool `toml:"-"`
	DatabaseHandles    int  `toml:"-"`
	DatabaseCache      int
	DatabaseFreezer    string

	TrieCleanCache int
	TrieDirtyCache int
	TrieTimeout    time.Duration
	SnapshotCache  int

	// Mining options
	Miner miner.Config

	// Ubqhash options
	Ubqhash ubqhash.Config

	// Transaction pool options
	TxPool core.TxPoolConfig

	// Gas Price Oracle options
	GPO gasprice.Config

	// Enables tracking of SHA3 preimages in the VM
	EnablePreimageRecording bool

	// Miscellaneous options
	DocRoot string `toml:"-"`

	// Type of the EWASM interpreter ("" for default)
	EWASMInterpreter string

	// Type of the EVM interpreter ("" for default)
	EVMInterpreter string

<<<<<<< HEAD
	// Constantinople block override (TODO: remove after the fork)
	ConstantinopleOverride *big.Int

	// RPCGasCap is the global gas cap for eth-call variants.
	RPCGasCap *big.Int `toml:",omitempty"`
}
=======
	// RPCGasCap is the global gas cap for eth-call variants.
	RPCGasCap *big.Int `toml:",omitempty"`

	// Checkpoint is a hardcoded checkpoint which can be nil.
	Checkpoint *params.TrustedCheckpoint `toml:",omitempty"`
>>>>>>> 6d74d1e5

	// CheckpointOracle is the configuration for checkpoint oracle.
	CheckpointOracle *params.CheckpointOracleConfig `toml:",omitempty"`
}<|MERGE_RESOLUTION|>--- conflicted
+++ resolved
@@ -24,50 +24,20 @@
 	"runtime"
 	"time"
 
-<<<<<<< HEAD
 	"github.com/ubiq/go-ubiq/common"
-	"github.com/ubiq/go-ubiq/common/hexutil"
 	"github.com/ubiq/go-ubiq/consensus/ubqhash"
 	"github.com/ubiq/go-ubiq/core"
 	"github.com/ubiq/go-ubiq/eth/downloader"
 	"github.com/ubiq/go-ubiq/eth/gasprice"
+	"github.com/ubiq/go-ubiq/miner"
 	"github.com/ubiq/go-ubiq/params"
-=======
-	"github.com/ethereum/go-ethereum/common"
-	"github.com/ethereum/go-ethereum/consensus/ethash"
-	"github.com/ethereum/go-ethereum/core"
-	"github.com/ethereum/go-ethereum/eth/downloader"
-	"github.com/ethereum/go-ethereum/eth/gasprice"
-	"github.com/ethereum/go-ethereum/miner"
-	"github.com/ethereum/go-ethereum/params"
->>>>>>> 6d74d1e5
 )
 
 // DefaultConfig contains default settings for use on the Ubiq main net.
 var DefaultConfig = Config{
 	SyncMode: downloader.FastSync,
-<<<<<<< HEAD
 	Ubqhash: ubqhash.Config{
-		CacheDir:       "ubqhash",
-		CachesInMem:    2,
-		CachesOnDisk:   3,
-		DatasetsInMem:  1,
-		DatasetsOnDisk: 2,
-	},
-	NetworkId:      88,
-	LightPeers:     100,
-	DatabaseCache:  512,
-	TrieCleanCache: 256,
-	TrieDirtyCache: 256,
-	TrieTimeout:    60 * time.Minute,
-	MinerGasFloor:  8000000,
-	MinerGasCeil:   8000000,
-	MinerGasPrice:  big.NewInt(params.GWei),
-	MinerRecommit:  3 * time.Second,
-
-=======
-	Ethash: ethash.Config{
-		CacheDir:         "ethash",
+		CacheDir:         "ubqhash",
 		CachesInMem:      2,
 		CachesOnDisk:     3,
 		CachesLockMmap:   false,
@@ -75,7 +45,7 @@
 		DatasetsOnDisk:   2,
 		DatasetsLockMmap: false,
 	},
-	NetworkId:          1,
+	NetworkId:          88,
 	LightPeers:         100,
 	UltraLightFraction: 75,
 	DatabaseCache:      512,
@@ -89,7 +59,6 @@
 		GasPrice: big.NewInt(params.GWei),
 		Recommit: 3 * time.Second,
 	},
->>>>>>> 6d74d1e5
 	TxPool: core.DefaultTxPoolConfig,
 	GPO: gasprice.Config{
 		Blocks:     20,
@@ -104,20 +73,15 @@
 			home = user.HomeDir
 		}
 	}
-<<<<<<< HEAD
-	if runtime.GOOS == "windows" {
-		DefaultConfig.Ubqhash.DatasetDir = filepath.Join(home, "AppData", "Ubqhash")
-=======
 	if runtime.GOOS == "darwin" {
-		DefaultConfig.Ethash.DatasetDir = filepath.Join(home, "Library", "Ethash")
+		DefaultConfig.Ubqhash.DatasetDir = filepath.Join(home, "Library", "Ubqhash")
 	} else if runtime.GOOS == "windows" {
 		localappdata := os.Getenv("LOCALAPPDATA")
 		if localappdata != "" {
-			DefaultConfig.Ethash.DatasetDir = filepath.Join(localappdata, "Ethash")
+			DefaultConfig.Ubqhash.DatasetDir = filepath.Join(localappdata, "Ubqhash")
 		} else {
-			DefaultConfig.Ethash.DatasetDir = filepath.Join(home, "AppData", "Local", "Ethash")
+			DefaultConfig.Ubqhash.DatasetDir = filepath.Join(home, "AppData", "Local", "Ubqhash")
 		}
->>>>>>> 6d74d1e5
 	} else {
 		DefaultConfig.Ubqhash.DatasetDir = filepath.Join(home, ".ubqhash")
 	}
@@ -192,20 +156,11 @@
 	// Type of the EVM interpreter ("" for default)
 	EVMInterpreter string
 
-<<<<<<< HEAD
-	// Constantinople block override (TODO: remove after the fork)
-	ConstantinopleOverride *big.Int
-
-	// RPCGasCap is the global gas cap for eth-call variants.
-	RPCGasCap *big.Int `toml:",omitempty"`
-}
-=======
 	// RPCGasCap is the global gas cap for eth-call variants.
 	RPCGasCap *big.Int `toml:",omitempty"`
 
 	// Checkpoint is a hardcoded checkpoint which can be nil.
 	Checkpoint *params.TrustedCheckpoint `toml:",omitempty"`
->>>>>>> 6d74d1e5
 
 	// CheckpointOracle is the configuration for checkpoint oracle.
 	CheckpointOracle *params.CheckpointOracleConfig `toml:",omitempty"`
