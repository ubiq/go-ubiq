--- conflicted
+++ resolved
@@ -21,28 +21,14 @@
 	"sync"
 	"time"
 
-<<<<<<< HEAD
-	mapset "github.com/deckarep/golang-set"
-	"github.com/ubiq/go-ubiq/v5/common"
-	"github.com/ubiq/go-ubiq/v5/core/forkid"
-	"github.com/ubiq/go-ubiq/v5/core/types"
-	"github.com/ubiq/go-ubiq/v5/p2p"
-	"github.com/ubiq/go-ubiq/v5/rlp"
-=======
-	"github.com/ethereum/go-ethereum/eth/protocols/eth"
-	"github.com/ethereum/go-ethereum/eth/protocols/snap"
->>>>>>> 97d11b01
+	"github.com/ubiq/go-ubiq/v5/eth/protocols/eth"
+	"github.com/ubiq/go-ubiq/v5/eth/protocols/snap"
 )
 
 // ethPeerInfo represents a short summary of the `eth` sub-protocol metadata known
 // about a connected peer.
-<<<<<<< HEAD
-type PeerInfo struct {
-	Version    int      `json:"version"`    // Ubiq protocol version negotiated
-=======
 type ethPeerInfo struct {
-	Version    uint     `json:"version"`    // Ethereum protocol version negotiated
->>>>>>> 97d11b01
+	Version    uint     `json:"version"`    // Ubiq protocol version negotiated
 	Difficulty *big.Int `json:"difficulty"` // Total difficulty of the peer's blockchain
 	Head       string   `json:"head"`       // Hex hash of the peer's best owned block
 }
