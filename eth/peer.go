// Copyright 2015 The go-ethereum Authors
// This file is part of the go-ethereum library.
//
// The go-ethereum library is free software: you can redistribute it and/or modify
// it under the terms of the GNU Lesser General Public License as published by
// the Free Software Foundation, either version 3 of the License, or
// (at your option) any later version.
//
// The go-ethereum library is distributed in the hope that it will be useful,
// but WITHOUT ANY WARRANTY; without even the implied warranty of
// MERCHANTABILITY or FITNESS FOR A PARTICULAR PURPOSE. See the
// GNU Lesser General Public License for more details.
//
// You should have received a copy of the GNU Lesser General Public License
// along with the go-ethereum library. If not, see <http://www.gnu.org/licenses/>.

package eth

import (
	"errors"
	"fmt"
	"math/big"
	"sync"
	"time"

<<<<<<< HEAD
	"github.com/ubiq/go-ubiq/common"
	"github.com/ubiq/go-ubiq/core/types"
	"github.com/ubiq/go-ubiq/logger"
	"github.com/ubiq/go-ubiq/logger/glog"
	"github.com/ubiq/go-ubiq/p2p"
	"github.com/ubiq/go-ubiq/rlp"
=======
	"github.com/ethereum/go-ethereum/common"
	"github.com/ethereum/go-ethereum/core/types"
	"github.com/ethereum/go-ethereum/p2p"
	"github.com/ethereum/go-ethereum/rlp"
>>>>>>> ab5646c5
	"gopkg.in/fatih/set.v0"
)

var (
	errClosed            = errors.New("peer set is closed")
	errAlreadyRegistered = errors.New("peer is already registered")
	errNotRegistered     = errors.New("peer is not registered")
)

const (
	maxKnownTxs      = 32768 // Maximum transactions hashes to keep in the known list (prevent DOS)
	maxKnownBlocks   = 1024  // Maximum block hashes to keep in the known list (prevent DOS)
	handshakeTimeout = 5 * time.Second
)

// PeerInfo represents a short summary of the Ethereum sub-protocol metadata known
// about a connected peer.
type PeerInfo struct {
	Version    int      `json:"version"`    // Ethereum protocol version negotiated
	Difficulty *big.Int `json:"difficulty"` // Total difficulty of the peer's blockchain
	Head       string   `json:"head"`       // SHA3 hash of the peer's best owned block
}

type peer struct {
	id string

	*p2p.Peer
	rw p2p.MsgReadWriter

	version  int         // Protocol version negotiated
	forkDrop *time.Timer // Timed connection dropper if forks aren't validated in time

	head common.Hash
	td   *big.Int
	lock sync.RWMutex

	knownTxs    *set.Set // Set of transaction hashes known to be known by this peer
	knownBlocks *set.Set // Set of block hashes known to be known by this peer
}

func newPeer(version int, p *p2p.Peer, rw p2p.MsgReadWriter) *peer {
	id := p.ID()

	return &peer{
		Peer:        p,
		rw:          rw,
		version:     version,
		id:          fmt.Sprintf("%x", id[:8]),
		knownTxs:    set.New(),
		knownBlocks: set.New(),
	}
}

// Info gathers and returns a collection of metadata known about a peer.
func (p *peer) Info() *PeerInfo {
	hash, td := p.Head()

	return &PeerInfo{
		Version:    p.version,
		Difficulty: td,
		Head:       hash.Hex(),
	}
}

// Head retrieves a copy of the current head hash and total difficulty of the
// peer.
func (p *peer) Head() (hash common.Hash, td *big.Int) {
	p.lock.RLock()
	defer p.lock.RUnlock()

	copy(hash[:], p.head[:])
	return hash, new(big.Int).Set(p.td)
}

// SetHead updates the head hash and total difficulty of the peer.
func (p *peer) SetHead(hash common.Hash, td *big.Int) {
	p.lock.Lock()
	defer p.lock.Unlock()

	copy(p.head[:], hash[:])
	p.td.Set(td)
}

// MarkBlock marks a block as known for the peer, ensuring that the block will
// never be propagated to this particular peer.
func (p *peer) MarkBlock(hash common.Hash) {
	// If we reached the memory allowance, drop a previously known block hash
	for p.knownBlocks.Size() >= maxKnownBlocks {
		p.knownBlocks.Pop()
	}
	p.knownBlocks.Add(hash)
}

// MarkTransaction marks a transaction as known for the peer, ensuring that it
// will never be propagated to this particular peer.
func (p *peer) MarkTransaction(hash common.Hash) {
	// If we reached the memory allowance, drop a previously known transaction hash
	for p.knownTxs.Size() >= maxKnownTxs {
		p.knownTxs.Pop()
	}
	p.knownTxs.Add(hash)
}

// SendTransactions sends transactions to the peer and includes the hashes
// in its transaction hash set for future reference.
func (p *peer) SendTransactions(txs types.Transactions) error {
	for _, tx := range txs {
		p.knownTxs.Add(tx.Hash())
	}
	return p2p.Send(p.rw, TxMsg, txs)
}

// SendNewBlockHashes announces the availability of a number of blocks through
// a hash notification.
func (p *peer) SendNewBlockHashes(hashes []common.Hash, numbers []uint64) error {
	for _, hash := range hashes {
		p.knownBlocks.Add(hash)
	}
	request := make(newBlockHashesData, len(hashes))
	for i := 0; i < len(hashes); i++ {
		request[i].Hash = hashes[i]
		request[i].Number = numbers[i]
	}
	return p2p.Send(p.rw, NewBlockHashesMsg, request)
}

// SendNewBlock propagates an entire block to a remote peer.
func (p *peer) SendNewBlock(block *types.Block, td *big.Int) error {
	p.knownBlocks.Add(block.Hash())
	return p2p.Send(p.rw, NewBlockMsg, []interface{}{block, td})
}

// SendBlockHeaders sends a batch of block headers to the remote peer.
func (p *peer) SendBlockHeaders(headers []*types.Header) error {
	return p2p.Send(p.rw, BlockHeadersMsg, headers)
}

// SendBlockBodies sends a batch of block contents to the remote peer.
func (p *peer) SendBlockBodies(bodies []*blockBody) error {
	return p2p.Send(p.rw, BlockBodiesMsg, blockBodiesData(bodies))
}

// SendBlockBodiesRLP sends a batch of block contents to the remote peer from
// an already RLP encoded format.
func (p *peer) SendBlockBodiesRLP(bodies []rlp.RawValue) error {
	return p2p.Send(p.rw, BlockBodiesMsg, bodies)
}

// SendNodeDataRLP sends a batch of arbitrary internal data, corresponding to the
// hashes requested.
func (p *peer) SendNodeData(data [][]byte) error {
	return p2p.Send(p.rw, NodeDataMsg, data)
}

// SendReceiptsRLP sends a batch of transaction receipts, corresponding to the
// ones requested from an already RLP encoded format.
func (p *peer) SendReceiptsRLP(receipts []rlp.RawValue) error {
	return p2p.Send(p.rw, ReceiptsMsg, receipts)
}

// RequestOneHeader is a wrapper around the header query functions to fetch a
// single header. It is used solely by the fetcher.
func (p *peer) RequestOneHeader(hash common.Hash) error {
	p.Log().Debug("Fetching single header", "hash", hash)
	return p2p.Send(p.rw, GetBlockHeadersMsg, &getBlockHeadersData{Origin: hashOrNumber{Hash: hash}, Amount: uint64(1), Skip: uint64(0), Reverse: false})
}

// RequestHeadersByHash fetches a batch of blocks' headers corresponding to the
// specified header query, based on the hash of an origin block.
func (p *peer) RequestHeadersByHash(origin common.Hash, amount int, skip int, reverse bool) error {
	p.Log().Debug("Fetching batch of headers", "count", amount, "fromhash", origin, "skip", skip, "reverse", reverse)
	return p2p.Send(p.rw, GetBlockHeadersMsg, &getBlockHeadersData{Origin: hashOrNumber{Hash: origin}, Amount: uint64(amount), Skip: uint64(skip), Reverse: reverse})
}

// RequestHeadersByNumber fetches a batch of blocks' headers corresponding to the
// specified header query, based on the number of an origin block.
func (p *peer) RequestHeadersByNumber(origin uint64, amount int, skip int, reverse bool) error {
	p.Log().Debug("Fetching batch of headers", "count", amount, "fromnum", origin, "skip", skip, "reverse", reverse)
	return p2p.Send(p.rw, GetBlockHeadersMsg, &getBlockHeadersData{Origin: hashOrNumber{Number: origin}, Amount: uint64(amount), Skip: uint64(skip), Reverse: reverse})
}

// RequestBodies fetches a batch of blocks' bodies corresponding to the hashes
// specified.
func (p *peer) RequestBodies(hashes []common.Hash) error {
	p.Log().Debug("Fetching batch of block bodies", "count", len(hashes))
	return p2p.Send(p.rw, GetBlockBodiesMsg, hashes)
}

// RequestNodeData fetches a batch of arbitrary data from a node's known state
// data, corresponding to the specified hashes.
func (p *peer) RequestNodeData(hashes []common.Hash) error {
	p.Log().Debug("Fetching batch of state data", "count", len(hashes))
	return p2p.Send(p.rw, GetNodeDataMsg, hashes)
}

// RequestReceipts fetches a batch of transaction receipts from a remote node.
func (p *peer) RequestReceipts(hashes []common.Hash) error {
	p.Log().Debug("Fetching batch of receipts", "count", len(hashes))
	return p2p.Send(p.rw, GetReceiptsMsg, hashes)
}

// Handshake executes the eth protocol handshake, negotiating version number,
// network IDs, difficulties, head and genesis blocks.
func (p *peer) Handshake(network uint64, td *big.Int, head common.Hash, genesis common.Hash) error {
	// Send out own handshake in a new thread
	errc := make(chan error, 2)
	var status statusData // safe to read after two values have been received from errc

	go func() {
		errc <- p2p.Send(p.rw, StatusMsg, &statusData{
			ProtocolVersion: uint32(p.version),
			NetworkId:       network,
			TD:              td,
			CurrentBlock:    head,
			GenesisBlock:    genesis,
		})
	}()
	go func() {
		errc <- p.readStatus(network, &status, genesis)
	}()
	timeout := time.NewTimer(handshakeTimeout)
	defer timeout.Stop()
	for i := 0; i < 2; i++ {
		select {
		case err := <-errc:
			if err != nil {
				return err
			}
		case <-timeout.C:
			return p2p.DiscReadTimeout
		}
	}
	p.td, p.head = status.TD, status.CurrentBlock
	return nil
}

func (p *peer) readStatus(network uint64, status *statusData, genesis common.Hash) (err error) {
	msg, err := p.rw.ReadMsg()
	if err != nil {
		return err
	}
	if msg.Code != StatusMsg {
		return errResp(ErrNoStatusMsg, "first msg has code %x (!= %x)", msg.Code, StatusMsg)
	}
	if msg.Size > ProtocolMaxMsgSize {
		return errResp(ErrMsgTooLarge, "%v > %v", msg.Size, ProtocolMaxMsgSize)
	}
	// Decode the handshake and make sure everything matches
	if err := msg.Decode(&status); err != nil {
		return errResp(ErrDecode, "msg %v: %v", msg, err)
	}
	if status.GenesisBlock != genesis {
		return errResp(ErrGenesisBlockMismatch, "%x (!= %x)", status.GenesisBlock[:8], genesis[:8])
	}
	if status.NetworkId != network {
		return errResp(ErrNetworkIdMismatch, "%d (!= %d)", status.NetworkId, network)
	}
	if int(status.ProtocolVersion) != p.version {
		return errResp(ErrProtocolVersionMismatch, "%d (!= %d)", status.ProtocolVersion, p.version)
	}
	return nil
}

// String implements fmt.Stringer.
func (p *peer) String() string {
	return fmt.Sprintf("Peer %s [%s]", p.id,
		fmt.Sprintf("eth/%2d", p.version),
	)
}

// peerSet represents the collection of active peers currently participating in
// the Ethereum sub-protocol.
type peerSet struct {
	peers  map[string]*peer
	lock   sync.RWMutex
	closed bool
}

// newPeerSet creates a new peer set to track the active participants.
func newPeerSet() *peerSet {
	return &peerSet{
		peers: make(map[string]*peer),
	}
}

// Register injects a new peer into the working set, or returns an error if the
// peer is already known.
func (ps *peerSet) Register(p *peer) error {
	ps.lock.Lock()
	defer ps.lock.Unlock()

	if ps.closed {
		return errClosed
	}
	if _, ok := ps.peers[p.id]; ok {
		return errAlreadyRegistered
	}
	ps.peers[p.id] = p
	return nil
}

// Unregister removes a remote peer from the active set, disabling any further
// actions to/from that particular entity.
func (ps *peerSet) Unregister(id string) error {
	ps.lock.Lock()
	defer ps.lock.Unlock()

	if _, ok := ps.peers[id]; !ok {
		return errNotRegistered
	}
	delete(ps.peers, id)
	return nil
}

// Peer retrieves the registered peer with the given id.
func (ps *peerSet) Peer(id string) *peer {
	ps.lock.RLock()
	defer ps.lock.RUnlock()

	return ps.peers[id]
}

// Len returns if the current number of peers in the set.
func (ps *peerSet) Len() int {
	ps.lock.RLock()
	defer ps.lock.RUnlock()

	return len(ps.peers)
}

// PeersWithoutBlock retrieves a list of peers that do not have a given block in
// their set of known hashes.
func (ps *peerSet) PeersWithoutBlock(hash common.Hash) []*peer {
	ps.lock.RLock()
	defer ps.lock.RUnlock()

	list := make([]*peer, 0, len(ps.peers))
	for _, p := range ps.peers {
		if !p.knownBlocks.Has(hash) {
			list = append(list, p)
		}
	}
	return list
}

// PeersWithoutTx retrieves a list of peers that do not have a given transaction
// in their set of known hashes.
func (ps *peerSet) PeersWithoutTx(hash common.Hash) []*peer {
	ps.lock.RLock()
	defer ps.lock.RUnlock()

	list := make([]*peer, 0, len(ps.peers))
	for _, p := range ps.peers {
		if !p.knownTxs.Has(hash) {
			list = append(list, p)
		}
	}
	return list
}

// BestPeer retrieves the known peer with the currently highest total difficulty.
func (ps *peerSet) BestPeer() *peer {
	ps.lock.RLock()
	defer ps.lock.RUnlock()

	var (
		bestPeer *peer
		bestTd   *big.Int
	)
	for _, p := range ps.peers {
		if _, td := p.Head(); bestPeer == nil || td.Cmp(bestTd) > 0 {
			bestPeer, bestTd = p, td
		}
	}
	return bestPeer
}

// Close disconnects all peers.
// No new peers can be registered after Close has returned.
func (ps *peerSet) Close() {
	ps.lock.Lock()
	defer ps.lock.Unlock()

	for _, p := range ps.peers {
		p.Disconnect(p2p.DiscQuitting)
	}
	ps.closed = true
}<|MERGE_RESOLUTION|>--- conflicted
+++ resolved
@@ -23,19 +23,10 @@
 	"sync"
 	"time"
 
-<<<<<<< HEAD
 	"github.com/ubiq/go-ubiq/common"
 	"github.com/ubiq/go-ubiq/core/types"
-	"github.com/ubiq/go-ubiq/logger"
-	"github.com/ubiq/go-ubiq/logger/glog"
 	"github.com/ubiq/go-ubiq/p2p"
 	"github.com/ubiq/go-ubiq/rlp"
-=======
-	"github.com/ethereum/go-ethereum/common"
-	"github.com/ethereum/go-ethereum/core/types"
-	"github.com/ethereum/go-ethereum/p2p"
-	"github.com/ethereum/go-ethereum/rlp"
->>>>>>> ab5646c5
 	"gopkg.in/fatih/set.v0"
 )
 
@@ -54,7 +45,7 @@
 // PeerInfo represents a short summary of the Ethereum sub-protocol metadata known
 // about a connected peer.
 type PeerInfo struct {
-	Version    int      `json:"version"`    // Ethereum protocol version negotiated
+	Version    int      `json:"version"`    // Ubiq protocol version negotiated
 	Difficulty *big.Int `json:"difficulty"` // Total difficulty of the peer's blockchain
 	Head       string   `json:"head"`       // SHA3 hash of the peer's best owned block
 }
