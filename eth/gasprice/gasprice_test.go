--- conflicted
+++ resolved
@@ -100,17 +100,13 @@
 		}
 		signer = types.LatestSigner(gspec.Config)
 	)
-<<<<<<< HEAD
-	engine := ubqhash.NewFaker()
-=======
 	if londonBlock != nil {
 		gspec.Config.LondonBlock = londonBlock
 		signer = types.LatestSigner(gspec.Config)
 	} else {
 		gspec.Config.LondonBlock = nil
 	}
-	engine := ethash.NewFaker()
->>>>>>> 576681f2
+	engine := ubqhash.NewFaker()
 	db := rawdb.NewMemoryDatabase()
 	genesis, _ := gspec.Commit(db)
 
