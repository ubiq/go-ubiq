--- conflicted
+++ resolved
@@ -107,12 +107,7 @@
 		signer = types.LatestSigner(gspec.Config)
 	)
 	config.LondonBlock = londonBlock
-<<<<<<< HEAD
 	engine := ubqhash.NewFaker()
-=======
-	config.ArrowGlacierBlock = londonBlock
-	engine := ethash.NewFaker()
->>>>>>> 7a0c19f8
 	db := rawdb.NewMemoryDatabase()
 	genesis, err := gspec.Commit(db)
 	if err != nil {
