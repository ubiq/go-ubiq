--- conflicted
+++ resolved
@@ -59,11 +59,7 @@
 		RPCTxFeeCap             float64
 		Checkpoint              *params.TrustedCheckpoint      `toml:",omitempty"`
 		CheckpointOracle        *params.CheckpointOracleConfig `toml:",omitempty"`
-<<<<<<< HEAD
-		OverrideAries          *big.Int                       `toml:",omitempty"`
-=======
-		OverrideArrowGlacier    *big.Int                       `toml:",omitempty"`
->>>>>>> 6c4dc6c3
+		OverrideOrion           *big.Int                       `toml:",omitempty"`
 	}
 	var enc Config
 	enc.Genesis = c.Genesis
@@ -107,11 +103,7 @@
 	enc.RPCTxFeeCap = c.RPCTxFeeCap
 	enc.Checkpoint = c.Checkpoint
 	enc.CheckpointOracle = c.CheckpointOracle
-<<<<<<< HEAD
-	enc.OverrideAries = c.OverrideAries
-=======
-	enc.OverrideArrowGlacier = c.OverrideArrowGlacier
->>>>>>> 6c4dc6c3
+	enc.OverrideOrion = c.OverrideOrion
 	return &enc, nil
 }
 
@@ -159,11 +151,7 @@
 		RPCTxFeeCap             *float64
 		Checkpoint              *params.TrustedCheckpoint      `toml:",omitempty"`
 		CheckpointOracle        *params.CheckpointOracleConfig `toml:",omitempty"`
-<<<<<<< HEAD
-		OverrideAries          *big.Int                       `toml:",omitempty"`
-=======
-		OverrideArrowGlacier    *big.Int                       `toml:",omitempty"`
->>>>>>> 6c4dc6c3
+		OverrideOrion           *big.Int                       `toml:",omitempty"`
 	}
 	var dec Config
 	if err := unmarshal(&dec); err != nil {
@@ -292,13 +280,8 @@
 	if dec.CheckpointOracle != nil {
 		c.CheckpointOracle = dec.CheckpointOracle
 	}
-<<<<<<< HEAD
-	if dec.OverrideAries != nil {
-		c.OverrideAries = dec.OverrideAries
-=======
-	if dec.OverrideArrowGlacier != nil {
-		c.OverrideArrowGlacier = dec.OverrideArrowGlacier
->>>>>>> 6c4dc6c3
+	if dec.OverrideOrion != nil {
+		c.OverrideOrion = dec.OverrideOrion
 	}
 	return nil
 }