// Copyright 2017 The go-ethereum Authors
// This file is part of the go-ethereum library.
//
// The go-ethereum library is free software: you can redistribute it and/or modify
// it under the terms of the GNU Lesser General Public License as published by
// the Free Software Foundation, either version 3 of the License, or
// (at your option) any later version.
//
// The go-ethereum library is distributed in the hope that it will be useful,
// but WITHOUT ANY WARRANTY; without even the implied warranty of
// MERCHANTABILITY or FITNESS FOR A PARTICULAR PURPOSE. See the
// GNU Lesser General Public License for more details.
//
// You should have received a copy of the GNU Lesser General Public License
// along with the go-ethereum library. If not, see <http://www.gnu.org/licenses/>.

// Package ethconfig contains the configuration of the ETH and LES protocols.
package ethconfig

import (
	"math"
	"math/big"
	"os"
	"os/user"
	"path/filepath"
	"runtime"
	"time"

<<<<<<< HEAD
	"github.com/ubiq/go-ubiq/v7/common"
	"github.com/ubiq/go-ubiq/v7/consensus"
	"github.com/ubiq/go-ubiq/v7/consensus/clique"
	"github.com/ubiq/go-ubiq/v7/consensus/ubqhash"
	"github.com/ubiq/go-ubiq/v7/core"
	"github.com/ubiq/go-ubiq/v7/eth/downloader"
	"github.com/ubiq/go-ubiq/v7/eth/gasprice"
	"github.com/ubiq/go-ubiq/v7/ethdb"
	"github.com/ubiq/go-ubiq/v7/log"
	"github.com/ubiq/go-ubiq/v7/miner"
	"github.com/ubiq/go-ubiq/v7/node"
	"github.com/ubiq/go-ubiq/v7/params"
=======
	"github.com/ethereum/go-ethereum/common"
	"github.com/ethereum/go-ethereum/consensus"
	"github.com/ethereum/go-ethereum/consensus/beacon"
	"github.com/ethereum/go-ethereum/consensus/clique"
	"github.com/ethereum/go-ethereum/consensus/ethash"
	"github.com/ethereum/go-ethereum/core"
	"github.com/ethereum/go-ethereum/eth/downloader"
	"github.com/ethereum/go-ethereum/eth/gasprice"
	"github.com/ethereum/go-ethereum/ethdb"
	"github.com/ethereum/go-ethereum/log"
	"github.com/ethereum/go-ethereum/miner"
	"github.com/ethereum/go-ethereum/node"
	"github.com/ethereum/go-ethereum/params"
>>>>>>> 11a3a350
)

// FullNodeGPO contains default gasprice oracle settings for full node.
var FullNodeGPO = gasprice.Config{
	Blocks:           20,
	Percentile:       60,
	MaxHeaderHistory: 1024,
	MaxBlockHistory:  1024,
	MaxPrice:         gasprice.DefaultMaxPrice,
	IgnorePrice:      gasprice.DefaultIgnorePrice,
}

// LightClientGPO contains default gasprice oracle settings for light client.
var LightClientGPO = gasprice.Config{
	Blocks:           2,
	Percentile:       60,
	MaxHeaderHistory: 300,
	MaxBlockHistory:  5,
	MaxPrice:         gasprice.DefaultMaxPrice,
	IgnorePrice:      gasprice.DefaultIgnorePrice,
}

// Defaults contains default settings for use on the Ubiq main net.
var Defaults = Config{
	SyncMode: downloader.FastSync,
	Ubqhash: ubqhash.Config{
		CacheDir:         "ubqhash",
		CachesInMem:      2,
		CachesOnDisk:     3,
		CachesLockMmap:   false,
		DatasetsInMem:    1,
		DatasetsOnDisk:   2,
		DatasetsLockMmap: false,
		UIP1Epoch:        22,
	},
	NetworkId:               8,
	TxLookupLimit:           2350000,
	LightPeers:              100, // TODO - iquidus
	UltraLightFraction:      75,
	DatabaseCache:           512,
	TrieCleanCache:          154,
	TrieCleanCacheJournal:   "triecache",
	TrieCleanCacheRejournal: 60 * time.Minute,
	TrieDirtyCache:          256,
	TrieTimeout:             60 * time.Minute,
	SnapshotCache:           102,
	Miner: miner.Config{
		GasCeil:  12000000,
		GasPrice: big.NewInt(params.GWei),
		Recommit: 3 * time.Second,
	},
	TxPool:        core.DefaultTxPoolConfig,
	RPCGasCap:     50000000,
	RPCEVMTimeout: 5 * time.Second,
	GPO:           FullNodeGPO,
	RPCTxFeeCap:   1, // 1 ether
}

func init() {
	home := os.Getenv("HOME")
	if home == "" {
		if user, err := user.Current(); err == nil {
			home = user.HomeDir
		}
	}
	if runtime.GOOS == "darwin" {
		Defaults.Ubqhash.DatasetDir = filepath.Join(home, "Library", "Ubqhash")
	} else if runtime.GOOS == "windows" {
		localappdata := os.Getenv("LOCALAPPDATA")
		if localappdata != "" {
			Defaults.Ubqhash.DatasetDir = filepath.Join(localappdata, "Ubqhash")
		} else {
			Defaults.Ubqhash.DatasetDir = filepath.Join(home, "AppData", "Local", "Ubqhash")
		}
	} else {
		Defaults.Ubqhash.DatasetDir = filepath.Join(home, ".ubqhash")
	}
}

//go:generate gencodec -type Config -formats toml -out gen_config.go

// Config contains configuration options for of the ETH and LES protocols.
type Config struct {
	// The genesis block, which is inserted if the database is empty.
	// If nil, the Ethereum main net block is used.
	Genesis *core.Genesis `toml:",omitempty"`

	// Protocol options
	NetworkId uint64 // Network ID to use for selecting peers to connect to
	SyncMode  downloader.SyncMode

	// This can be set to list of enrtree:// URLs which will be queried for
	// for nodes to connect to.
	EthDiscoveryURLs  []string
	SnapDiscoveryURLs []string

	NoPruning  bool // Whether to disable pruning and flush everything to disk
	NoPrefetch bool // Whether to disable prefetching and only load state on demand

	TxLookupLimit uint64 `toml:",omitempty"` // The maximum number of blocks from head whose tx indices are reserved.

	// Whitelist of required block number -> hash values to accept
	Whitelist map[uint64]common.Hash `toml:"-"`

	// Light client options
	LightServ          int  `toml:",omitempty"` // Maximum percentage of time allowed for serving LES requests
	LightIngress       int  `toml:",omitempty"` // Incoming bandwidth limit for light servers
	LightEgress        int  `toml:",omitempty"` // Outgoing bandwidth limit for light servers
	LightPeers         int  `toml:",omitempty"` // Maximum number of LES client peers
	LightNoPrune       bool `toml:",omitempty"` // Whether to disable light chain pruning
	LightNoSyncServe   bool `toml:",omitempty"` // Whether to serve light clients before syncing
	SyncFromCheckpoint bool `toml:",omitempty"` // Whether to sync the header chain from the configured checkpoint

	// Ultra Light client options
	UltraLightServers      []string `toml:",omitempty"` // List of trusted ultra light servers
	UltraLightFraction     int      `toml:",omitempty"` // Percentage of trusted servers to accept an announcement
	UltraLightOnlyAnnounce bool     `toml:",omitempty"` // Whether to only announce headers, or also serve them

	// Database options
	SkipBcVersionCheck bool `toml:"-"`
	DatabaseHandles    int  `toml:"-"`
	DatabaseCache      int
	DatabaseFreezer    string

	TrieCleanCache          int
	TrieCleanCacheJournal   string        `toml:",omitempty"` // Disk journal directory for trie cache to survive node restarts
	TrieCleanCacheRejournal time.Duration `toml:",omitempty"` // Time interval to regenerate the journal for clean cache
	TrieDirtyCache          int
	TrieTimeout             time.Duration
	SnapshotCache           int
	Preimages               bool

	// Mining options
	Miner miner.Config

	// Ubqhash options
	Ubqhash ubqhash.Config

	// Transaction pool options
	TxPool core.TxPoolConfig

	// Gas Price Oracle options
	GPO gasprice.Config

	// Enables tracking of SHA3 preimages in the VM
	EnablePreimageRecording bool

	// Miscellaneous options
	DocRoot string `toml:"-"`

	// RPCGasCap is the global gas cap for eth-call variants.
	RPCGasCap uint64

	// RPCEVMTimeout is the global timeout for eth-call.
	RPCEVMTimeout time.Duration

	// RPCTxFeeCap is the global transaction fee(price * gaslimit) cap for
	// send-transction variants. The unit is ether.
	RPCTxFeeCap float64

	// Checkpoint is a hardcoded checkpoint which can be nil.
	Checkpoint *params.TrustedCheckpoint `toml:",omitempty"`

	// CheckpointOracle is the configuration for checkpoint oracle.
	CheckpointOracle *params.CheckpointOracleConfig `toml:",omitempty"`

<<<<<<< HEAD
	// Orion block override (TODO(iquidus): remove after the fork)
	OverrideOrion *big.Int `toml:",omitempty"`
=======
	// Arrow Glacier block override (TODO: remove after the fork)
	OverrideArrowGlacier *big.Int `toml:",omitempty"`

	// OverrideTerminalTotalDifficulty (TODO: remove after the fork)
	OverrideTerminalTotalDifficulty *big.Int `toml:",omitempty"`
>>>>>>> 11a3a350
}

// CreateConsensusEngine creates a consensus engine for the given chain configuration.
func CreateConsensusEngine(stack *node.Node, chainConfig *params.ChainConfig, config *ubqhash.Config, notify []string, noverify bool, db ethdb.Database) consensus.Engine {
	// If proof-of-authority is requested, set it up
	var engine consensus.Engine
	if chainConfig.Clique != nil {
<<<<<<< HEAD
		return clique.New(chainConfig.Clique, db)
	}
	// Otherwise assume proof-of-work
	switch config.PowMode {
	case ubqhash.ModeFake:
		log.Warn("Ubqhash used in fake mode")
	case ubqhash.ModeTest:
		log.Warn("Ubqhash used in test mode")
	case ubqhash.ModeShared:
		log.Warn("Ubqhash used in shared mode")
	}

	var uip1Epoch uint64 = math.MaxUint64
	if chainConfig.Ubqhash != nil && chainConfig.Ubqhash.UIP1Epoch != nil {
		uip1Epoch = chainConfig.Ubqhash.UIP1Epoch.Uint64()
	}

	engine := ubqhash.New(ubqhash.Config{
		PowMode:          config.PowMode,
		CacheDir:         stack.ResolvePath(config.CacheDir),
		CachesInMem:      config.CachesInMem,
		CachesOnDisk:     config.CachesOnDisk,
		CachesLockMmap:   config.CachesLockMmap,
		DatasetDir:       config.DatasetDir,
		DatasetsInMem:    config.DatasetsInMem,
		DatasetsOnDisk:   config.DatasetsOnDisk,
		DatasetsLockMmap: config.DatasetsLockMmap,
		NotifyFull:       config.NotifyFull,
		UIP1Epoch:        uip1Epoch,
	}, notify, noverify)
	engine.SetThreads(-1) // Disable CPU mining
	return engine
=======
		engine = clique.New(chainConfig.Clique, db)
	} else {
		switch config.PowMode {
		case ethash.ModeFake:
			log.Warn("Ethash used in fake mode")
		case ethash.ModeTest:
			log.Warn("Ethash used in test mode")
		case ethash.ModeShared:
			log.Warn("Ethash used in shared mode")
		}
		engine = ethash.New(ethash.Config{
			PowMode:          config.PowMode,
			CacheDir:         stack.ResolvePath(config.CacheDir),
			CachesInMem:      config.CachesInMem,
			CachesOnDisk:     config.CachesOnDisk,
			CachesLockMmap:   config.CachesLockMmap,
			DatasetDir:       config.DatasetDir,
			DatasetsInMem:    config.DatasetsInMem,
			DatasetsOnDisk:   config.DatasetsOnDisk,
			DatasetsLockMmap: config.DatasetsLockMmap,
			NotifyFull:       config.NotifyFull,
		}, notify, noverify)
		engine.(*ethash.Ethash).SetThreads(-1) // Disable CPU mining
	}
	return beacon.New(engine)
>>>>>>> 11a3a350
}<|MERGE_RESOLUTION|>--- conflicted
+++ resolved
@@ -26,9 +26,9 @@
 	"runtime"
 	"time"
 
-<<<<<<< HEAD
 	"github.com/ubiq/go-ubiq/v7/common"
 	"github.com/ubiq/go-ubiq/v7/consensus"
+	"github.com/ubiq/go-ubiq/v7/consensus/beacon"
 	"github.com/ubiq/go-ubiq/v7/consensus/clique"
 	"github.com/ubiq/go-ubiq/v7/consensus/ubqhash"
 	"github.com/ubiq/go-ubiq/v7/core"
@@ -39,21 +39,6 @@
 	"github.com/ubiq/go-ubiq/v7/miner"
 	"github.com/ubiq/go-ubiq/v7/node"
 	"github.com/ubiq/go-ubiq/v7/params"
-=======
-	"github.com/ethereum/go-ethereum/common"
-	"github.com/ethereum/go-ethereum/consensus"
-	"github.com/ethereum/go-ethereum/consensus/beacon"
-	"github.com/ethereum/go-ethereum/consensus/clique"
-	"github.com/ethereum/go-ethereum/consensus/ethash"
-	"github.com/ethereum/go-ethereum/core"
-	"github.com/ethereum/go-ethereum/eth/downloader"
-	"github.com/ethereum/go-ethereum/eth/gasprice"
-	"github.com/ethereum/go-ethereum/ethdb"
-	"github.com/ethereum/go-ethereum/log"
-	"github.com/ethereum/go-ethereum/miner"
-	"github.com/ethereum/go-ethereum/node"
-	"github.com/ethereum/go-ethereum/params"
->>>>>>> 11a3a350
 )
 
 // FullNodeGPO contains default gasprice oracle settings for full node.
@@ -220,16 +205,8 @@
 	// CheckpointOracle is the configuration for checkpoint oracle.
 	CheckpointOracle *params.CheckpointOracleConfig `toml:",omitempty"`
 
-<<<<<<< HEAD
 	// Orion block override (TODO(iquidus): remove after the fork)
 	OverrideOrion *big.Int `toml:",omitempty"`
-=======
-	// Arrow Glacier block override (TODO: remove after the fork)
-	OverrideArrowGlacier *big.Int `toml:",omitempty"`
-
-	// OverrideTerminalTotalDifficulty (TODO: remove after the fork)
-	OverrideTerminalTotalDifficulty *big.Int `toml:",omitempty"`
->>>>>>> 11a3a350
 }
 
 // CreateConsensusEngine creates a consensus engine for the given chain configuration.
@@ -237,51 +214,23 @@
 	// If proof-of-authority is requested, set it up
 	var engine consensus.Engine
 	if chainConfig.Clique != nil {
-<<<<<<< HEAD
-		return clique.New(chainConfig.Clique, db)
-	}
-	// Otherwise assume proof-of-work
-	switch config.PowMode {
-	case ubqhash.ModeFake:
-		log.Warn("Ubqhash used in fake mode")
-	case ubqhash.ModeTest:
-		log.Warn("Ubqhash used in test mode")
-	case ubqhash.ModeShared:
-		log.Warn("Ubqhash used in shared mode")
-	}
-
-	var uip1Epoch uint64 = math.MaxUint64
-	if chainConfig.Ubqhash != nil && chainConfig.Ubqhash.UIP1Epoch != nil {
-		uip1Epoch = chainConfig.Ubqhash.UIP1Epoch.Uint64()
-	}
-
-	engine := ubqhash.New(ubqhash.Config{
-		PowMode:          config.PowMode,
-		CacheDir:         stack.ResolvePath(config.CacheDir),
-		CachesInMem:      config.CachesInMem,
-		CachesOnDisk:     config.CachesOnDisk,
-		CachesLockMmap:   config.CachesLockMmap,
-		DatasetDir:       config.DatasetDir,
-		DatasetsInMem:    config.DatasetsInMem,
-		DatasetsOnDisk:   config.DatasetsOnDisk,
-		DatasetsLockMmap: config.DatasetsLockMmap,
-		NotifyFull:       config.NotifyFull,
-		UIP1Epoch:        uip1Epoch,
-	}, notify, noverify)
-	engine.SetThreads(-1) // Disable CPU mining
-	return engine
-=======
 		engine = clique.New(chainConfig.Clique, db)
 	} else {
 		switch config.PowMode {
-		case ethash.ModeFake:
-			log.Warn("Ethash used in fake mode")
-		case ethash.ModeTest:
-			log.Warn("Ethash used in test mode")
-		case ethash.ModeShared:
-			log.Warn("Ethash used in shared mode")
-		}
-		engine = ethash.New(ethash.Config{
+		case ubqhash.ModeFake:
+			log.Warn("Ubqhash used in fake mode")
+		case ubqhash.ModeTest:
+			log.Warn("Ubqhash used in test mode")
+		case ubqhash.ModeShared:
+			log.Warn("Ubqhash used in shared mode")
+		}
+
+		var uip1Epoch uint64 = math.MaxUint64
+		if chainConfig.Ubqhash != nil && chainConfig.Ubqhash.UIP1Epoch != nil {
+			uip1Epoch = chainConfig.Ubqhash.UIP1Epoch.Uint64()
+		}
+
+		engine = ubqhash.New(ubqhash.Config{
 			PowMode:          config.PowMode,
 			CacheDir:         stack.ResolvePath(config.CacheDir),
 			CachesInMem:      config.CachesInMem,
@@ -292,9 +241,9 @@
 			DatasetsOnDisk:   config.DatasetsOnDisk,
 			DatasetsLockMmap: config.DatasetsLockMmap,
 			NotifyFull:       config.NotifyFull,
+			UIP1Epoch:        uip1Epoch,
 		}, notify, noverify)
-		engine.(*ethash.Ethash).SetThreads(-1) // Disable CPU mining
+		engine.(*ubqhash.Ubqhash).SetThreads(-1) // Disable CPU mining
 	}
-	return beacon.New(engine)
->>>>>>> 11a3a350
+	return beacon.New(engine) // TODO(iquidus): why is this returning a new beacon instead of just the engine ????
 }