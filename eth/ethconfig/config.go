--- conflicted
+++ resolved
@@ -204,13 +204,8 @@
 	// CheckpointOracle is the configuration for checkpoint oracle.
 	CheckpointOracle *params.CheckpointOracleConfig `toml:",omitempty"`
 
-<<<<<<< HEAD
-	// Berlin block override (TODO(iquidus) remove after the fork)
-	OverrideAries *big.Int `toml:",omitempty"`
-=======
-	// Arrow Glacier block override (TODO: remove after the fork)
-	OverrideArrowGlacier *big.Int `toml:",omitempty"`
->>>>>>> 7a0c19f8
+	// Orion block override (TODO(iquidus): remove after the fork)
+	OverrideOrion *big.Int `toml:",omitempty"`
 }
 
 // CreateConsensusEngine creates a consensus engine for the given chain configuration.
