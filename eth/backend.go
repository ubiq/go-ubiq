--- conflicted
+++ resolved
@@ -127,11 +127,7 @@
 	if err != nil {
 		return nil, err
 	}
-<<<<<<< HEAD
-	chainConfig, genesisHash, genesisErr := core.SetupGenesisBlockWithOverride(chainDb, config.Genesis, config.OverrideAries)
-=======
-	chainConfig, genesisHash, genesisErr := core.SetupGenesisBlockWithOverride(chainDb, config.Genesis, config.OverrideArrowGlacier)
->>>>>>> 7a0c19f8
+	chainConfig, genesisHash, genesisErr := core.SetupGenesisBlockWithOverride(chainDb, config.Genesis, config.OverrideOrion)
 	if _, ok := genesisErr.(*params.ConfigCompatError); genesisErr != nil && !ok {
 		return nil, genesisErr
 	}
