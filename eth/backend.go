// Copyright 2014 The go-ethereum Authors
// This file is part of the go-ethereum library.
//
// The go-ethereum library is free software: you can redistribute it and/or modify
// it under the terms of the GNU Lesser General Public License as published by
// the Free Software Foundation, either version 3 of the License, or
// (at your option) any later version.
//
// The go-ethereum library is distributed in the hope that it will be useful,
// but WITHOUT ANY WARRANTY; without even the implied warranty of
// MERCHANTABILITY or FITNESS FOR A PARTICULAR PURPOSE. See the
// GNU Lesser General Public License for more details.
//
// You should have received a copy of the GNU Lesser General Public License
// along with the go-ethereum library. If not, see <http://www.gnu.org/licenses/>.

// Package eth implements the Ubiq protocol.
package eth

import (
	"fmt"
	"math/big"
	"runtime"
	"sync"
	"sync/atomic"
	"time"

<<<<<<< HEAD
	"github.com/ubiq/go-ubiq/v5/accounts"
	"github.com/ubiq/go-ubiq/v5/common"
	"github.com/ubiq/go-ubiq/v5/common/hexutil"
	"github.com/ubiq/go-ubiq/v5/consensus"
	"github.com/ubiq/go-ubiq/v5/consensus/clique"
	"github.com/ubiq/go-ubiq/v5/consensus/ubqhash"
	"github.com/ubiq/go-ubiq/v5/core"
	"github.com/ubiq/go-ubiq/v5/core/bloombits"
	"github.com/ubiq/go-ubiq/v5/core/rawdb"
	"github.com/ubiq/go-ubiq/v5/core/types"
	"github.com/ubiq/go-ubiq/v5/core/vm"
	"github.com/ubiq/go-ubiq/v5/eth/downloader"
	"github.com/ubiq/go-ubiq/v5/eth/filters"
	"github.com/ubiq/go-ubiq/v5/eth/gasprice"
	"github.com/ubiq/go-ubiq/v5/ethdb"
	"github.com/ubiq/go-ubiq/v5/event"
	"github.com/ubiq/go-ubiq/v5/internal/ethapi"
	"github.com/ubiq/go-ubiq/v5/log"
	"github.com/ubiq/go-ubiq/v5/miner"
	"github.com/ubiq/go-ubiq/v5/node"
	"github.com/ubiq/go-ubiq/v5/p2p"
	"github.com/ubiq/go-ubiq/v5/p2p/enode"
	"github.com/ubiq/go-ubiq/v5/p2p/enr"
	"github.com/ubiq/go-ubiq/v5/params"
	"github.com/ubiq/go-ubiq/v5/rlp"
	"github.com/ubiq/go-ubiq/v5/rpc"
=======
	"github.com/ethereum/go-ethereum/accounts"
	"github.com/ethereum/go-ethereum/common"
	"github.com/ethereum/go-ethereum/common/hexutil"
	"github.com/ethereum/go-ethereum/consensus"
	"github.com/ethereum/go-ethereum/consensus/clique"
	"github.com/ethereum/go-ethereum/core"
	"github.com/ethereum/go-ethereum/core/bloombits"
	"github.com/ethereum/go-ethereum/core/rawdb"
	"github.com/ethereum/go-ethereum/core/state/pruner"
	"github.com/ethereum/go-ethereum/core/types"
	"github.com/ethereum/go-ethereum/core/vm"
	"github.com/ethereum/go-ethereum/eth/downloader"
	"github.com/ethereum/go-ethereum/eth/ethconfig"
	"github.com/ethereum/go-ethereum/eth/filters"
	"github.com/ethereum/go-ethereum/eth/gasprice"
	"github.com/ethereum/go-ethereum/eth/protocols/eth"
	"github.com/ethereum/go-ethereum/eth/protocols/snap"
	"github.com/ethereum/go-ethereum/ethdb"
	"github.com/ethereum/go-ethereum/event"
	"github.com/ethereum/go-ethereum/internal/ethapi"
	"github.com/ethereum/go-ethereum/log"
	"github.com/ethereum/go-ethereum/miner"
	"github.com/ethereum/go-ethereum/node"
	"github.com/ethereum/go-ethereum/p2p"
	"github.com/ethereum/go-ethereum/p2p/enode"
	"github.com/ethereum/go-ethereum/params"
	"github.com/ethereum/go-ethereum/rlp"
	"github.com/ethereum/go-ethereum/rpc"
>>>>>>> 97d11b01
)

// Config contains the configuration options of the ETH protocol.
// Deprecated: use ethconfig.Config instead.
type Config = ethconfig.Config

// Ethereum implements the Ethereum full node service.
type Ethereum struct {
	config *ethconfig.Config

	// Handlers
	txPool             *core.TxPool
	blockchain         *core.BlockChain
	handler            *handler
	ethDialCandidates  enode.Iterator
	snapDialCandidates enode.Iterator

	// DB interfaces
	chainDb ethdb.Database // Block chain database

	eventMux       *event.TypeMux
	engine         consensus.Engine
	accountManager *accounts.Manager

	bloomRequests     chan chan *bloombits.Retrieval // Channel receiving bloom data retrieval requests
	bloomIndexer      *core.ChainIndexer             // Bloom indexer operating during block imports
	closeBloomHandler chan struct{}

	APIBackend *EthAPIBackend

	miner     *miner.Miner
	gasPrice  *big.Int
	etherbase common.Address

	networkID     uint64
	netRPCService *ethapi.PublicNetAPI

	p2pServer *p2p.Server

	lock sync.RWMutex // Protects the variadic fields (e.g. gas price and etherbase)
}

// New creates a new Ethereum object (including the
// initialisation of the common Ethereum object)
<<<<<<< HEAD
func New(stack *node.Node, config *Config) (*Ethereum, error) {
=======
func New(stack *node.Node, config *ethconfig.Config) (*Ethereum, error) {
	// Ensure configuration values are compatible and sane
	if config.SyncMode == downloader.LightSync {
		return nil, errors.New("can't run eth.Ethereum in light sync mode, use les.LightEthereum")
	}
>>>>>>> 97d11b01
	if !config.SyncMode.IsValid() {
		return nil, fmt.Errorf("invalid sync mode %d", config.SyncMode)
	}
	if config.Miner.GasPrice == nil || config.Miner.GasPrice.Cmp(common.Big0) <= 0 {
		log.Warn("Sanitizing invalid miner gas price", "provided", config.Miner.GasPrice, "updated", ethconfig.Defaults.Miner.GasPrice)
		config.Miner.GasPrice = new(big.Int).Set(ethconfig.Defaults.Miner.GasPrice)
	}
	if config.NoPruning && config.TrieDirtyCache > 0 {
		if config.SnapshotCache > 0 {
			config.TrieCleanCache += config.TrieDirtyCache * 3 / 5
			config.SnapshotCache += config.TrieDirtyCache * 2 / 5
		} else {
			config.TrieCleanCache += config.TrieDirtyCache
		}
		config.TrieDirtyCache = 0
	}
	log.Info("Allocated trie memory caches", "clean", common.StorageSize(config.TrieCleanCache)*1024*1024, "dirty", common.StorageSize(config.TrieDirtyCache)*1024*1024)

	// Transfer mining-related config to the ethash config.
	ethashConfig := config.Ethash
	ethashConfig.NotifyFull = config.Miner.NotifyFull

	// Assemble the Ethereum object
	chainDb, err := stack.OpenDatabaseWithFreezer("chaindata", config.DatabaseCache, config.DatabaseHandles, config.DatabaseFreezer, "eth/db/chaindata/", false)
	if err != nil {
		return nil, err
	}
	chainConfig, genesisHash, genesisErr := core.SetupGenesisBlockWithOverride(chainDb, config.Genesis, config.OverrideBerlin)
	if _, ok := genesisErr.(*params.ConfigCompatError); genesisErr != nil && !ok {
		return nil, genesisErr
	}
	log.Info("Initialised chain configuration", "config", chainConfig)

	if err := pruner.RecoverPruning(stack.ResolvePath(""), chainDb, stack.ResolvePath(config.TrieCleanCacheJournal)); err != nil {
		log.Error("Failed to recover state", "error", err)
	}
	eth := &Ethereum{
		config:            config,
		chainDb:           chainDb,
		eventMux:          stack.EventMux(),
		accountManager:    stack.AccountManager(),
<<<<<<< HEAD
		engine:            CreateConsensusEngine(stack, chainConfig, &config.Ubqhash, config.Miner.Notify, config.Miner.Noverify, chainDb),
=======
		engine:            ethconfig.CreateConsensusEngine(stack, chainConfig, &ethashConfig, config.Miner.Notify, config.Miner.Noverify, chainDb),
>>>>>>> 97d11b01
		closeBloomHandler: make(chan struct{}),
		networkID:         config.NetworkId,
		gasPrice:          config.Miner.GasPrice,
		etherbase:         config.Miner.Etherbase,
		bloomRequests:     make(chan chan *bloombits.Retrieval),
		bloomIndexer:      core.NewBloomIndexer(chainDb, params.BloomBitsBlocks, params.BloomConfirms),
		p2pServer:         stack.Server(),
	}

	bcVersion := rawdb.ReadDatabaseVersion(chainDb)
	var dbVer = "<nil>"
	if bcVersion != nil {
		dbVer = fmt.Sprintf("%d", *bcVersion)
	}
<<<<<<< HEAD
	log.Info("Initialising Ubiq protocol", "versions", ProtocolVersions, "network", config.NetworkId, "dbversion", dbVer)
=======
	log.Info("Initialising Ethereum protocol", "network", config.NetworkId, "dbversion", dbVer)
>>>>>>> 97d11b01

	if !config.SkipBcVersionCheck {
		if bcVersion != nil && *bcVersion > core.BlockChainVersion {
			return nil, fmt.Errorf("database version is v%d, Gubiq %s only supports v%d", *bcVersion, params.VersionWithMeta, core.BlockChainVersion)
		} else if bcVersion == nil || *bcVersion < core.BlockChainVersion {
			log.Warn("Upgrade blockchain database version", "from", dbVer, "to", core.BlockChainVersion)
			rawdb.WriteDatabaseVersion(chainDb, core.BlockChainVersion)
		}
	}
	var (
		vmConfig = vm.Config{
			EnablePreimageRecording: config.EnablePreimageRecording,
			EWASMInterpreter:        config.EWASMInterpreter,
			EVMInterpreter:          config.EVMInterpreter,
		}
		cacheConfig = &core.CacheConfig{
			TrieCleanLimit:      config.TrieCleanCache,
			TrieCleanJournal:    stack.ResolvePath(config.TrieCleanCacheJournal),
			TrieCleanRejournal:  config.TrieCleanCacheRejournal,
			TrieCleanNoPrefetch: config.NoPrefetch,
			TrieDirtyLimit:      config.TrieDirtyCache,
			TrieDirtyDisabled:   config.NoPruning,
			TrieTimeLimit:       config.TrieTimeout,
			SnapshotLimit:       config.SnapshotCache,
			Preimages:           config.Preimages,
		}
	)
	eth.blockchain, err = core.NewBlockChain(chainDb, cacheConfig, chainConfig, eth.engine, vmConfig, eth.shouldPreserve, &config.TxLookupLimit)
	if err != nil {
		return nil, err
	}
	// Rewind the chain in case of an incompatible config upgrade.
	if compat, ok := genesisErr.(*params.ConfigCompatError); ok {
		log.Warn("Rewinding chain to upgrade configuration", "err", compat)
		eth.blockchain.SetHead(compat.RewindTo)
		rawdb.WriteChainConfig(chainDb, genesisHash, chainConfig)
	}
	eth.bloomIndexer.Start(eth.blockchain)

	if config.TxPool.Journal != "" {
		config.TxPool.Journal = stack.ResolvePath(config.TxPool.Journal)
	}
	eth.txPool = core.NewTxPool(config.TxPool, chainConfig, eth.blockchain)

	// Permit the downloader to use the trie cache allowance during fast sync
	cacheLimit := cacheConfig.TrieCleanLimit + cacheConfig.TrieDirtyLimit + cacheConfig.SnapshotLimit
	checkpoint := config.Checkpoint
	if checkpoint == nil {
		checkpoint = params.TrustedCheckpoints[genesisHash]
	}
	if eth.handler, err = newHandler(&handlerConfig{
		Database:   chainDb,
		Chain:      eth.blockchain,
		TxPool:     eth.txPool,
		Network:    config.NetworkId,
		Sync:       config.SyncMode,
		BloomCache: uint64(cacheLimit),
		EventMux:   eth.eventMux,
		Checkpoint: checkpoint,
		Whitelist:  config.Whitelist,
	}); err != nil {
		return nil, err
	}
	eth.miner = miner.New(eth, &config.Miner, chainConfig, eth.EventMux(), eth.engine, eth.isLocalBlock)
	eth.miner.SetExtra(makeExtraData(config.Miner.ExtraData))

	eth.APIBackend = &EthAPIBackend{stack.Config().ExtRPCEnabled(), stack.Config().AllowUnprotectedTxs, eth, nil}
	if eth.APIBackend.allowUnprotectedTxs {
		log.Info("Unprotected transactions allowed")
	}
	gpoParams := config.GPO
	if gpoParams.Default == nil {
		gpoParams.Default = config.Miner.GasPrice
	}
	eth.APIBackend.gpo = gasprice.NewOracle(eth.APIBackend, gpoParams)

	eth.ethDialCandidates, err = setupDiscovery(eth.config.EthDiscoveryURLs)
	if err != nil {
		return nil, err
	}
	eth.snapDialCandidates, err = setupDiscovery(eth.config.SnapDiscoveryURLs)
	if err != nil {
		return nil, err
	}
	// Start the RPC service
	eth.netRPCService = ethapi.NewPublicNetAPI(eth.p2pServer, config.NetworkId)

	// Register the backend on the node
	stack.RegisterAPIs(eth.APIs())
	stack.RegisterProtocols(eth.Protocols())
	stack.RegisterLifecycle(eth)
	// Check for unclean shutdown
	if uncleanShutdowns, discards, err := rawdb.PushUncleanShutdownMarker(chainDb); err != nil {
		log.Error("Could not update unclean-shutdown-marker list", "error", err)
	} else {
		if discards > 0 {
			log.Warn("Old unclean shutdowns found", "count", discards)
		}
		for _, tstamp := range uncleanShutdowns {
			t := time.Unix(int64(tstamp), 0)
			log.Warn("Unclean shutdown detected", "booted", t,
				"age", common.PrettyAge(t))
		}
	}
	return eth, nil
}

func makeExtraData(extra []byte) []byte {
	if len(extra) == 0 {
		// create default extradata
		extra, _ = rlp.EncodeToBytes([]interface{}{
			uint(params.VersionMajor<<16 | params.VersionMinor<<8 | params.VersionPatch),
			"gubiq",
			runtime.Version(),
			runtime.GOOS,
		})
	}
	if uint64(len(extra)) > params.MaximumExtraDataSize {
		log.Warn("Miner extra data exceed limit", "extra", hexutil.Bytes(extra), "limit", params.MaximumExtraDataSize)
		extra = nil
	}
	return extra
}

<<<<<<< HEAD
// CreateConsensusEngine creates the required type of consensus engine instance for an Ethereum service
func CreateConsensusEngine(stack *node.Node, chainConfig *params.ChainConfig, config *ubqhash.Config, notify []string, noverify bool, db ethdb.Database) consensus.Engine {
	// If proof-of-authority is requested, set it up
	if chainConfig.Clique != nil {
		return clique.New(chainConfig.Clique, db)
	}
	// Otherwise assume proof-of-work
	switch config.PowMode {
	case ubqhash.ModeFake:
		log.Warn("Ubqhash used in fake mode")
		return ubqhash.NewFaker()
	case ubqhash.ModeTest:
		log.Warn("Ubqhash used in test mode")
		return ubqhash.NewTester(nil, noverify)
	case ubqhash.ModeShared:
		log.Warn("Ubqhash used in shared mode")
		return ubqhash.NewShared()
	default:
		engine := ubqhash.New(ubqhash.Config{
			CacheDir:         stack.ResolvePath(config.CacheDir),
			CachesInMem:      config.CachesInMem,
			CachesOnDisk:     config.CachesOnDisk,
			CachesLockMmap:   config.CachesLockMmap,
			DatasetDir:       config.DatasetDir,
			DatasetsInMem:    config.DatasetsInMem,
			DatasetsOnDisk:   config.DatasetsOnDisk,
			DatasetsLockMmap: config.DatasetsLockMmap,
		}, notify, noverify)
		engine.SetThreads(-1) // Disable CPU mining
		return engine
	}
}

=======
>>>>>>> 97d11b01
// APIs return the collection of RPC services the ethereum package offers.
// NOTE, some of these services probably need to be moved to somewhere else.
func (s *Ethereum) APIs() []rpc.API {
	apis := ethapi.GetAPIs(s.APIBackend)

	// Append any APIs exposed explicitly by the consensus engine
	apis = append(apis, s.engine.APIs(s.BlockChain())...)

	// Append all the local APIs and return
	return append(apis, []rpc.API{
		{
			Namespace: "eth",
			Version:   "1.0",
			Service:   NewPublicEthereumAPI(s),
			Public:    true,
		}, {
			Namespace: "eth",
			Version:   "1.0",
			Service:   NewPublicMinerAPI(s),
			Public:    true,
		}, {
			Namespace: "eth",
			Version:   "1.0",
			Service:   downloader.NewPublicDownloaderAPI(s.handler.downloader, s.eventMux),
			Public:    true,
		}, {
			Namespace: "miner",
			Version:   "1.0",
			Service:   NewPrivateMinerAPI(s),
			Public:    false,
		}, {
			Namespace: "eth",
			Version:   "1.0",
			Service:   filters.NewPublicFilterAPI(s.APIBackend, false, 5*time.Minute),
			Public:    true,
		}, {
			Namespace: "admin",
			Version:   "1.0",
			Service:   NewPrivateAdminAPI(s),
		}, {
			Namespace: "debug",
			Version:   "1.0",
			Service:   NewPublicDebugAPI(s),
			Public:    true,
		}, {
			Namespace: "debug",
			Version:   "1.0",
			Service:   NewPrivateDebugAPI(s),
		}, {
			Namespace: "net",
			Version:   "1.0",
			Service:   s.netRPCService,
			Public:    true,
		},
	}...)
}

func (s *Ethereum) ResetWithGenesisBlock(gb *types.Block) {
	s.blockchain.ResetWithGenesisBlock(gb)
}

func (s *Ethereum) Etherbase() (eb common.Address, err error) {
	s.lock.RLock()
	etherbase := s.etherbase
	s.lock.RUnlock()

	if etherbase != (common.Address{}) {
		return etherbase, nil
	}
	if wallets := s.AccountManager().Wallets(); len(wallets) > 0 {
		if accounts := wallets[0].Accounts(); len(accounts) > 0 {
			etherbase := accounts[0].Address

			s.lock.Lock()
			s.etherbase = etherbase
			s.lock.Unlock()

			log.Info("Etherbase automatically configured", "address", etherbase)
			return etherbase, nil
		}
	}
	return common.Address{}, fmt.Errorf("etherbase must be explicitly specified")
}

// isLocalBlock checks whether the specified block is mined
// by local miner accounts.
//
// We regard two types of accounts as local miner account: etherbase
// and accounts specified via `txpool.locals` flag.
func (s *Ethereum) isLocalBlock(block *types.Block) bool {
	author, err := s.engine.Author(block.Header())
	if err != nil {
		log.Warn("Failed to retrieve block author", "number", block.NumberU64(), "hash", block.Hash(), "err", err)
		return false
	}
	// Check whether the given address is etherbase.
	s.lock.RLock()
	etherbase := s.etherbase
	s.lock.RUnlock()
	if author == etherbase {
		return true
	}
	// Check whether the given address is specified by `txpool.local`
	// CLI flag.
	for _, account := range s.config.TxPool.Locals {
		if account == author {
			return true
		}
	}
	return false
}

// shouldPreserve checks whether we should preserve the given block
// during the chain reorg depending on whether the author of block
// is a local account.
func (s *Ethereum) shouldPreserve(block *types.Block) bool {
	// The reason we need to disable the self-reorg preserving for clique
	// is it can be probable to introduce a deadlock.
	//
	// e.g. If there are 7 available signers
	//
	// r1   A
	// r2     B
	// r3       C
	// r4         D
	// r5   A      [X] F G
	// r6    [X]
	//
	// In the round5, the inturn signer E is offline, so the worst case
	// is A, F and G sign the block of round5 and reject the block of opponents
	// and in the round6, the last available signer B is offline, the whole
	// network is stuck.
	if _, ok := s.engine.(*clique.Clique); ok {
		return false
	}
	return s.isLocalBlock(block)
}

// SetEtherbase sets the mining reward address.
func (s *Ethereum) SetEtherbase(etherbase common.Address) {
	s.lock.Lock()
	s.etherbase = etherbase
	s.lock.Unlock()

	s.miner.SetEtherbase(etherbase)
}

// StartMining starts the miner with the given number of CPU threads. If mining
// is already running, this method adjust the number of threads allowed to use
// and updates the minimum price required by the transaction pool.
func (s *Ethereum) StartMining(threads int) error {
	// Update the thread count within the consensus engine
	type threaded interface {
		SetThreads(threads int)
	}
	if th, ok := s.engine.(threaded); ok {
		log.Info("Updated mining threads", "threads", threads)
		if threads == 0 {
			threads = -1 // Disable the miner from within
		}
		th.SetThreads(threads)
	}
	// If the miner was not running, initialize it
	if !s.IsMining() {
		// Propagate the initial price point to the transaction pool
		s.lock.RLock()
		price := s.gasPrice
		s.lock.RUnlock()
		s.txPool.SetGasPrice(price)

		// Configure the local mining address
		eb, err := s.Etherbase()
		if err != nil {
			log.Error("Cannot start mining without etherbase", "err", err)
			return fmt.Errorf("etherbase missing: %v", err)
		}
		if clique, ok := s.engine.(*clique.Clique); ok {
			wallet, err := s.accountManager.Find(accounts.Account{Address: eb})
			if wallet == nil || err != nil {
				log.Error("Etherbase account unavailable locally", "err", err)
				return fmt.Errorf("signer missing: %v", err)
			}
			clique.Authorize(eb, wallet.SignData)
		}
		// If mining is started, we can disable the transaction rejection mechanism
		// introduced to speed sync times.
		atomic.StoreUint32(&s.handler.acceptTxs, 1)

		go s.miner.Start(eb)
	}
	return nil
}

// StopMining terminates the miner, both at the consensus engine level as well as
// at the block creation level.
func (s *Ethereum) StopMining() {
	// Update the thread count within the consensus engine
	type threaded interface {
		SetThreads(threads int)
	}
	if th, ok := s.engine.(threaded); ok {
		th.SetThreads(-1)
	}
	// Stop the block creating itself
	s.miner.Stop()
}

func (s *Ethereum) IsMining() bool      { return s.miner.Mining() }
func (s *Ethereum) Miner() *miner.Miner { return s.miner }

func (s *Ethereum) AccountManager() *accounts.Manager  { return s.accountManager }
func (s *Ethereum) BlockChain() *core.BlockChain       { return s.blockchain }
func (s *Ethereum) TxPool() *core.TxPool               { return s.txPool }
func (s *Ethereum) EventMux() *event.TypeMux           { return s.eventMux }
func (s *Ethereum) Engine() consensus.Engine           { return s.engine }
func (s *Ethereum) ChainDb() ethdb.Database            { return s.chainDb }
func (s *Ethereum) IsListening() bool                  { return true } // Always listening
func (s *Ethereum) Downloader() *downloader.Downloader { return s.handler.downloader }
func (s *Ethereum) Synced() bool                       { return atomic.LoadUint32(&s.handler.acceptTxs) == 1 }
func (s *Ethereum) ArchiveMode() bool                  { return s.config.NoPruning }
func (s *Ethereum) BloomIndexer() *core.ChainIndexer   { return s.bloomIndexer }

// Protocols returns all the currently configured
// network protocols to start.
func (s *Ethereum) Protocols() []p2p.Protocol {
	protos := eth.MakeProtocols((*ethHandler)(s.handler), s.networkID, s.ethDialCandidates)
	if s.config.SnapshotCache > 0 {
		protos = append(protos, snap.MakeProtocols((*snapHandler)(s.handler), s.snapDialCandidates)...)
	}
	return protos
}

// Start implements node.Lifecycle, starting all internal goroutines needed by the
// Ethereum protocol implementation.
func (s *Ethereum) Start() error {
	eth.StartENRUpdater(s.blockchain, s.p2pServer.LocalNode())

	// Start the bloom bits servicing goroutines
	s.startBloomHandlers(params.BloomBitsBlocks)

	// Figure out a max peers count based on the server limits
	maxPeers := s.p2pServer.MaxPeers
	if s.config.LightServ > 0 {
		if s.config.LightPeers >= s.p2pServer.MaxPeers {
			return fmt.Errorf("invalid peer config: light peer count (%d) >= total peer count (%d)", s.config.LightPeers, s.p2pServer.MaxPeers)
		}
		maxPeers -= s.config.LightPeers
	}
	// Start the networking layer and the light server if requested
	s.handler.Start(maxPeers)
	return nil
}

// Stop implements node.Service, terminating all internal goroutines used by the
// Ubiq protocol.
func (s *Ethereum) Stop() error {
	// Stop all the peer-related stuff first.
	s.handler.Stop()

	// Then stop everything else.
	s.bloomIndexer.Close()
	close(s.closeBloomHandler)
	s.txPool.Stop()
	s.miner.Stop()
	s.blockchain.Stop()
	s.engine.Close()
	rawdb.PopUncleanShutdownMarker(s.chainDb)
	s.chainDb.Close()
	s.eventMux.Stop()

	return nil
}<|MERGE_RESOLUTION|>--- conflicted
+++ resolved
@@ -25,21 +25,23 @@
 	"sync/atomic"
 	"time"
 
-<<<<<<< HEAD
 	"github.com/ubiq/go-ubiq/v5/accounts"
 	"github.com/ubiq/go-ubiq/v5/common"
 	"github.com/ubiq/go-ubiq/v5/common/hexutil"
 	"github.com/ubiq/go-ubiq/v5/consensus"
 	"github.com/ubiq/go-ubiq/v5/consensus/clique"
-	"github.com/ubiq/go-ubiq/v5/consensus/ubqhash"
 	"github.com/ubiq/go-ubiq/v5/core"
 	"github.com/ubiq/go-ubiq/v5/core/bloombits"
 	"github.com/ubiq/go-ubiq/v5/core/rawdb"
+	"github.com/ubiq/go-ubiq/v5/core/state/pruner"
 	"github.com/ubiq/go-ubiq/v5/core/types"
 	"github.com/ubiq/go-ubiq/v5/core/vm"
 	"github.com/ubiq/go-ubiq/v5/eth/downloader"
+	"github.com/ubiq/go-ubiq/v5/eth/ethconfig"
 	"github.com/ubiq/go-ubiq/v5/eth/filters"
 	"github.com/ubiq/go-ubiq/v5/eth/gasprice"
+	"github.com/ubiq/go-ubiq/v5/eth/protocols/eth"
+	"github.com/ubiq/go-ubiq/v5/eth/protocols/snap"
 	"github.com/ubiq/go-ubiq/v5/ethdb"
 	"github.com/ubiq/go-ubiq/v5/event"
 	"github.com/ubiq/go-ubiq/v5/internal/ethapi"
@@ -48,40 +50,9 @@
 	"github.com/ubiq/go-ubiq/v5/node"
 	"github.com/ubiq/go-ubiq/v5/p2p"
 	"github.com/ubiq/go-ubiq/v5/p2p/enode"
-	"github.com/ubiq/go-ubiq/v5/p2p/enr"
 	"github.com/ubiq/go-ubiq/v5/params"
 	"github.com/ubiq/go-ubiq/v5/rlp"
 	"github.com/ubiq/go-ubiq/v5/rpc"
-=======
-	"github.com/ethereum/go-ethereum/accounts"
-	"github.com/ethereum/go-ethereum/common"
-	"github.com/ethereum/go-ethereum/common/hexutil"
-	"github.com/ethereum/go-ethereum/consensus"
-	"github.com/ethereum/go-ethereum/consensus/clique"
-	"github.com/ethereum/go-ethereum/core"
-	"github.com/ethereum/go-ethereum/core/bloombits"
-	"github.com/ethereum/go-ethereum/core/rawdb"
-	"github.com/ethereum/go-ethereum/core/state/pruner"
-	"github.com/ethereum/go-ethereum/core/types"
-	"github.com/ethereum/go-ethereum/core/vm"
-	"github.com/ethereum/go-ethereum/eth/downloader"
-	"github.com/ethereum/go-ethereum/eth/ethconfig"
-	"github.com/ethereum/go-ethereum/eth/filters"
-	"github.com/ethereum/go-ethereum/eth/gasprice"
-	"github.com/ethereum/go-ethereum/eth/protocols/eth"
-	"github.com/ethereum/go-ethereum/eth/protocols/snap"
-	"github.com/ethereum/go-ethereum/ethdb"
-	"github.com/ethereum/go-ethereum/event"
-	"github.com/ethereum/go-ethereum/internal/ethapi"
-	"github.com/ethereum/go-ethereum/log"
-	"github.com/ethereum/go-ethereum/miner"
-	"github.com/ethereum/go-ethereum/node"
-	"github.com/ethereum/go-ethereum/p2p"
-	"github.com/ethereum/go-ethereum/p2p/enode"
-	"github.com/ethereum/go-ethereum/params"
-	"github.com/ethereum/go-ethereum/rlp"
-	"github.com/ethereum/go-ethereum/rpc"
->>>>>>> 97d11b01
 )
 
 // Config contains the configuration options of the ETH protocol.
@@ -126,15 +97,8 @@
 
 // New creates a new Ethereum object (including the
 // initialisation of the common Ethereum object)
-<<<<<<< HEAD
-func New(stack *node.Node, config *Config) (*Ethereum, error) {
-=======
 func New(stack *node.Node, config *ethconfig.Config) (*Ethereum, error) {
 	// Ensure configuration values are compatible and sane
-	if config.SyncMode == downloader.LightSync {
-		return nil, errors.New("can't run eth.Ethereum in light sync mode, use les.LightEthereum")
-	}
->>>>>>> 97d11b01
 	if !config.SyncMode.IsValid() {
 		return nil, fmt.Errorf("invalid sync mode %d", config.SyncMode)
 	}
@@ -153,9 +117,9 @@
 	}
 	log.Info("Allocated trie memory caches", "clean", common.StorageSize(config.TrieCleanCache)*1024*1024, "dirty", common.StorageSize(config.TrieDirtyCache)*1024*1024)
 
-	// Transfer mining-related config to the ethash config.
-	ethashConfig := config.Ethash
-	ethashConfig.NotifyFull = config.Miner.NotifyFull
+	// Transfer mining-related config to the ubqhash config.
+	ubqhashConfig := config.Ubqhash
+	ubqhashConfig.NotifyFull = config.Miner.NotifyFull
 
 	// Assemble the Ethereum object
 	chainDb, err := stack.OpenDatabaseWithFreezer("chaindata", config.DatabaseCache, config.DatabaseHandles, config.DatabaseFreezer, "eth/db/chaindata/", false)
@@ -176,11 +140,7 @@
 		chainDb:           chainDb,
 		eventMux:          stack.EventMux(),
 		accountManager:    stack.AccountManager(),
-<<<<<<< HEAD
-		engine:            CreateConsensusEngine(stack, chainConfig, &config.Ubqhash, config.Miner.Notify, config.Miner.Noverify, chainDb),
-=======
-		engine:            ethconfig.CreateConsensusEngine(stack, chainConfig, &ethashConfig, config.Miner.Notify, config.Miner.Noverify, chainDb),
->>>>>>> 97d11b01
+		engine:            ethconfig.CreateConsensusEngine(stack, chainConfig, &ubqhashConfig, config.Miner.Notify, config.Miner.Noverify, chainDb),
 		closeBloomHandler: make(chan struct{}),
 		networkID:         config.NetworkId,
 		gasPrice:          config.Miner.GasPrice,
@@ -195,11 +155,7 @@
 	if bcVersion != nil {
 		dbVer = fmt.Sprintf("%d", *bcVersion)
 	}
-<<<<<<< HEAD
-	log.Info("Initialising Ubiq protocol", "versions", ProtocolVersions, "network", config.NetworkId, "dbversion", dbVer)
-=======
-	log.Info("Initialising Ethereum protocol", "network", config.NetworkId, "dbversion", dbVer)
->>>>>>> 97d11b01
+	log.Info("Initialising Ubiq protocol", "network", config.NetworkId, "dbversion", dbVer)
 
 	if !config.SkipBcVersionCheck {
 		if bcVersion != nil && *bcVersion > core.BlockChainVersion {
@@ -324,42 +280,6 @@
 	return extra
 }
 
-<<<<<<< HEAD
-// CreateConsensusEngine creates the required type of consensus engine instance for an Ethereum service
-func CreateConsensusEngine(stack *node.Node, chainConfig *params.ChainConfig, config *ubqhash.Config, notify []string, noverify bool, db ethdb.Database) consensus.Engine {
-	// If proof-of-authority is requested, set it up
-	if chainConfig.Clique != nil {
-		return clique.New(chainConfig.Clique, db)
-	}
-	// Otherwise assume proof-of-work
-	switch config.PowMode {
-	case ubqhash.ModeFake:
-		log.Warn("Ubqhash used in fake mode")
-		return ubqhash.NewFaker()
-	case ubqhash.ModeTest:
-		log.Warn("Ubqhash used in test mode")
-		return ubqhash.NewTester(nil, noverify)
-	case ubqhash.ModeShared:
-		log.Warn("Ubqhash used in shared mode")
-		return ubqhash.NewShared()
-	default:
-		engine := ubqhash.New(ubqhash.Config{
-			CacheDir:         stack.ResolvePath(config.CacheDir),
-			CachesInMem:      config.CachesInMem,
-			CachesOnDisk:     config.CachesOnDisk,
-			CachesLockMmap:   config.CachesLockMmap,
-			DatasetDir:       config.DatasetDir,
-			DatasetsInMem:    config.DatasetsInMem,
-			DatasetsOnDisk:   config.DatasetsOnDisk,
-			DatasetsLockMmap: config.DatasetsLockMmap,
-		}, notify, noverify)
-		engine.SetThreads(-1) // Disable CPU mining
-		return engine
-	}
-}
-
-=======
->>>>>>> 97d11b01
 // APIs return the collection of RPC services the ethereum package offers.
 // NOTE, some of these services probably need to be moved to somewhere else.
 func (s *Ethereum) APIs() []rpc.API {
