--- conflicted
+++ resolved
@@ -22,24 +22,13 @@
 	"testing"
 	"time"
 
-<<<<<<< HEAD
 	"github.com/ubiq/go-ubiq/common"
 	"github.com/ubiq/go-ubiq/common/bitutil"
 	"github.com/ubiq/go-ubiq/core/bloombits"
 	"github.com/ubiq/go-ubiq/core/rawdb"
 	"github.com/ubiq/go-ubiq/core/types"
 	"github.com/ubiq/go-ubiq/ethdb"
-	"github.com/ubiq/go-ubiq/event"
 	"github.com/ubiq/go-ubiq/node"
-=======
-	"github.com/ethereum/go-ethereum/common"
-	"github.com/ethereum/go-ethereum/common/bitutil"
-	"github.com/ethereum/go-ethereum/core/bloombits"
-	"github.com/ethereum/go-ethereum/core/rawdb"
-	"github.com/ethereum/go-ethereum/core/types"
-	"github.com/ethereum/go-ethereum/ethdb"
-	"github.com/ethereum/go-ethereum/node"
->>>>>>> 6d74d1e5
 )
 
 func BenchmarkBloomBits512(b *testing.B) {
@@ -73,13 +62,8 @@
 const benchFilterCnt = 2000
 
 func benchmarkBloomBits(b *testing.B, sectionSize uint64) {
-<<<<<<< HEAD
 	benchDataDir := node.DefaultDataDir() + "/gubiq/chaindata"
-	fmt.Println("Running bloombits benchmark   section size:", sectionSize)
-=======
-	benchDataDir := node.DefaultDataDir() + "/geth/chaindata"
 	b.Log("Running bloombits benchmark   section size:", sectionSize)
->>>>>>> 6d74d1e5
 
 	db, err := rawdb.NewLevelDBDatabase(benchDataDir, 128, 1024, "")
 	if err != nil {
@@ -171,15 +155,9 @@
 }
 
 func BenchmarkNoBloomBits(b *testing.B) {
-<<<<<<< HEAD
 	benchDataDir := node.DefaultDataDir() + "/gubiq/chaindata"
-	fmt.Println("Running benchmark without bloombits")
-	db, err := ethdb.NewLDBDatabase(benchDataDir, 128, 1024)
-=======
-	benchDataDir := node.DefaultDataDir() + "/geth/chaindata"
 	b.Log("Running benchmark without bloombits")
 	db, err := rawdb.NewLevelDBDatabase(benchDataDir, 128, 1024, "")
->>>>>>> 6d74d1e5
 	if err != nil {
 		b.Fatalf("error opening database at %v: %v", benchDataDir, err)
 	}
