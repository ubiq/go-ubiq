--- conflicted
+++ resolved
@@ -25,23 +25,13 @@
 	"sync"
 	"time"
 
-<<<<<<< HEAD
-	ethereum "github.com/ubiq/go-ubiq/v5"
+	"github.com/ubiq/go-ubiq/v5"
 	"github.com/ubiq/go-ubiq/v5/common"
 	"github.com/ubiq/go-ubiq/v5/common/hexutil"
 	"github.com/ubiq/go-ubiq/v5/core/types"
 	"github.com/ubiq/go-ubiq/v5/ethdb"
 	"github.com/ubiq/go-ubiq/v5/event"
 	"github.com/ubiq/go-ubiq/v5/rpc"
-=======
-	"github.com/ethereum/go-ethereum"
-	"github.com/ethereum/go-ethereum/common"
-	"github.com/ethereum/go-ethereum/common/hexutil"
-	"github.com/ethereum/go-ethereum/core/types"
-	"github.com/ethereum/go-ethereum/ethdb"
-	"github.com/ethereum/go-ethereum/event"
-	"github.com/ethereum/go-ethereum/rpc"
->>>>>>> 97d11b01
 )
 
 // filter is a helper struct that holds meta information over the filter type
@@ -118,11 +108,7 @@
 // It is part of the filter package because this filter can be used through the
 // `eth_getFilterChanges` polling method that is also used for log filters.
 //
-<<<<<<< HEAD
-// https://github.com/ubiq/wiki/wiki/JSON-RPC#eth_newpendingtransactionfilter
-=======
 // https://eth.wiki/json-rpc/API#eth_newpendingtransactionfilter
->>>>>>> 97d11b01
 func (api *PublicFilterAPI) NewPendingTransactionFilter() rpc.ID {
 	var (
 		pendingTxs   = make(chan []common.Hash)
@@ -192,11 +178,7 @@
 // NewBlockFilter creates a filter that fetches blocks that are imported into the chain.
 // It is part of the filter package since polling goes with eth_getFilterChanges.
 //
-<<<<<<< HEAD
-// https://github.com/ubiq/wiki/wiki/JSON-RPC#eth_newblockfilter
-=======
 // https://eth.wiki/json-rpc/API#eth_newblockfilter
->>>>>>> 97d11b01
 func (api *PublicFilterAPI) NewBlockFilter() rpc.ID {
 	var (
 		headers   = make(chan *types.Header)
@@ -312,11 +294,7 @@
 //
 // In case "fromBlock" > "toBlock" an error is returned.
 //
-<<<<<<< HEAD
-// https://github.com/ubiq/wiki/wiki/JSON-RPC#eth_newfilter
-=======
 // https://eth.wiki/json-rpc/API#eth_newfilter
->>>>>>> 97d11b01
 func (api *PublicFilterAPI) NewFilter(crit FilterCriteria) (rpc.ID, error) {
 	logs := make(chan []*types.Log)
 	logsSub, err := api.events.SubscribeLogs(ethereum.FilterQuery(crit), logs)
@@ -351,11 +329,7 @@
 
 // GetLogs returns logs matching the given argument that are stored within the state.
 //
-<<<<<<< HEAD
-// https://github.com/ubiq/wiki/wiki/JSON-RPC#eth_getlogs
-=======
 // https://eth.wiki/json-rpc/API#eth_getlogs
->>>>>>> 97d11b01
 func (api *PublicFilterAPI) GetLogs(ctx context.Context, crit FilterCriteria) ([]*types.Log, error) {
 	var filter *Filter
 	if crit.BlockHash != nil {
@@ -384,11 +358,7 @@
 
 // UninstallFilter removes the filter with the given filter id.
 //
-<<<<<<< HEAD
-// https://github.com/ubiq/wiki/wiki/JSON-RPC#eth_uninstallfilter
-=======
 // https://eth.wiki/json-rpc/API#eth_uninstallfilter
->>>>>>> 97d11b01
 func (api *PublicFilterAPI) UninstallFilter(id rpc.ID) bool {
 	api.filtersMu.Lock()
 	f, found := api.filters[id]
@@ -406,11 +376,7 @@
 // GetFilterLogs returns the logs for the filter with the given id.
 // If the filter could not be found an empty array of logs is returned.
 //
-<<<<<<< HEAD
-// https://github.com/ubiq/wiki/wiki/JSON-RPC#eth_getfilterlogs
-=======
 // https://eth.wiki/json-rpc/API#eth_getfilterlogs
->>>>>>> 97d11b01
 func (api *PublicFilterAPI) GetFilterLogs(ctx context.Context, id rpc.ID) ([]*types.Log, error) {
 	api.filtersMu.Lock()
 	f, found := api.filters[id]
@@ -451,11 +417,7 @@
 // For pending transaction and block filters the result is []common.Hash.
 // (pending)Log filters return []Log.
 //
-<<<<<<< HEAD
-// https://github.com/ubiq/wiki/wiki/JSON-RPC#eth_getfilterchanges
-=======
 // https://eth.wiki/json-rpc/API#eth_getfilterchanges
->>>>>>> 97d11b01
 func (api *PublicFilterAPI) GetFilterChanges(id rpc.ID) (interface{}, error) {
 	api.filtersMu.Lock()
 	defer api.filtersMu.Unlock()
