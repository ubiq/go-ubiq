--- conflicted
+++ resolved
@@ -23,25 +23,13 @@
 	"os"
 	"testing"
 
-<<<<<<< HEAD
 	"github.com/ubiq/go-ubiq/common"
 	"github.com/ubiq/go-ubiq/consensus/ubqhash"
 	"github.com/ubiq/go-ubiq/core"
 	"github.com/ubiq/go-ubiq/core/rawdb"
 	"github.com/ubiq/go-ubiq/core/types"
 	"github.com/ubiq/go-ubiq/crypto"
-	"github.com/ubiq/go-ubiq/ethdb"
-	"github.com/ubiq/go-ubiq/event"
 	"github.com/ubiq/go-ubiq/params"
-=======
-	"github.com/ethereum/go-ethereum/common"
-	"github.com/ethereum/go-ethereum/consensus/ethash"
-	"github.com/ethereum/go-ethereum/core"
-	"github.com/ethereum/go-ethereum/core/rawdb"
-	"github.com/ethereum/go-ethereum/core/types"
-	"github.com/ethereum/go-ethereum/crypto"
-	"github.com/ethereum/go-ethereum/params"
->>>>>>> 6d74d1e5
 )
 
 func makeReceipt(addr common.Address) *types.Receipt {
@@ -61,28 +49,13 @@
 	defer os.RemoveAll(dir)
 
 	var (
-<<<<<<< HEAD
-		db, _      = ethdb.NewLDBDatabase(dir, 0, 0)
-		mux        = new(event.TypeMux)
-		txFeed     = new(event.Feed)
-		rmLogsFeed = new(event.Feed)
-		logsFeed   = new(event.Feed)
-		chainFeed  = new(event.Feed)
-		backend    = &testBackend{mux, db, 0, txFeed, rmLogsFeed, logsFeed, chainFeed}
-		key1, _    = crypto.HexToECDSA("b71c71a67e1177ad4e901695e1b4b9ee17ae16c6668d313eac2f96dbcda3f291")
-		addr1      = crypto.PubkeyToAddress(key1.PublicKey)
-		addr2      = common.BytesToAddress([]byte("jeff"))
-		addr3      = common.BytesToAddress([]byte("ubiq"))
-		addr4      = common.BytesToAddress([]byte("random addresses please"))
-=======
 		db, _   = rawdb.NewLevelDBDatabase(dir, 0, 0, "")
 		backend = &testBackend{db: db}
 		key1, _ = crypto.HexToECDSA("b71c71a67e1177ad4e901695e1b4b9ee17ae16c6668d313eac2f96dbcda3f291")
 		addr1   = crypto.PubkeyToAddress(key1.PublicKey)
 		addr2   = common.BytesToAddress([]byte("jeff"))
-		addr3   = common.BytesToAddress([]byte("ethereum"))
+		addr3   = common.BytesToAddress([]byte("ubiq"))
 		addr4   = common.BytesToAddress([]byte("random addresses please"))
->>>>>>> 6d74d1e5
 	)
 	defer db.Close()
 
