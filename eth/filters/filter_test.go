// Copyright 2015 The go-ethereum Authors
// This file is part of the go-ethereum library.
//
// The go-ethereum library is free software: you can redistribute it and/or modify
// it under the terms of the GNU Lesser General Public License as published by
// the Free Software Foundation, either version 3 of the License, or
// (at your option) any later version.
//
// The go-ethereum library is distributed in the hope that it will be useful,
// but WITHOUT ANY WARRANTY; without even the implied warranty of
// MERCHANTABILITY or FITNESS FOR A PARTICULAR PURPOSE. See the
// GNU Lesser General Public License for more details.
//
// You should have received a copy of the GNU Lesser General Public License
// along with the go-ethereum library. If not, see <http://www.gnu.org/licenses/>.

package filters

import (
	"context"
	"io/ioutil"
	"math/big"
	"os"
	"testing"

	"github.com/ubiq/go-ubiq/common"
	"github.com/ubiq/go-ubiq/core"
	"github.com/ubiq/go-ubiq/core/types"
	"github.com/ubiq/go-ubiq/crypto"
	"github.com/ubiq/go-ubiq/ethdb"
	"github.com/ubiq/go-ubiq/event"
	"github.com/ubiq/go-ubiq/params"
)

func makeReceipt(addr common.Address) *types.Receipt {
	receipt := types.NewReceipt(nil, false, new(big.Int))
	receipt.Logs = []*types.Log{
		{Address: addr},
	}
	receipt.Bloom = types.CreateBloom(types.Receipts{receipt})
	return receipt
}

func BenchmarkFilters(b *testing.B) {
	dir, err := ioutil.TempDir("", "filtertest")
	if err != nil {
		b.Fatal(err)
	}
	defer os.RemoveAll(dir)

	var (
<<<<<<< HEAD
		db, _   = ethdb.NewLDBDatabase(dir, 0, 0)
		mux     = new(event.TypeMux)
		backend = &testBackend{mux, db}
		key1, _ = crypto.HexToECDSA("b71c71a67e1177ad4e901695e1b4b9ee17ae16c6668d313eac2f96dbcda3f291")
		addr1   = crypto.PubkeyToAddress(key1.PublicKey)
		addr2   = common.BytesToAddress([]byte("jeff"))
		addr3   = common.BytesToAddress([]byte("ubiq"))
		addr4   = common.BytesToAddress([]byte("random addresses please"))
=======
		db, _      = ethdb.NewLDBDatabase(dir, 0, 0)
		mux        = new(event.TypeMux)
		txFeed     = new(event.Feed)
		rmLogsFeed = new(event.Feed)
		logsFeed   = new(event.Feed)
		chainFeed  = new(event.Feed)
		backend    = &testBackend{mux, db, 0, txFeed, rmLogsFeed, logsFeed, chainFeed}
		key1, _    = crypto.HexToECDSA("b71c71a67e1177ad4e901695e1b4b9ee17ae16c6668d313eac2f96dbcda3f291")
		addr1      = crypto.PubkeyToAddress(key1.PublicKey)
		addr2      = common.BytesToAddress([]byte("jeff"))
		addr3      = common.BytesToAddress([]byte("ethereum"))
		addr4      = common.BytesToAddress([]byte("random addresses please"))
>>>>>>> 4bb3c89d
	)
	defer db.Close()

	genesis := core.GenesisBlockForTesting(db, addr1, big.NewInt(1000000))
	chain, receipts := core.GenerateChain(params.TestChainConfig, genesis, db, 100010, func(i int, gen *core.BlockGen) {
		switch i {
		case 2403:
			receipt := makeReceipt(addr1)
			gen.AddUncheckedReceipt(receipt)
		case 1034:
			receipt := makeReceipt(addr2)
			gen.AddUncheckedReceipt(receipt)
		case 34:
			receipt := makeReceipt(addr3)
			gen.AddUncheckedReceipt(receipt)
		case 99999:
			receipt := makeReceipt(addr4)
			gen.AddUncheckedReceipt(receipt)

		}
<<<<<<< HEAD
		core.WriteMipmapBloom(db, uint64(i+1), receipts)
=======
>>>>>>> 4bb3c89d
	})
	for i, block := range chain {
		core.WriteBlock(db, block)
		if err := core.WriteCanonicalHash(db, block.Hash(), block.NumberU64()); err != nil {
			b.Fatalf("failed to insert block number: %v", err)
		}
		if err := core.WriteHeadBlockHash(db, block.Hash()); err != nil {
			b.Fatalf("failed to insert block number: %v", err)
		}
		if err := core.WriteBlockReceipts(db, block.Hash(), block.NumberU64(), receipts[i]); err != nil {
			b.Fatal("error writing block receipts:", err)
		}
	}
	b.ResetTimer()

	filter := New(backend, 0, -1, []common.Address{addr1, addr2, addr3, addr4}, nil)

	for i := 0; i < b.N; i++ {
		logs, _ := filter.Logs(context.Background())
		if len(logs) != 4 {
			b.Fatal("expected 4 logs, got", len(logs))
		}
	}
}

func TestFilters(t *testing.T) {
	dir, err := ioutil.TempDir("", "filtertest")
	if err != nil {
		t.Fatal(err)
	}
	defer os.RemoveAll(dir)

	var (
		db, _      = ethdb.NewLDBDatabase(dir, 0, 0)
		mux        = new(event.TypeMux)
		txFeed     = new(event.Feed)
		rmLogsFeed = new(event.Feed)
		logsFeed   = new(event.Feed)
		chainFeed  = new(event.Feed)
		backend    = &testBackend{mux, db, 0, txFeed, rmLogsFeed, logsFeed, chainFeed}
		key1, _    = crypto.HexToECDSA("b71c71a67e1177ad4e901695e1b4b9ee17ae16c6668d313eac2f96dbcda3f291")
		addr       = crypto.PubkeyToAddress(key1.PublicKey)

		hash1 = common.BytesToHash([]byte("topic1"))
		hash2 = common.BytesToHash([]byte("topic2"))
		hash3 = common.BytesToHash([]byte("topic3"))
		hash4 = common.BytesToHash([]byte("topic4"))
	)
	defer db.Close()

	genesis := core.GenesisBlockForTesting(db, addr, big.NewInt(1000000))
	chain, receipts := core.GenerateChain(params.TestChainConfig, genesis, db, 1000, func(i int, gen *core.BlockGen) {
		switch i {
		case 1:
			receipt := types.NewReceipt(nil, false, new(big.Int))
			receipt.Logs = []*types.Log{
				{
					Address: addr,
					Topics:  []common.Hash{hash1},
				},
			}
			gen.AddUncheckedReceipt(receipt)
		case 2:
			receipt := types.NewReceipt(nil, false, new(big.Int))
			receipt.Logs = []*types.Log{
				{
					Address: addr,
					Topics:  []common.Hash{hash2},
				},
			}
			gen.AddUncheckedReceipt(receipt)
		case 998:
			receipt := types.NewReceipt(nil, false, new(big.Int))
			receipt.Logs = []*types.Log{
				{
					Address: addr,
					Topics:  []common.Hash{hash3},
				},
			}
			gen.AddUncheckedReceipt(receipt)
		case 999:
			receipt := types.NewReceipt(nil, false, new(big.Int))
			receipt.Logs = []*types.Log{
				{
					Address: addr,
					Topics:  []common.Hash{hash4},
				},
			}
			gen.AddUncheckedReceipt(receipt)
<<<<<<< HEAD
			receipts = types.Receipts{receipt}
		}
		// i is used as block number for the writes but since the i
		// starts at 0 and block 0 (genesis) is already present increment
		// by one
		core.WriteMipmapBloom(db, uint64(i+1), receipts)
=======
		}
>>>>>>> 4bb3c89d
	})
	for i, block := range chain {
		core.WriteBlock(db, block)
		if err := core.WriteCanonicalHash(db, block.Hash(), block.NumberU64()); err != nil {
			t.Fatalf("failed to insert block number: %v", err)
		}
		if err := core.WriteHeadBlockHash(db, block.Hash()); err != nil {
			t.Fatalf("failed to insert block number: %v", err)
		}
		if err := core.WriteBlockReceipts(db, block.Hash(), block.NumberU64(), receipts[i]); err != nil {
			t.Fatal("error writing block receipts:", err)
		}
	}

	filter := New(backend, 0, -1, []common.Address{addr}, [][]common.Hash{{hash1, hash2, hash3, hash4}})

	logs, _ := filter.Logs(context.Background())
	if len(logs) != 4 {
		t.Error("expected 4 log, got", len(logs))
	}

	filter = New(backend, 900, 999, []common.Address{addr}, [][]common.Hash{{hash3}})
	logs, _ = filter.Logs(context.Background())
	if len(logs) != 1 {
		t.Error("expected 1 log, got", len(logs))
	}
	if len(logs) > 0 && logs[0].Topics[0] != hash3 {
		t.Errorf("expected log[0].Topics[0] to be %x, got %x", hash3, logs[0].Topics[0])
	}

	filter = New(backend, 990, -1, []common.Address{addr}, [][]common.Hash{{hash3}})
	logs, _ = filter.Logs(context.Background())
	if len(logs) != 1 {
		t.Error("expected 1 log, got", len(logs))
	}
	if len(logs) > 0 && logs[0].Topics[0] != hash3 {
		t.Errorf("expected log[0].Topics[0] to be %x, got %x", hash3, logs[0].Topics[0])
	}

	filter = New(backend, 1, 10, nil, [][]common.Hash{{hash1, hash2}})

	logs, _ = filter.Logs(context.Background())
	if len(logs) != 2 {
		t.Error("expected 2 log, got", len(logs))
	}

	failHash := common.BytesToHash([]byte("fail"))
	filter = New(backend, 0, -1, nil, [][]common.Hash{{failHash}})

	logs, _ = filter.Logs(context.Background())
	if len(logs) != 0 {
		t.Error("expected 0 log, got", len(logs))
	}

	failAddr := common.BytesToAddress([]byte("failmenow"))
	filter = New(backend, 0, -1, []common.Address{failAddr}, nil)

	logs, _ = filter.Logs(context.Background())
	if len(logs) != 0 {
		t.Error("expected 0 log, got", len(logs))
	}

	filter = New(backend, 0, -1, nil, [][]common.Hash{{failHash}, {hash1}})

	logs, _ = filter.Logs(context.Background())
	if len(logs) != 0 {
		t.Error("expected 0 log, got", len(logs))
	}
}<|MERGE_RESOLUTION|>--- conflicted
+++ resolved
@@ -49,16 +49,6 @@
 	defer os.RemoveAll(dir)
 
 	var (
-<<<<<<< HEAD
-		db, _   = ethdb.NewLDBDatabase(dir, 0, 0)
-		mux     = new(event.TypeMux)
-		backend = &testBackend{mux, db}
-		key1, _ = crypto.HexToECDSA("b71c71a67e1177ad4e901695e1b4b9ee17ae16c6668d313eac2f96dbcda3f291")
-		addr1   = crypto.PubkeyToAddress(key1.PublicKey)
-		addr2   = common.BytesToAddress([]byte("jeff"))
-		addr3   = common.BytesToAddress([]byte("ubiq"))
-		addr4   = common.BytesToAddress([]byte("random addresses please"))
-=======
 		db, _      = ethdb.NewLDBDatabase(dir, 0, 0)
 		mux        = new(event.TypeMux)
 		txFeed     = new(event.Feed)
@@ -69,9 +59,8 @@
 		key1, _    = crypto.HexToECDSA("b71c71a67e1177ad4e901695e1b4b9ee17ae16c6668d313eac2f96dbcda3f291")
 		addr1      = crypto.PubkeyToAddress(key1.PublicKey)
 		addr2      = common.BytesToAddress([]byte("jeff"))
-		addr3      = common.BytesToAddress([]byte("ethereum"))
+		addr3      = common.BytesToAddress([]byte("ubiq"))
 		addr4      = common.BytesToAddress([]byte("random addresses please"))
->>>>>>> 4bb3c89d
 	)
 	defer db.Close()
 
@@ -92,10 +81,6 @@
 			gen.AddUncheckedReceipt(receipt)
 
 		}
-<<<<<<< HEAD
-		core.WriteMipmapBloom(db, uint64(i+1), receipts)
-=======
->>>>>>> 4bb3c89d
 	})
 	for i, block := range chain {
 		core.WriteBlock(db, block)
@@ -185,16 +170,7 @@
 				},
 			}
 			gen.AddUncheckedReceipt(receipt)
-<<<<<<< HEAD
-			receipts = types.Receipts{receipt}
-		}
-		// i is used as block number for the writes but since the i
-		// starts at 0 and block 0 (genesis) is already present increment
-		// by one
-		core.WriteMipmapBloom(db, uint64(i+1), receipts)
-=======
-		}
->>>>>>> 4bb3c89d
+		}
 	})
 	for i, block := range chain {
 		core.WriteBlock(db, block)
