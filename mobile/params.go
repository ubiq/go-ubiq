--- conflicted
+++ resolved
@@ -19,72 +19,19 @@
 package gubiq
 
 import (
-<<<<<<< HEAD
+	"encoding/json"
+
 	"github.com/ubiq/go-ubiq/core"
 	"github.com/ubiq/go-ubiq/p2p/discv5"
 	"github.com/ubiq/go-ubiq/params"
 )
 
-// MainnetChainConfig returns the chain configurations for the main Ethereum network.
-func MainnetChainConfig() *ChainConfig {
-	return &ChainConfig{
-		ChainID:        params.MainNetChainID.Int64(),
-		HomesteadBlock: params.MainNetHomesteadBlock.Int64(),
-		EIP150Block:    params.MainNetHomesteadGasRepriceBlock.Int64(),
-		EIP150Hash:     Hash{params.MainNetHomesteadGasRepriceHash},
-		EIP155Block:    params.MainNetSpuriousDragon.Int64(),
-		EIP158Block:    params.MainNetSpuriousDragon.Int64(),
-	}
-}
-
-=======
-	"encoding/json"
-
-	"github.com/ethereum/go-ethereum/core"
-	"github.com/ethereum/go-ethereum/p2p/discv5"
-	"github.com/ethereum/go-ethereum/params"
-)
-
->>>>>>> ab5646c5
-// MainnetGenesis returns the JSON spec to use for the main Ethereum network. It
+// MainnetGenesis returns the JSON spec to use for the main Ubiq network. It
 // is actually empty since that defaults to the hard coded binary genesis block.
 func MainnetGenesis() string {
 	return ""
 }
 
-<<<<<<< HEAD
-// TestnetChainConfig returns the chain configurations for the Ethereum test network.
-func TestnetChainConfig() *ChainConfig {
-	return &ChainConfig{
-		ChainID:        params.TestNetChainID.Int64(),
-		HomesteadBlock: params.TestNetHomesteadBlock.Int64(),
-		EIP150Block:    params.TestNetHomesteadGasRepriceBlock.Int64(),
-		EIP150Hash:     Hash{params.TestNetHomesteadGasRepriceHash},
-		EIP155Block:    params.TestNetSpuriousDragon.Int64(),
-		EIP158Block:    params.TestNetSpuriousDragon.Int64(),
-	}
-}
-
-// TestnetGenesis returns the JSON spec to use for the Ethereum test network.
-func TestnetGenesis() string {
-	return core.DefaultTestnetGenesisBlock()
-}
-
-// ChainConfig is the core config which determines the blockchain settings.
-type ChainConfig struct {
-	ChainID        int64 // Chain ID for replay protection
-	HomesteadBlock int64 // Homestead switch block
-	EIP150Block    int64 // Homestead gas reprice switch block
-	EIP150Hash     Hash  // Homestead gas reprice switch block hash
-	EIP155Block    int64 // Replay protection switch block
-	EIP158Block    int64 // Empty account pruning switch block
-}
-
-// NewChainConfig creates a new chain configuration that transitions immediately
-// to homestead and has no notion of the DAO fork (ideal for a private network).
-func NewChainConfig() *ChainConfig {
-	return new(ChainConfig)
-=======
 // TestnetGenesis returns the JSON spec to use for the Ethereum test network.
 func TestnetGenesis() string {
 	enc, err := json.Marshal(core.DefaultTestnetGenesisBlock())
@@ -92,7 +39,6 @@
 		panic(err)
 	}
 	return string(enc)
->>>>>>> ab5646c5
 }
 
 // FoundationBootnodes returns the enode URLs of the P2P bootstrap nodes operated
