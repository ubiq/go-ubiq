// Copyright 2016 The go-ethereum Authors
// This file is part of the go-ethereum library.
//
// The go-ethereum library is free software: you can redistribute it and/or modify
// it under the terms of the GNU Lesser General Public License as published by
// the Free Software Foundation, either version 3 of the License, or
// (at your option) any later version.
//
// The go-ethereum library is distributed in the hope that it will be useful,
// but WITHOUT ANY WARRANTY; without even the implied warranty of
// MERCHANTABILITY or FITNESS FOR A PARTICULAR PURPOSE. See the
// GNU Lesser General Public License for more details.
//
// You should have received a copy of the GNU Lesser General Public License
// along with the go-ethereum library. If not, see <http://www.gnu.org/licenses/>.

package gubiq

import (
	"io/ioutil"
	"os"
	"os/exec"
	"path/filepath"
	"runtime"
	"testing"
	"time"

<<<<<<< HEAD
	"github.com/ubiq/go-ubiq/internal/build"
=======
	"github.com/cespare/cp"
>>>>>>> 6d74d1e5
)

// androidTestClass is a Java class to do some lightweight tests against the Android
// bindings. The goal is not to test each individual functionality, rather just to
// catch breaking API and/or implementation changes.
const androidTestClass = `
package go;

import android.test.InstrumentationTestCase;
import android.test.MoreAsserts;

import java.math.BigInteger;
import java.util.Arrays;

import org.ubiq.gubiq.*;

public class AndroidTest extends InstrumentationTestCase {
	public AndroidTest() {}

	public void testAccountManagement() {
		// Create an encrypted keystore with light crypto parameters.
		KeyStore ks = new KeyStore(getInstrumentation().getContext().getFilesDir() + "/keystore", Gubiq.LightScryptN, Gubiq.LightScryptP);

		try {
			// Create a new account with the specified encryption passphrase.
			Account newAcc = ks.newAccount("Creation password");

			// Export the newly created account with a different passphrase. The returned
			// data from this method invocation is a JSON encoded, encrypted key-file.
			byte[] jsonAcc = ks.exportKey(newAcc, "Creation password", "Export password");

			// Update the passphrase on the account created above inside the local keystore.
			ks.updateAccount(newAcc, "Creation password", "Update password");

			// Delete the account updated above from the local keystore.
			ks.deleteAccount(newAcc, "Update password");

			// Import back the account we've exported (and then deleted) above with yet
			// again a fresh passphrase.
			Account impAcc = ks.importKey(jsonAcc, "Export password", "Import password");

			// Create a new account to sign transactions with
			Account signer = ks.newAccount("Signer password");

			Transaction tx = new Transaction(
				1, new Address("0x0000000000000000000000000000000000000000"),
				new BigInt(0), 0, new BigInt(1), null); // Random empty transaction
			BigInt chain = new BigInt(1); // Chain identifier of the main net

			// Sign a transaction with a single authorization
			Transaction signed = ks.signTxPassphrase(signer, "Signer password", tx, chain);

			// Sign a transaction with multiple manually cancelled authorizations
			ks.unlock(signer, "Signer password");
			signed = ks.signTx(signer, tx, chain);
			ks.lock(signer.getAddress());

			// Sign a transaction with multiple automatically cancelled authorizations
			ks.timedUnlock(signer, "Signer password", 1000000000);
			signed = ks.signTx(signer, tx, chain);
		} catch (Exception e) {
			fail(e.toString());
		}
	}

	public void testInprocNode() {
		Context ctx = new Context();

		try {
			// Start up a new inprocess node
			Node node = new Node(getInstrumentation().getContext().getFilesDir() + "/.ubiq", new NodeConfig());
			node.start();

			// Retrieve some data via function calls (we don't really care about the results)
			NodeInfo info = node.getNodeInfo();
			info.getName();
			info.getListenerAddress();
			info.getProtocols();

			// Retrieve some data via the APIs (we don't really care about the results)
			EthereumClient ec = node.getEthereumClient();
			ec.getBlockByNumber(ctx, -1).getNumber();

			NewHeadHandler handler = new NewHeadHandler() {
				@Override public void onError(String error)          {}
				@Override public void onNewHead(final Header header) {}
			};
			ec.subscribeNewHead(ctx, handler,  16);
		} catch (Exception e) {
			fail(e.toString());
		}
	}

	// Tests that recovering transaction signers works for both Homestead and EIP155
	// signatures too. Regression test for go-ethereum issue #14599.
	public void testIssue14599() {
		try {
			byte[] preEIP155RLP = new BigInteger("f901fc8032830138808080b901ae60056013565b6101918061001d6000396000f35b3360008190555056006001600060e060020a6000350480630a874df61461003a57806341c0e1b514610058578063a02b161e14610066578063dbbdf0831461007757005b610045600435610149565b80600160a060020a031660005260206000f35b610060610161565b60006000f35b6100716004356100d4565b60006000f35b61008560043560243561008b565b60006000f35b600054600160a060020a031632600160a060020a031614156100ac576100b1565b6100d0565b8060018360005260205260406000208190555081600060005260206000a15b5050565b600054600160a060020a031633600160a060020a031614158015610118575033600160a060020a0316600182600052602052604060002054600160a060020a031614155b61012157610126565b610146565b600060018260005260205260406000208190555080600060005260206000a15b50565b60006001826000526020526040600020549050919050565b600054600160a060020a031633600160a060020a0316146101815761018f565b600054600160a060020a0316ff5b561ca0c5689ed1ad124753d54576dfb4b571465a41900a1dff4058d8adf16f752013d0a01221cbd70ec28c94a3b55ec771bcbc70778d6ee0b51ca7ea9514594c861b1884", 16).toByteArray();
			preEIP155RLP = Arrays.copyOfRange(preEIP155RLP, 1, preEIP155RLP.length);

			byte[] postEIP155RLP = new BigInteger("f86b80847735940082520894ef5bbb9bba2e1ca69ef81b23a8727d889f3ef0a1880de0b6b3a7640000802ba06fef16c44726a102e6d55a651740636ef8aec6df3ebf009e7b0c1f29e4ac114aa057e7fbc69760b522a78bb568cfc37a58bfdcf6ea86cb8f9b550263f58074b9cc", 16).toByteArray();
			postEIP155RLP = Arrays.copyOfRange(postEIP155RLP, 1, postEIP155RLP.length);

			Transaction preEIP155 =  new Transaction(preEIP155RLP);
			Transaction postEIP155 = new Transaction(postEIP155RLP);

			preEIP155.getFrom(null);           // Homestead should accept homestead
			preEIP155.getFrom(new BigInt(4));  // EIP155 should accept homestead (missing chain ID)
			postEIP155.getFrom(new BigInt(4)); // EIP155 should accept EIP 155

			try {
				postEIP155.getFrom(null);
				fail("EIP155 transaction accepted by Homestead");
			} catch (Exception e) {}
		} catch (Exception e) {
			fail(e.toString());
		}
	}
}
`

// TestAndroid runs the Android java test class specified above.
//
// This requires the gradle command in PATH and the Android SDK whose path is available
// through ANDROID_HOME environment variable. To successfully run the tests, an Android
// device must also be available with debugging enabled.
//
// This method has been adapted from golang.org/x/mobile/bind/java/seq_test.go/runTest
func TestAndroid(t *testing.T) {
	// Skip tests on Windows altogether
	if runtime.GOOS == "windows" {
		t.Skip("cannot test Android bindings on Windows, skipping")
	}
	// Make sure all the Android tools are installed
	if _, err := exec.Command("which", "gradle").CombinedOutput(); err != nil {
		t.Skip("command gradle not found, skipping")
	}
	if sdk := os.Getenv("ANDROID_HOME"); sdk == "" {
		// Android SDK not explicitly given, try to auto-resolve
		autopath := filepath.Join(os.Getenv("HOME"), "Android", "Sdk")
		if _, err := os.Stat(autopath); err != nil {
			t.Skip("ANDROID_HOME environment var not set, skipping")
		}
		os.Setenv("ANDROID_HOME", autopath)
	}
	if _, err := exec.Command("which", "gomobile").CombinedOutput(); err != nil {
		t.Log("gomobile missing, installing it...")
		if out, err := exec.Command("go", "get", "golang.org/x/mobile/cmd/gomobile").CombinedOutput(); err != nil {
			t.Fatalf("install failed: %v\n%s", err, string(out))
		}
		t.Log("initializing gomobile...")
		start := time.Now()
		if _, err := exec.Command("gomobile", "init").CombinedOutput(); err != nil {
			t.Fatalf("initialization failed: %v", err)
		}
		t.Logf("initialization took %v", time.Since(start))
	}
	// Create and switch to a temporary workspace
	workspace, err := ioutil.TempDir("", "gubiq-android-")
	if err != nil {
		t.Fatalf("failed to create temporary workspace: %v", err)
	}
	defer os.RemoveAll(workspace)

	pwd, err := os.Getwd()
	if err != nil {
		t.Fatalf("failed to get current working directory: %v", err)
	}
	if err := os.Chdir(workspace); err != nil {
		t.Fatalf("failed to switch to temporary workspace: %v", err)
	}
	defer os.Chdir(pwd)

	// Create the skeleton of the Android project
	for _, dir := range []string{"src/main", "src/androidTest/java/org/ethereum/gubiqtest", "libs"} {
		err = os.MkdirAll(dir, os.ModePerm)
		if err != nil {
			t.Fatal(err)
		}
	}
	// Generate the mobile bindings for Gubiq and add the tester class
	gobind := exec.Command("gomobile", "bind", "-javapkg", "org.ubiq", "github.com/ubiq/go-ubiq/mobile")
	if output, err := gobind.CombinedOutput(); err != nil {
		t.Logf("%s", output)
		t.Fatalf("failed to run gomobile bind: %v", err)
	}
<<<<<<< HEAD
	build.CopyFile(filepath.Join("libs", "gubiq.aar"), "gubiq.aar", os.ModePerm)
=======
	cp.CopyFile(filepath.Join("libs", "geth.aar"), "geth.aar")
>>>>>>> 6d74d1e5

	if err = ioutil.WriteFile(filepath.Join("src", "androidTest", "java", "org", "ubiq", "gubiqtest", "AndroidTest.java"), []byte(androidTestClass), os.ModePerm); err != nil {
		t.Fatalf("failed to write Android test class: %v", err)
	}
	// Finish creating the project and run the tests via gradle
	if err = ioutil.WriteFile(filepath.Join("src", "main", "AndroidManifest.xml"), []byte(androidManifest), os.ModePerm); err != nil {
		t.Fatalf("failed to write Android manifest: %v", err)
	}
	if err = ioutil.WriteFile("build.gradle", []byte(gradleConfig), os.ModePerm); err != nil {
		t.Fatalf("failed to write gradle build file: %v", err)
	}
	if output, err := exec.Command("gradle", "connectedAndroidTest").CombinedOutput(); err != nil {
		t.Logf("%s", output)
		t.Errorf("failed to run gradle test: %v", err)
	}
}

const androidManifest = `<?xml version="1.0" encoding="utf-8"?>
<manifest xmlns:android="http://schemas.android.com/apk/res/android"
          package="org.ubiq.gubiqtest"
	  android:versionCode="1"
	  android:versionName="1.0">

		<uses-permission android:name="android.permission.INTERNET" />
</manifest>`

const gradleConfig = `buildscript {
    repositories {
        jcenter()
    }
    dependencies {
        classpath 'com.android.tools.build:gradle:2.2.3'
    }
}
allprojects {
    repositories { jcenter() }
}
apply plugin: 'com.android.library'
android {
    compileSdkVersion 'android-19'
    buildToolsVersion '21.1.2'
    defaultConfig { minSdkVersion 15 }
}
repositories {
    flatDir { dirs 'libs' }
}
dependencies {
    compile 'com.android.support:appcompat-v7:19.0.0'
    compile(name: "gubiq", ext: "aar")
}
`<|MERGE_RESOLUTION|>--- conflicted
+++ resolved
@@ -25,11 +25,7 @@
 	"testing"
 	"time"
 
-<<<<<<< HEAD
-	"github.com/ubiq/go-ubiq/internal/build"
-=======
 	"github.com/cespare/cp"
->>>>>>> 6d74d1e5
 )
 
 // androidTestClass is a Java class to do some lightweight tests against the Android
@@ -216,11 +212,7 @@
 		t.Logf("%s", output)
 		t.Fatalf("failed to run gomobile bind: %v", err)
 	}
-<<<<<<< HEAD
-	build.CopyFile(filepath.Join("libs", "gubiq.aar"), "gubiq.aar", os.ModePerm)
-=======
-	cp.CopyFile(filepath.Join("libs", "geth.aar"), "geth.aar")
->>>>>>> 6d74d1e5
+	cp.CopyFile(filepath.Join("libs", "gubiq.aar"), "gubiq.aar")
 
 	if err = ioutil.WriteFile(filepath.Join("src", "androidTest", "java", "org", "ubiq", "gubiqtest", "AndroidTest.java"), []byte(androidTestClass), os.ModePerm); err != nil {
 		t.Fatalf("failed to write Android test class: %v", err)
