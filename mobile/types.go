--- conflicted
+++ resolved
@@ -23,12 +23,8 @@
 	"errors"
 	"fmt"
 
-<<<<<<< HEAD
 	"github.com/ubiq/go-ubiq/core/types"
-=======
-	"github.com/ethereum/go-ethereum/core/types"
-	"github.com/ethereum/go-ethereum/rlp"
->>>>>>> ab5646c5
+	"github.com/ubiq/go-ubiq/rlp"
 )
 
 // A Nonce is a 64-bit hash which proves (combined with the mix-hash) that
