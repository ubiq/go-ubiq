// Copyright 2016 The go-ethereum Authors
// This file is part of the go-ethereum library.
//
// The go-ethereum library is free software: you can redistribute it and/or modify
// it under the terms of the GNU Lesser General Public License as published by
// the Free Software Foundation, either version 3 of the License, or
// (at your option) any later version.
//
// The go-ethereum library is distributed in the hope that it will be useful,
// but WITHOUT ANY WARRANTY; without even the implied warranty of
// MERCHANTABILITY or FITNESS FOR A PARTICULAR PURPOSE. See the
// GNU Lesser General Public License for more details.
//
// You should have received a copy of the GNU Lesser General Public License
// along with the go-ethereum library. If not, see <http://www.gnu.org/licenses/>.

package geth

import (
<<<<<<< HEAD
	"github.com/ubiq/go-ubiq/logger/glog"
=======
	"os"

	"github.com/ethereum/go-ethereum/log"
>>>>>>> ab5646c5
)

// SetVerbosity sets the global verbosity level (between 0 and 6 - see logger/verbosity.go).
func SetVerbosity(level int) {
	log.Root().SetHandler(log.LvlFilterHandler(log.Lvl(level), log.StreamHandler(os.Stderr, log.TerminalFormat(false))))
}<|MERGE_RESOLUTION|>--- conflicted
+++ resolved
@@ -14,16 +14,12 @@
 // You should have received a copy of the GNU Lesser General Public License
 // along with the go-ethereum library. If not, see <http://www.gnu.org/licenses/>.
 
-package geth
+package gubiq
 
 import (
-<<<<<<< HEAD
-	"github.com/ubiq/go-ubiq/logger/glog"
-=======
 	"os"
 
-	"github.com/ethereum/go-ethereum/log"
->>>>>>> ab5646c5
+	"github.com/ubiq/go-ubiq/log"
 )
 
 // SetVerbosity sets the global verbosity level (between 0 and 6 - see logger/verbosity.go).
