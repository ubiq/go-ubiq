// Copyright 2014 The go-ethereum Authors
// This file is part of the go-ethereum library.
//
// The go-ethereum library is free software: you can redistribute it and/or modify
// it under the terms of the GNU Lesser General Public License as published by
// the Free Software Foundation, either version 3 of the License, or
// (at your option) any later version.
//
// The go-ethereum library is distributed in the hope that it will be useful,
// but WITHOUT ANY WARRANTY; without even the implied warranty of
// MERCHANTABILITY or FITNESS FOR A PARTICULAR PURPOSE. See the
// GNU Lesser General Public License for more details.
//
// You should have received a copy of the GNU Lesser General Public License
// along with the go-ethereum library. If not, see <http://www.gnu.org/licenses/>.

package state

import (
	"bytes"
	"math/big"
	"testing"

<<<<<<< HEAD
	"github.com/ubiq/go-ubiq/common"
	"github.com/ubiq/go-ubiq/crypto"
	"github.com/ubiq/go-ubiq/ethdb"
	checker "gopkg.in/check.v1"
=======
	"github.com/ethereum/go-ethereum/common"
	"github.com/ethereum/go-ethereum/core/rawdb"
	"github.com/ethereum/go-ethereum/crypto"
	"github.com/ethereum/go-ethereum/ethdb"
>>>>>>> 6d74d1e5
)

var toAddr = common.BytesToAddress

type stateTest struct {
	db    ethdb.Database
	state *StateDB
}

func newStateTest() *stateTest {
	db := rawdb.NewMemoryDatabase()
	sdb, _ := New(common.Hash{}, NewDatabase(db), nil)
	return &stateTest{db: db, state: sdb}
}

func TestDump(t *testing.T) {
	s := newStateTest()

	// generate a few entries
	obj1 := s.state.GetOrNewStateObject(toAddr([]byte{0x01}))
	obj1.AddBalance(big.NewInt(22))
	obj2 := s.state.GetOrNewStateObject(toAddr([]byte{0x01, 0x02}))
	obj2.SetCode(crypto.Keccak256Hash([]byte{3, 3, 3, 3, 3, 3, 3}), []byte{3, 3, 3, 3, 3, 3, 3})
	obj3 := s.state.GetOrNewStateObject(toAddr([]byte{0x02}))
	obj3.SetBalance(big.NewInt(44))

	// write some of them to the trie
	s.state.updateStateObject(obj1)
	s.state.updateStateObject(obj2)
	s.state.Commit(false)

	// check that dump contains the state objects that are in trie
	got := string(s.state.Dump(false, false, true))
	want := `{
    "root": "71edff0130dd2385947095001c73d9e28d862fc286fca2b922ca6f6f3cddfdd2",
    "accounts": {
        "0x0000000000000000000000000000000000000001": {
            "balance": "22",
            "nonce": 0,
            "root": "56e81f171bcc55a6ff8345e692c0f86e5b48e01b996cadc001622fb5e363b421",
            "codeHash": "c5d2460186f7233c927e7db2dcc703c0e500b653ca82273b7bfad8045d85a470"
        },
        "0x0000000000000000000000000000000000000002": {
            "balance": "44",
            "nonce": 0,
            "root": "56e81f171bcc55a6ff8345e692c0f86e5b48e01b996cadc001622fb5e363b421",
            "codeHash": "c5d2460186f7233c927e7db2dcc703c0e500b653ca82273b7bfad8045d85a470"
        },
        "0x0000000000000000000000000000000000000102": {
            "balance": "0",
            "nonce": 0,
            "root": "56e81f171bcc55a6ff8345e692c0f86e5b48e01b996cadc001622fb5e363b421",
            "codeHash": "87874902497a5bb968da31a2998d8f22e949d1ef6214bcdedd8bae24cca4b9e3",
<<<<<<< HEAD
            "code": "03038803038803",
            "storage": {}
=======
            "code": "03030303030303"
>>>>>>> 6d74d1e5
        }
    }
}`
	if got != want {
		t.Errorf("dump mismatch:\ngot: %s\nwant: %s\n", got, want)
	}
}

func TestNull(t *testing.T) {
	s := newStateTest()
	address := common.HexToAddress("0x823140710bf13990e4500136726d8b55")
	s.state.CreateAccount(address)
	//value := common.FromHex("0x823140710bf13990e4500136726d8b55")
	var value common.Hash

	s.state.SetState(address, common.Hash{}, value)
	s.state.Commit(false)

	if value := s.state.GetState(address, common.Hash{}); value != (common.Hash{}) {
		t.Errorf("expected empty current value, got %x", value)
	}
	if value := s.state.GetCommittedState(address, common.Hash{}); value != (common.Hash{}) {
		t.Errorf("expected empty committed value, got %x", value)
	}
}

func TestSnapshot(t *testing.T) {
	stateobjaddr := toAddr([]byte("aa"))
	var storageaddr common.Hash
	data1 := common.BytesToHash([]byte{42})
	data2 := common.BytesToHash([]byte{43})
	s := newStateTest()

	// snapshot the genesis state
	genesis := s.state.Snapshot()

	// set initial state object value
	s.state.SetState(stateobjaddr, storageaddr, data1)
	snapshot := s.state.Snapshot()

	// set a new state object value, revert it and ensure correct content
	s.state.SetState(stateobjaddr, storageaddr, data2)
	s.state.RevertToSnapshot(snapshot)

	if v := s.state.GetState(stateobjaddr, storageaddr); v != data1 {
		t.Errorf("wrong storage value %v, want %v", v, data1)
	}
	if v := s.state.GetCommittedState(stateobjaddr, storageaddr); v != (common.Hash{}) {
		t.Errorf("wrong committed storage value %v, want %v", v, common.Hash{})
	}

	// revert up to the genesis state and ensure correct content
	s.state.RevertToSnapshot(genesis)
	if v := s.state.GetState(stateobjaddr, storageaddr); v != (common.Hash{}) {
		t.Errorf("wrong storage value %v, want %v", v, common.Hash{})
	}
	if v := s.state.GetCommittedState(stateobjaddr, storageaddr); v != (common.Hash{}) {
		t.Errorf("wrong committed storage value %v, want %v", v, common.Hash{})
	}
}

func TestSnapshotEmpty(t *testing.T) {
	s := newStateTest()
	s.state.RevertToSnapshot(s.state.Snapshot())
}

func TestSnapshot2(t *testing.T) {
	state, _ := New(common.Hash{}, NewDatabase(rawdb.NewMemoryDatabase()), nil)

	stateobjaddr0 := toAddr([]byte("so0"))
	stateobjaddr1 := toAddr([]byte("so1"))
	var storageaddr common.Hash

	data0 := common.BytesToHash([]byte{17})
	data1 := common.BytesToHash([]byte{18})

	state.SetState(stateobjaddr0, storageaddr, data0)
	state.SetState(stateobjaddr1, storageaddr, data1)

	// db, trie are already non-empty values
	so0 := state.getStateObject(stateobjaddr0)
	so0.SetBalance(big.NewInt(42))
	so0.SetNonce(43)
	so0.SetCode(crypto.Keccak256Hash([]byte{'c', 'a', 'f', 'e'}), []byte{'c', 'a', 'f', 'e'})
	so0.suicided = false
	so0.deleted = false
	state.setStateObject(so0)

	root, _ := state.Commit(false)
	state.Reset(root)

	// and one with deleted == true
	so1 := state.getStateObject(stateobjaddr1)
	so1.SetBalance(big.NewInt(52))
	so1.SetNonce(53)
	so1.SetCode(crypto.Keccak256Hash([]byte{'c', 'a', 'f', 'e', '2'}), []byte{'c', 'a', 'f', 'e', '2'})
	so1.suicided = true
	so1.deleted = true
	state.setStateObject(so1)

	so1 = state.getStateObject(stateobjaddr1)
	if so1 != nil {
		t.Fatalf("deleted object not nil when getting")
	}

	snapshot := state.Snapshot()
	state.RevertToSnapshot(snapshot)

	so0Restored := state.getStateObject(stateobjaddr0)
	// Update lazily-loaded values before comparing.
	so0Restored.GetState(state.db, storageaddr)
	so0Restored.Code(state.db)
	// non-deleted is equal (restored)
	compareStateObjects(so0Restored, so0, t)

	// deleted should be nil, both before and after restore of state copy
	so1Restored := state.getStateObject(stateobjaddr1)
	if so1Restored != nil {
		t.Fatalf("deleted object not nil after restoring snapshot: %+v", so1Restored)
	}
}

func compareStateObjects(so0, so1 *stateObject, t *testing.T) {
	if so0.Address() != so1.Address() {
		t.Fatalf("Address mismatch: have %v, want %v", so0.address, so1.address)
	}
	if so0.Balance().Cmp(so1.Balance()) != 0 {
		t.Fatalf("Balance mismatch: have %v, want %v", so0.Balance(), so1.Balance())
	}
	if so0.Nonce() != so1.Nonce() {
		t.Fatalf("Nonce mismatch: have %v, want %v", so0.Nonce(), so1.Nonce())
	}
	if so0.data.Root != so1.data.Root {
		t.Errorf("Root mismatch: have %x, want %x", so0.data.Root[:], so1.data.Root[:])
	}
	if !bytes.Equal(so0.CodeHash(), so1.CodeHash()) {
		t.Fatalf("CodeHash mismatch: have %v, want %v", so0.CodeHash(), so1.CodeHash())
	}
	if !bytes.Equal(so0.code, so1.code) {
		t.Fatalf("Code mismatch: have %v, want %v", so0.code, so1.code)
	}

	if len(so1.dirtyStorage) != len(so0.dirtyStorage) {
		t.Errorf("Dirty storage size mismatch: have %d, want %d", len(so1.dirtyStorage), len(so0.dirtyStorage))
	}
	for k, v := range so1.dirtyStorage {
		if so0.dirtyStorage[k] != v {
			t.Errorf("Dirty storage key %x mismatch: have %v, want %v", k, so0.dirtyStorage[k], v)
		}
	}
	for k, v := range so0.dirtyStorage {
		if so1.dirtyStorage[k] != v {
			t.Errorf("Dirty storage key %x mismatch: have %v, want none.", k, v)
		}
	}
	if len(so1.originStorage) != len(so0.originStorage) {
		t.Errorf("Origin storage size mismatch: have %d, want %d", len(so1.originStorage), len(so0.originStorage))
	}
	for k, v := range so1.originStorage {
		if so0.originStorage[k] != v {
			t.Errorf("Origin storage key %x mismatch: have %v, want %v", k, so0.originStorage[k], v)
		}
	}
	for k, v := range so0.originStorage {
		if so1.originStorage[k] != v {
			t.Errorf("Origin storage key %x mismatch: have %v, want none.", k, v)
		}
	}
}<|MERGE_RESOLUTION|>--- conflicted
+++ resolved
@@ -21,17 +21,10 @@
 	"math/big"
 	"testing"
 
-<<<<<<< HEAD
 	"github.com/ubiq/go-ubiq/common"
+	"github.com/ubiq/go-ubiq/core/rawdb"
 	"github.com/ubiq/go-ubiq/crypto"
 	"github.com/ubiq/go-ubiq/ethdb"
-	checker "gopkg.in/check.v1"
-=======
-	"github.com/ethereum/go-ethereum/common"
-	"github.com/ethereum/go-ethereum/core/rawdb"
-	"github.com/ethereum/go-ethereum/crypto"
-	"github.com/ethereum/go-ethereum/ethdb"
->>>>>>> 6d74d1e5
 )
 
 var toAddr = common.BytesToAddress
@@ -85,12 +78,7 @@
             "nonce": 0,
             "root": "56e81f171bcc55a6ff8345e692c0f86e5b48e01b996cadc001622fb5e363b421",
             "codeHash": "87874902497a5bb968da31a2998d8f22e949d1ef6214bcdedd8bae24cca4b9e3",
-<<<<<<< HEAD
-            "code": "03038803038803",
-            "storage": {}
-=======
             "code": "03030303030303"
->>>>>>> 6d74d1e5
         }
     }
 }`
