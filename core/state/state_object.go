--- conflicted
+++ resolved
@@ -23,18 +23,11 @@
 	"math/big"
 	"time"
 
-<<<<<<< HEAD
 	"github.com/ubiq/go-ubiq/v5/common"
+	"github.com/ubiq/go-ubiq/v5/core/types"
 	"github.com/ubiq/go-ubiq/v5/crypto"
 	"github.com/ubiq/go-ubiq/v5/metrics"
 	"github.com/ubiq/go-ubiq/v5/rlp"
-=======
-	"github.com/ethereum/go-ethereum/common"
-	"github.com/ethereum/go-ethereum/core/types"
-	"github.com/ethereum/go-ethereum/crypto"
-	"github.com/ethereum/go-ethereum/metrics"
-	"github.com/ethereum/go-ethereum/rlp"
->>>>>>> eae3b194
 )
 
 var emptyCodeHash = crypto.Keccak256(nil)
@@ -105,18 +98,6 @@
 	return s.data.Nonce == 0 && s.data.Balance.Sign() == 0 && bytes.Equal(s.data.CodeHash, emptyCodeHash)
 }
 
-<<<<<<< HEAD
-// Account is the Ubiq consensus representation of accounts.
-// These objects are stored in the main account trie.
-type Account struct {
-	Nonce    uint64
-	Balance  *big.Int
-	Root     common.Hash // merkle root of the storage trie
-	CodeHash []byte
-}
-
-=======
->>>>>>> eae3b194
 // newObject creates a state object.
 func newObject(db *StateDB, address common.Address, data types.StateAccount) *stateObject {
 	if data.Balance == nil {
