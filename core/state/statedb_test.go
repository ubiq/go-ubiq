// Copyright 2016 The go-ethereum Authors
// This file is part of the go-ethereum library.
//
// The go-ethereum library is free software: you can redistribute it and/or modify
// it under the terms of the GNU Lesser General Public License as published by
// the Free Software Foundation, either version 3 of the License, or
// (at your option) any later version.
//
// The go-ethereum library is distributed in the hope that it will be useful,
// but WITHOUT ANY WARRANTY; without even the implied warranty of
// MERCHANTABILITY or FITNESS FOR A PARTICULAR PURPOSE. See the
// GNU Lesser General Public License for more details.
//
// You should have received a copy of the GNU Lesser General Public License
// along with the go-ethereum library. If not, see <http://www.gnu.org/licenses/>.

package state

import (
	"bytes"
	"encoding/binary"
	"fmt"
	"math"
	"math/big"
	"math/rand"
	"reflect"
	"strings"
	"sync"
	"testing"
	"testing/quick"

<<<<<<< HEAD
	check "gopkg.in/check.v1"

	"github.com/ubiq/go-ubiq/common"
	"github.com/ubiq/go-ubiq/core/types"
	"github.com/ubiq/go-ubiq/ethdb"
=======
	"github.com/ethereum/go-ethereum/common"
	"github.com/ethereum/go-ethereum/core/rawdb"
	"github.com/ethereum/go-ethereum/core/types"
>>>>>>> 6d74d1e5
)

// Tests that updating a state trie does not leak any database writes prior to
// actually committing the state.
func TestUpdateLeaks(t *testing.T) {
	// Create an empty state database
	db := rawdb.NewMemoryDatabase()
	state, _ := New(common.Hash{}, NewDatabase(db), nil)

	// Update it with some accounts
	for i := byte(0); i < 255; i++ {
		addr := common.BytesToAddress([]byte{i})
		state.AddBalance(addr, big.NewInt(int64(11*i)))
		state.SetNonce(addr, uint64(42*i))
		if i%2 == 0 {
			state.SetState(addr, common.BytesToHash([]byte{i, i, i}), common.BytesToHash([]byte{i, i, i, i}))
		}
		if i%3 == 0 {
			state.SetCode(addr, []byte{i, i, i, i, i})
		}
	}

	root := state.IntermediateRoot(false)
	if err := state.Database().TrieDB().Commit(root, false); err != nil {
		t.Errorf("can not commit trie %v to persistent database", root.Hex())
	}

	// Ensure that no data was leaked into the database
	it := db.NewIterator(nil, nil)
	for it.Next() {
		t.Errorf("State leaked into database: %x -> %x", it.Key(), it.Value())
	}
	it.Release()
}

// Tests that no intermediate state of an object is stored into the database,
// only the one right before the commit.
func TestIntermediateLeaks(t *testing.T) {
	// Create two state databases, one transitioning to the final state, the other final from the beginning
	transDb := rawdb.NewMemoryDatabase()
	finalDb := rawdb.NewMemoryDatabase()
	transState, _ := New(common.Hash{}, NewDatabase(transDb), nil)
	finalState, _ := New(common.Hash{}, NewDatabase(finalDb), nil)

	modify := func(state *StateDB, addr common.Address, i, tweak byte) {
		state.SetBalance(addr, big.NewInt(int64(11*i)+int64(tweak)))
		state.SetNonce(addr, uint64(42*i+tweak))
		if i%2 == 0 {
			state.SetState(addr, common.Hash{i, i, i, 0}, common.Hash{})
			state.SetState(addr, common.Hash{i, i, i, tweak}, common.Hash{i, i, i, i, tweak})
		}
		if i%3 == 0 {
			state.SetCode(addr, []byte{i, i, i, i, i, tweak})
		}
	}

	// Modify the transient state.
	for i := byte(0); i < 255; i++ {
		modify(transState, common.Address{i}, i, 0)
	}
	// Write modifications to trie.
	transState.IntermediateRoot(false)

	// Overwrite all the data with new values in the transient database.
	for i := byte(0); i < 255; i++ {
		modify(transState, common.Address{i}, i, 99)
		modify(finalState, common.Address{i}, i, 99)
	}

	// Commit and cross check the databases.
	transRoot, err := transState.Commit(false)
	if err != nil {
		t.Fatalf("failed to commit transition state: %v", err)
	}
	if err = transState.Database().TrieDB().Commit(transRoot, false); err != nil {
		t.Errorf("can not commit trie %v to persistent database", transRoot.Hex())
	}

	finalRoot, err := finalState.Commit(false)
	if err != nil {
		t.Fatalf("failed to commit final state: %v", err)
	}
	if err = finalState.Database().TrieDB().Commit(finalRoot, false); err != nil {
		t.Errorf("can not commit trie %v to persistent database", finalRoot.Hex())
	}

	it := finalDb.NewIterator(nil, nil)
	for it.Next() {
		key, fvalue := it.Key(), it.Value()
		tvalue, err := transDb.Get(key)
		if err != nil {
			t.Errorf("entry missing from the transition database: %x -> %x", key, fvalue)
		}
		if !bytes.Equal(fvalue, tvalue) {
			t.Errorf("the value associate key %x is mismatch,: %x in transition database ,%x in final database", key, tvalue, fvalue)
		}
	}
	it.Release()

	it = transDb.NewIterator(nil, nil)
	for it.Next() {
		key, tvalue := it.Key(), it.Value()
		fvalue, err := finalDb.Get(key)
		if err != nil {
			t.Errorf("extra entry in the transition database: %x -> %x", key, it.Value())
		}
		if !bytes.Equal(fvalue, tvalue) {
			t.Errorf("the value associate key %x is mismatch,: %x in transition database ,%x in final database", key, tvalue, fvalue)
		}
	}
}

// TestCopy tests that copying a statedb object indeed makes the original and
// the copy independent of each other. This test is a regression test against
// https://github.com/ubiq/go-ubiq/pull/15549.
func TestCopy(t *testing.T) {
	// Create a random state test to copy and modify "independently"
	orig, _ := New(common.Hash{}, NewDatabase(rawdb.NewMemoryDatabase()), nil)

	for i := byte(0); i < 255; i++ {
		obj := orig.GetOrNewStateObject(common.BytesToAddress([]byte{i}))
		obj.AddBalance(big.NewInt(int64(i)))
		orig.updateStateObject(obj)
	}
	orig.Finalise(false)

	// Copy the state
	copy := orig.Copy()

	// Copy the copy state
	ccopy := copy.Copy()

	// modify all in memory
	for i := byte(0); i < 255; i++ {
		origObj := orig.GetOrNewStateObject(common.BytesToAddress([]byte{i}))
		copyObj := copy.GetOrNewStateObject(common.BytesToAddress([]byte{i}))
		ccopyObj := ccopy.GetOrNewStateObject(common.BytesToAddress([]byte{i}))

		origObj.AddBalance(big.NewInt(2 * int64(i)))
		copyObj.AddBalance(big.NewInt(3 * int64(i)))
		ccopyObj.AddBalance(big.NewInt(4 * int64(i)))

		orig.updateStateObject(origObj)
		copy.updateStateObject(copyObj)
		ccopy.updateStateObject(copyObj)
	}

	// Finalise the changes on all concurrently
	finalise := func(wg *sync.WaitGroup, db *StateDB) {
		defer wg.Done()
		db.Finalise(true)
	}

	var wg sync.WaitGroup
	wg.Add(3)
	go finalise(&wg, orig)
	go finalise(&wg, copy)
	go finalise(&wg, ccopy)
	wg.Wait()

	// Verify that the three states have been updated independently
	for i := byte(0); i < 255; i++ {
		origObj := orig.GetOrNewStateObject(common.BytesToAddress([]byte{i}))
		copyObj := copy.GetOrNewStateObject(common.BytesToAddress([]byte{i}))
		ccopyObj := ccopy.GetOrNewStateObject(common.BytesToAddress([]byte{i}))

		if want := big.NewInt(3 * int64(i)); origObj.Balance().Cmp(want) != 0 {
			t.Errorf("orig obj %d: balance mismatch: have %v, want %v", i, origObj.Balance(), want)
		}
		if want := big.NewInt(4 * int64(i)); copyObj.Balance().Cmp(want) != 0 {
			t.Errorf("copy obj %d: balance mismatch: have %v, want %v", i, copyObj.Balance(), want)
		}
		if want := big.NewInt(5 * int64(i)); ccopyObj.Balance().Cmp(want) != 0 {
			t.Errorf("copy obj %d: balance mismatch: have %v, want %v", i, ccopyObj.Balance(), want)
		}
	}
}

func TestSnapshotRandom(t *testing.T) {
	config := &quick.Config{MaxCount: 1000}
	err := quick.Check((*snapshotTest).run, config)
	if cerr, ok := err.(*quick.CheckError); ok {
		test := cerr.In[0].(*snapshotTest)
		t.Errorf("%v:\n%s", test.err, test)
	} else if err != nil {
		t.Error(err)
	}
}

// A snapshotTest checks that reverting StateDB snapshots properly undoes all changes
// captured by the snapshot. Instances of this test with pseudorandom content are created
// by Generate.
//
// The test works as follows:
//
// A new state is created and all actions are applied to it. Several snapshots are taken
// in between actions. The test then reverts each snapshot. For each snapshot the actions
// leading up to it are replayed on a fresh, empty state. The behaviour of all public
// accessor methods on the reverted state must match the return value of the equivalent
// methods on the replayed state.
type snapshotTest struct {
	addrs     []common.Address // all account addresses
	actions   []testAction     // modifications to the state
	snapshots []int            // actions indexes at which snapshot is taken
	err       error            // failure details are reported through this field
}

type testAction struct {
	name   string
	fn     func(testAction, *StateDB)
	args   []int64
	noAddr bool
}

// newTestAction creates a random action that changes state.
func newTestAction(addr common.Address, r *rand.Rand) testAction {
	actions := []testAction{
		{
			name: "SetBalance",
			fn: func(a testAction, s *StateDB) {
				s.SetBalance(addr, big.NewInt(a.args[0]))
			},
			args: make([]int64, 1),
		},
		{
			name: "AddBalance",
			fn: func(a testAction, s *StateDB) {
				s.AddBalance(addr, big.NewInt(a.args[0]))
			},
			args: make([]int64, 1),
		},
		{
			name: "SetNonce",
			fn: func(a testAction, s *StateDB) {
				s.SetNonce(addr, uint64(a.args[0]))
			},
			args: make([]int64, 1),
		},
		{
			name: "SetState",
			fn: func(a testAction, s *StateDB) {
				var key, val common.Hash
				binary.BigEndian.PutUint16(key[:], uint16(a.args[0]))
				binary.BigEndian.PutUint16(val[:], uint16(a.args[1]))
				s.SetState(addr, key, val)
			},
			args: make([]int64, 2),
		},
		{
			name: "SetCode",
			fn: func(a testAction, s *StateDB) {
				code := make([]byte, 16)
				binary.BigEndian.PutUint64(code, uint64(a.args[0]))
				binary.BigEndian.PutUint64(code[8:], uint64(a.args[1]))
				s.SetCode(addr, code)
			},
			args: make([]int64, 2),
		},
		{
			name: "CreateAccount",
			fn: func(a testAction, s *StateDB) {
				s.CreateAccount(addr)
			},
		},
		{
			name: "Suicide",
			fn: func(a testAction, s *StateDB) {
				s.Suicide(addr)
			},
		},
		{
			name: "AddRefund",
			fn: func(a testAction, s *StateDB) {
				s.AddRefund(uint64(a.args[0]))
			},
			args:   make([]int64, 1),
			noAddr: true,
		},
		{
			name: "AddLog",
			fn: func(a testAction, s *StateDB) {
				data := make([]byte, 2)
				binary.BigEndian.PutUint16(data, uint16(a.args[0]))
				s.AddLog(&types.Log{Address: addr, Data: data})
			},
			args: make([]int64, 1),
		},
		{
			name: "AddPreimage",
			fn: func(a testAction, s *StateDB) {
				preimage := []byte{1}
				hash := common.BytesToHash(preimage)
				s.AddPreimage(hash, preimage)
			},
			args: make([]int64, 1),
		},
	}
	action := actions[r.Intn(len(actions))]
	var nameargs []string
	if !action.noAddr {
		nameargs = append(nameargs, addr.Hex())
	}
	for i := range action.args {
		action.args[i] = rand.Int63n(100)
		nameargs = append(nameargs, fmt.Sprint(action.args[i]))
	}
	action.name += strings.Join(nameargs, ", ")
	return action
}

// Generate returns a new snapshot test of the given size. All randomness is
// derived from r.
func (*snapshotTest) Generate(r *rand.Rand, size int) reflect.Value {
	// Generate random actions.
	addrs := make([]common.Address, 50)
	for i := range addrs {
		addrs[i][0] = byte(i)
	}
	actions := make([]testAction, size)
	for i := range actions {
		addr := addrs[r.Intn(len(addrs))]
		actions[i] = newTestAction(addr, r)
	}
	// Generate snapshot indexes.
	nsnapshots := int(math.Sqrt(float64(size)))
	if size > 0 && nsnapshots == 0 {
		nsnapshots = 1
	}
	snapshots := make([]int, nsnapshots)
	snaplen := len(actions) / nsnapshots
	for i := range snapshots {
		// Try to place the snapshots some number of actions apart from each other.
		snapshots[i] = (i * snaplen) + r.Intn(snaplen)
	}
	return reflect.ValueOf(&snapshotTest{addrs, actions, snapshots, nil})
}

func (test *snapshotTest) String() string {
	out := new(bytes.Buffer)
	sindex := 0
	for i, action := range test.actions {
		if len(test.snapshots) > sindex && i == test.snapshots[sindex] {
			fmt.Fprintf(out, "---- snapshot %d ----\n", sindex)
			sindex++
		}
		fmt.Fprintf(out, "%4d: %s\n", i, action.name)
	}
	return out.String()
}

func (test *snapshotTest) run() bool {
	// Run all actions and create snapshots.
	var (
		state, _     = New(common.Hash{}, NewDatabase(rawdb.NewMemoryDatabase()), nil)
		snapshotRevs = make([]int, len(test.snapshots))
		sindex       = 0
	)
	for i, action := range test.actions {
		if len(test.snapshots) > sindex && i == test.snapshots[sindex] {
			snapshotRevs[sindex] = state.Snapshot()
			sindex++
		}
		action.fn(action, state)
	}
	// Revert all snapshots in reverse order. Each revert must yield a state
	// that is equivalent to fresh state with all actions up the snapshot applied.
	for sindex--; sindex >= 0; sindex-- {
		checkstate, _ := New(common.Hash{}, state.Database(), nil)
		for _, action := range test.actions[:test.snapshots[sindex]] {
			action.fn(action, checkstate)
		}
		state.RevertToSnapshot(snapshotRevs[sindex])
		if err := test.checkEqual(state, checkstate); err != nil {
			test.err = fmt.Errorf("state mismatch after revert to snapshot %d\n%v", sindex, err)
			return false
		}
	}
	return true
}

// checkEqual checks that methods of state and checkstate return the same values.
func (test *snapshotTest) checkEqual(state, checkstate *StateDB) error {
	for _, addr := range test.addrs {
		var err error
		checkeq := func(op string, a, b interface{}) bool {
			if err == nil && !reflect.DeepEqual(a, b) {
				err = fmt.Errorf("got %s(%s) == %v, want %v", op, addr.Hex(), a, b)
				return false
			}
			return true
		}
		// Check basic accessor methods.
		checkeq("Exist", state.Exist(addr), checkstate.Exist(addr))
		checkeq("HasSuicided", state.HasSuicided(addr), checkstate.HasSuicided(addr))
		checkeq("GetBalance", state.GetBalance(addr), checkstate.GetBalance(addr))
		checkeq("GetNonce", state.GetNonce(addr), checkstate.GetNonce(addr))
		checkeq("GetCode", state.GetCode(addr), checkstate.GetCode(addr))
		checkeq("GetCodeHash", state.GetCodeHash(addr), checkstate.GetCodeHash(addr))
		checkeq("GetCodeSize", state.GetCodeSize(addr), checkstate.GetCodeSize(addr))
		// Check storage.
		if obj := state.getStateObject(addr); obj != nil {
			state.ForEachStorage(addr, func(key, value common.Hash) bool {
				return checkeq("GetState("+key.Hex()+")", checkstate.GetState(addr, key), value)
			})
			checkstate.ForEachStorage(addr, func(key, value common.Hash) bool {
				return checkeq("GetState("+key.Hex()+")", checkstate.GetState(addr, key), value)
			})
		}
		if err != nil {
			return err
		}
	}

	if state.GetRefund() != checkstate.GetRefund() {
		return fmt.Errorf("got GetRefund() == %d, want GetRefund() == %d",
			state.GetRefund(), checkstate.GetRefund())
	}
	if !reflect.DeepEqual(state.GetLogs(common.Hash{}), checkstate.GetLogs(common.Hash{})) {
		return fmt.Errorf("got GetLogs(common.Hash{}) == %v, want GetLogs(common.Hash{}) == %v",
			state.GetLogs(common.Hash{}), checkstate.GetLogs(common.Hash{}))
	}
	return nil
}

func TestTouchDelete(t *testing.T) {
	s := newStateTest()
	s.state.GetOrNewStateObject(common.Address{})
	root, _ := s.state.Commit(false)
	s.state.Reset(root)

	snapshot := s.state.Snapshot()
	s.state.AddBalance(common.Address{}, new(big.Int))

	if len(s.state.journal.dirties) != 1 {
		t.Fatal("expected one dirty state object")
	}
	s.state.RevertToSnapshot(snapshot)
	if len(s.state.journal.dirties) != 0 {
		t.Fatal("expected no dirty state object")
	}
}

// TestCopyOfCopy tests that modified objects are carried over to the copy, and the copy of the copy.
// See https://github.com/ubiq/go-ubiq/pull/15225#issuecomment-380191512
func TestCopyOfCopy(t *testing.T) {
	state, _ := New(common.Hash{}, NewDatabase(rawdb.NewMemoryDatabase()), nil)
	addr := common.HexToAddress("aaaa")
	state.SetBalance(addr, big.NewInt(42))

	if got := state.Copy().GetBalance(addr).Uint64(); got != 42 {
		t.Fatalf("1st copy fail, expected 42, got %v", got)
	}
	if got := state.Copy().Copy().GetBalance(addr).Uint64(); got != 42 {
		t.Fatalf("2nd copy fail, expected 42, got %v", got)
	}
}

// Tests a regression where committing a copy lost some internal meta information,
// leading to corrupted subsequent copies.
//
// See https://github.com/ethereum/go-ethereum/issues/20106.
func TestCopyCommitCopy(t *testing.T) {
	state, _ := New(common.Hash{}, NewDatabase(rawdb.NewMemoryDatabase()), nil)

	// Create an account and check if the retrieved balance is correct
	addr := common.HexToAddress("0xaffeaffeaffeaffeaffeaffeaffeaffeaffeaffe")
	skey := common.HexToHash("aaa")
	sval := common.HexToHash("bbb")

	state.SetBalance(addr, big.NewInt(42)) // Change the account trie
	state.SetCode(addr, []byte("hello"))   // Change an external metadata
	state.SetState(addr, skey, sval)       // Change the storage trie

	if balance := state.GetBalance(addr); balance.Cmp(big.NewInt(42)) != 0 {
		t.Fatalf("initial balance mismatch: have %v, want %v", balance, 42)
	}
	if code := state.GetCode(addr); !bytes.Equal(code, []byte("hello")) {
		t.Fatalf("initial code mismatch: have %x, want %x", code, []byte("hello"))
	}
	if val := state.GetState(addr, skey); val != sval {
		t.Fatalf("initial non-committed storage slot mismatch: have %x, want %x", val, sval)
	}
	if val := state.GetCommittedState(addr, skey); val != (common.Hash{}) {
		t.Fatalf("initial committed storage slot mismatch: have %x, want %x", val, common.Hash{})
	}
	// Copy the non-committed state database and check pre/post commit balance
	copyOne := state.Copy()
	if balance := copyOne.GetBalance(addr); balance.Cmp(big.NewInt(42)) != 0 {
		t.Fatalf("first copy pre-commit balance mismatch: have %v, want %v", balance, 42)
	}
	if code := copyOne.GetCode(addr); !bytes.Equal(code, []byte("hello")) {
		t.Fatalf("first copy pre-commit code mismatch: have %x, want %x", code, []byte("hello"))
	}
	if val := copyOne.GetState(addr, skey); val != sval {
		t.Fatalf("first copy pre-commit non-committed storage slot mismatch: have %x, want %x", val, sval)
	}
	if val := copyOne.GetCommittedState(addr, skey); val != (common.Hash{}) {
		t.Fatalf("first copy pre-commit committed storage slot mismatch: have %x, want %x", val, common.Hash{})
	}

	copyOne.Commit(false)
	if balance := copyOne.GetBalance(addr); balance.Cmp(big.NewInt(42)) != 0 {
		t.Fatalf("first copy post-commit balance mismatch: have %v, want %v", balance, 42)
	}
	if code := copyOne.GetCode(addr); !bytes.Equal(code, []byte("hello")) {
		t.Fatalf("first copy post-commit code mismatch: have %x, want %x", code, []byte("hello"))
	}
	if val := copyOne.GetState(addr, skey); val != sval {
		t.Fatalf("first copy post-commit non-committed storage slot mismatch: have %x, want %x", val, sval)
	}
	if val := copyOne.GetCommittedState(addr, skey); val != sval {
		t.Fatalf("first copy post-commit committed storage slot mismatch: have %x, want %x", val, sval)
	}
	// Copy the copy and check the balance once more
	copyTwo := copyOne.Copy()
	if balance := copyTwo.GetBalance(addr); balance.Cmp(big.NewInt(42)) != 0 {
		t.Fatalf("second copy balance mismatch: have %v, want %v", balance, 42)
	}
	if code := copyTwo.GetCode(addr); !bytes.Equal(code, []byte("hello")) {
		t.Fatalf("second copy code mismatch: have %x, want %x", code, []byte("hello"))
	}
	if val := copyTwo.GetState(addr, skey); val != sval {
		t.Fatalf("second copy non-committed storage slot mismatch: have %x, want %x", val, sval)
	}
	if val := copyTwo.GetCommittedState(addr, skey); val != sval {
		t.Fatalf("second copy post-commit committed storage slot mismatch: have %x, want %x", val, sval)
	}
}

// Tests a regression where committing a copy lost some internal meta information,
// leading to corrupted subsequent copies.
//
// See https://github.com/ethereum/go-ethereum/issues/20106.
func TestCopyCopyCommitCopy(t *testing.T) {
	state, _ := New(common.Hash{}, NewDatabase(rawdb.NewMemoryDatabase()), nil)

	// Create an account and check if the retrieved balance is correct
	addr := common.HexToAddress("0xaffeaffeaffeaffeaffeaffeaffeaffeaffeaffe")
	skey := common.HexToHash("aaa")
	sval := common.HexToHash("bbb")

	state.SetBalance(addr, big.NewInt(42)) // Change the account trie
	state.SetCode(addr, []byte("hello"))   // Change an external metadata
	state.SetState(addr, skey, sval)       // Change the storage trie

	if balance := state.GetBalance(addr); balance.Cmp(big.NewInt(42)) != 0 {
		t.Fatalf("initial balance mismatch: have %v, want %v", balance, 42)
	}
	if code := state.GetCode(addr); !bytes.Equal(code, []byte("hello")) {
		t.Fatalf("initial code mismatch: have %x, want %x", code, []byte("hello"))
	}
	if val := state.GetState(addr, skey); val != sval {
		t.Fatalf("initial non-committed storage slot mismatch: have %x, want %x", val, sval)
	}
	if val := state.GetCommittedState(addr, skey); val != (common.Hash{}) {
		t.Fatalf("initial committed storage slot mismatch: have %x, want %x", val, common.Hash{})
	}
	// Copy the non-committed state database and check pre/post commit balance
	copyOne := state.Copy()
	if balance := copyOne.GetBalance(addr); balance.Cmp(big.NewInt(42)) != 0 {
		t.Fatalf("first copy balance mismatch: have %v, want %v", balance, 42)
	}
	if code := copyOne.GetCode(addr); !bytes.Equal(code, []byte("hello")) {
		t.Fatalf("first copy code mismatch: have %x, want %x", code, []byte("hello"))
	}
	if val := copyOne.GetState(addr, skey); val != sval {
		t.Fatalf("first copy non-committed storage slot mismatch: have %x, want %x", val, sval)
	}
	if val := copyOne.GetCommittedState(addr, skey); val != (common.Hash{}) {
		t.Fatalf("first copy committed storage slot mismatch: have %x, want %x", val, common.Hash{})
	}
	// Copy the copy and check the balance once more
	copyTwo := copyOne.Copy()
	if balance := copyTwo.GetBalance(addr); balance.Cmp(big.NewInt(42)) != 0 {
		t.Fatalf("second copy pre-commit balance mismatch: have %v, want %v", balance, 42)
	}
	if code := copyTwo.GetCode(addr); !bytes.Equal(code, []byte("hello")) {
		t.Fatalf("second copy pre-commit code mismatch: have %x, want %x", code, []byte("hello"))
	}
	if val := copyTwo.GetState(addr, skey); val != sval {
		t.Fatalf("second copy pre-commit non-committed storage slot mismatch: have %x, want %x", val, sval)
	}
	if val := copyTwo.GetCommittedState(addr, skey); val != (common.Hash{}) {
		t.Fatalf("second copy pre-commit committed storage slot mismatch: have %x, want %x", val, common.Hash{})
	}
	copyTwo.Commit(false)
	if balance := copyTwo.GetBalance(addr); balance.Cmp(big.NewInt(42)) != 0 {
		t.Fatalf("second copy post-commit balance mismatch: have %v, want %v", balance, 42)
	}
	if code := copyTwo.GetCode(addr); !bytes.Equal(code, []byte("hello")) {
		t.Fatalf("second copy post-commit code mismatch: have %x, want %x", code, []byte("hello"))
	}
	if val := copyTwo.GetState(addr, skey); val != sval {
		t.Fatalf("second copy post-commit non-committed storage slot mismatch: have %x, want %x", val, sval)
	}
	if val := copyTwo.GetCommittedState(addr, skey); val != sval {
		t.Fatalf("second copy post-commit committed storage slot mismatch: have %x, want %x", val, sval)
	}
	// Copy the copy-copy and check the balance once more
	copyThree := copyTwo.Copy()
	if balance := copyThree.GetBalance(addr); balance.Cmp(big.NewInt(42)) != 0 {
		t.Fatalf("third copy balance mismatch: have %v, want %v", balance, 42)
	}
	if code := copyThree.GetCode(addr); !bytes.Equal(code, []byte("hello")) {
		t.Fatalf("third copy code mismatch: have %x, want %x", code, []byte("hello"))
	}
	if val := copyThree.GetState(addr, skey); val != sval {
		t.Fatalf("third copy non-committed storage slot mismatch: have %x, want %x", val, sval)
	}
	if val := copyThree.GetCommittedState(addr, skey); val != sval {
		t.Fatalf("third copy committed storage slot mismatch: have %x, want %x", val, sval)
	}
}

// TestDeleteCreateRevert tests a weird state transition corner case that we hit
// while changing the internals of statedb. The workflow is that a contract is
// self destructed, then in a followup transaction (but same block) it's created
// again and the transaction reverted.
//
// The original statedb implementation flushed dirty objects to the tries after
// each transaction, so this works ok. The rework accumulated writes in memory
// first, but the journal wiped the entire state object on create-revert.
func TestDeleteCreateRevert(t *testing.T) {
	// Create an initial state with a single contract
	state, _ := New(common.Hash{}, NewDatabase(rawdb.NewMemoryDatabase()), nil)

	addr := toAddr([]byte("so"))
	state.SetBalance(addr, big.NewInt(1))

	root, _ := state.Commit(false)
	state.Reset(root)

	// Simulate self-destructing in one transaction, then create-reverting in another
	state.Suicide(addr)
	state.Finalise(true)

	id := state.Snapshot()
	state.SetBalance(addr, big.NewInt(2))
	state.RevertToSnapshot(id)

	// Commit the entire state and make sure we don't crash and have the correct state
	root, _ = state.Commit(true)
	state.Reset(root)

	if state.getStateObject(addr) != nil {
		t.Fatalf("self-destructed contract came alive")
	}
}

// TestMissingTrieNodes tests that if the statedb fails to load parts of the trie,
// the Commit operation fails with an error
// If we are missing trie nodes, we should not continue writing to the trie
func TestMissingTrieNodes(t *testing.T) {

	// Create an initial state with a few accounts
	memDb := rawdb.NewMemoryDatabase()
	db := NewDatabase(memDb)
	var root common.Hash
	state, _ := New(common.Hash{}, db, nil)
	addr := toAddr([]byte("so"))
	{
		state.SetBalance(addr, big.NewInt(1))
		state.SetCode(addr, []byte{1, 2, 3})
		a2 := toAddr([]byte("another"))
		state.SetBalance(a2, big.NewInt(100))
		state.SetCode(a2, []byte{1, 2, 4})
		root, _ = state.Commit(false)
		t.Logf("root: %x", root)
		// force-flush
		state.Database().TrieDB().Cap(0)
	}
	// Create a new state on the old root
	state, _ = New(root, db, nil)
	// Now we clear out the memdb
	it := memDb.NewIterator(nil, nil)
	for it.Next() {
		k := it.Key()
		// Leave the root intact
		if !bytes.Equal(k, root[:]) {
			t.Logf("key: %x", k)
			memDb.Delete(k)
		}
	}
	balance := state.GetBalance(addr)
	// The removed elem should lead to it returning zero balance
	if exp, got := uint64(0), balance.Uint64(); got != exp {
		t.Errorf("expected %d, got %d", exp, got)
	}
	// Modify the state
	state.SetBalance(addr, big.NewInt(2))
	root, err := state.Commit(false)
	if err == nil {
		t.Fatalf("expected error, got root :%x", root)
	}
}<|MERGE_RESOLUTION|>--- conflicted
+++ resolved
@@ -29,17 +29,9 @@
 	"testing"
 	"testing/quick"
 
-<<<<<<< HEAD
-	check "gopkg.in/check.v1"
-
 	"github.com/ubiq/go-ubiq/common"
+	"github.com/ubiq/go-ubiq/core/rawdb"
 	"github.com/ubiq/go-ubiq/core/types"
-	"github.com/ubiq/go-ubiq/ethdb"
-=======
-	"github.com/ethereum/go-ethereum/common"
-	"github.com/ethereum/go-ethereum/core/rawdb"
-	"github.com/ethereum/go-ethereum/core/types"
->>>>>>> 6d74d1e5
 )
 
 // Tests that updating a state trie does not leak any database writes prior to
@@ -500,7 +492,7 @@
 // Tests a regression where committing a copy lost some internal meta information,
 // leading to corrupted subsequent copies.
 //
-// See https://github.com/ethereum/go-ethereum/issues/20106.
+// See https://github.com/ubiq/go-ubiq/issues/20106.
 func TestCopyCommitCopy(t *testing.T) {
 	state, _ := New(common.Hash{}, NewDatabase(rawdb.NewMemoryDatabase()), nil)
 
@@ -572,7 +564,7 @@
 // Tests a regression where committing a copy lost some internal meta information,
 // leading to corrupted subsequent copies.
 //
-// See https://github.com/ethereum/go-ethereum/issues/20106.
+// See https://github.com/ubiq/go-ubiq/issues/20106.
 func TestCopyCopyCommitCopy(t *testing.T) {
 	state, _ := New(common.Hash{}, NewDatabase(rawdb.NewMemoryDatabase()), nil)
 
