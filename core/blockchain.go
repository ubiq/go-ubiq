--- conflicted
+++ resolved
@@ -27,10 +27,11 @@
 	"sync/atomic"
 	"time"
 
-<<<<<<< HEAD
 	"github.com/ubiq/go-ubiq/common"
 	"github.com/ubiq/go-ubiq/common/mclock"
+	"github.com/ubiq/go-ubiq/common/prque"
 	"github.com/ubiq/go-ubiq/consensus"
+	"github.com/ubiq/go-ubiq/core/rawdb"
 	"github.com/ubiq/go-ubiq/core/state"
 	"github.com/ubiq/go-ubiq/core/types"
 	"github.com/ubiq/go-ubiq/core/vm"
@@ -42,24 +43,6 @@
 	"github.com/ubiq/go-ubiq/params"
 	"github.com/ubiq/go-ubiq/rlp"
 	"github.com/ubiq/go-ubiq/trie"
-=======
-	"github.com/ethereum/go-ethereum/common"
-	"github.com/ethereum/go-ethereum/common/mclock"
-	"github.com/ethereum/go-ethereum/common/prque"
-	"github.com/ethereum/go-ethereum/consensus"
-	"github.com/ethereum/go-ethereum/core/rawdb"
-	"github.com/ethereum/go-ethereum/core/state"
-	"github.com/ethereum/go-ethereum/core/types"
-	"github.com/ethereum/go-ethereum/core/vm"
-	"github.com/ethereum/go-ethereum/crypto"
-	"github.com/ethereum/go-ethereum/ethdb"
-	"github.com/ethereum/go-ethereum/event"
-	"github.com/ethereum/go-ethereum/log"
-	"github.com/ethereum/go-ethereum/metrics"
-	"github.com/ethereum/go-ethereum/params"
-	"github.com/ethereum/go-ethereum/rlp"
-	"github.com/ethereum/go-ethereum/trie"
->>>>>>> c9427004
 	"github.com/hashicorp/golang-lru"
 )
 
@@ -1700,20 +1683,6 @@
 	return bc.hc.GetBlockHashesFromHash(hash, max)
 }
 
-<<<<<<< HEAD
-func (self *BlockChain) GetBlockHeadersFromHash(hash common.Hash, n int) (blockHeaders []*types.Header) {
-	number := self.hc.GetBlockNumber(hash)
-	for i := 0; i < n; i++ {
-		blockHeader := self.GetHeader(hash, number)
-		if blockHeader == nil {
-			break
-		}
-		blockHeaders = append(blockHeaders, blockHeader)
-		hash = blockHeader.ParentHash
-		number--
-	}
-	return
-=======
 // GetAncestor retrieves the Nth ancestor of a given block. It assumes that either the given block or
 // a close ancestor of it is canonical. maxNonCanonical points to a downwards counter limiting the
 // number of blocks to be individually checked before we reach the canonical chain.
@@ -1724,7 +1693,6 @@
 	defer bc.chainmu.Unlock()
 
 	return bc.hc.GetAncestor(hash, number, ancestor, maxNonCanonical)
->>>>>>> c9427004
 }
 
 // GetHeaderByNumber retrieves a block header from the database by number,
