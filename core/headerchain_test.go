--- conflicted
+++ resolved
@@ -79,15 +79,9 @@
 		t.Fatal(err)
 	}
 	// chain A: G->A1->A2...A128
-<<<<<<< HEAD
 	chainA := makeHeaderChain(genesis.Header(), 128, ubqhash.NewFaker(), db, 10)
 	// chain B: G->A1->B2...B128
 	chainB := makeHeaderChain(chainA[0], 128, ubqhash.NewFaker(), db, 10)
-=======
-	chainA := makeHeaderChain(genesis.Header(), 128, ethash.NewFaker(), db, 10)
-	// chain B: G->A1->B1...B128
-	chainB := makeHeaderChain(chainA[0], 128, ethash.NewFaker(), db, 10)
->>>>>>> 11a3a350
 	log.Root().SetHandler(log.StdoutHandler)
 
 	forker := NewForkChoice(hc, nil)
