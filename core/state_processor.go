--- conflicted
+++ resolved
@@ -17,26 +17,16 @@
 package core
 
 import (
-<<<<<<< HEAD
+	"fmt"
+
 	"github.com/ubiq/go-ubiq/v5/common"
 	"github.com/ubiq/go-ubiq/v5/consensus"
+	"github.com/ubiq/go-ubiq/v5/consensus/misc"
 	"github.com/ubiq/go-ubiq/v5/core/state"
 	"github.com/ubiq/go-ubiq/v5/core/types"
 	"github.com/ubiq/go-ubiq/v5/core/vm"
 	"github.com/ubiq/go-ubiq/v5/crypto"
 	"github.com/ubiq/go-ubiq/v5/params"
-=======
-	"fmt"
-
-	"github.com/ethereum/go-ethereum/common"
-	"github.com/ethereum/go-ethereum/consensus"
-	"github.com/ethereum/go-ethereum/consensus/misc"
-	"github.com/ethereum/go-ethereum/core/state"
-	"github.com/ethereum/go-ethereum/core/types"
-	"github.com/ethereum/go-ethereum/core/vm"
-	"github.com/ethereum/go-ethereum/crypto"
-	"github.com/ethereum/go-ethereum/params"
->>>>>>> 97d11b01
 )
 
 // StateProcessor is a basic Processor, which takes care of transitioning
@@ -73,15 +63,8 @@
 		allLogs  []*types.Log
 		gp       = new(GasPool).AddGas(block.GasLimit())
 	)
-<<<<<<< HEAD
-=======
-	// Mutate the block and state according to any hard-fork specs
-	if p.config.DAOForkSupport && p.config.DAOForkBlock != nil && p.config.DAOForkBlock.Cmp(block.Number()) == 0 {
-		misc.ApplyDAOHardFork(statedb)
-	}
 	blockContext := NewEVMBlockContext(header, p.bc, nil)
 	vmenv := vm.NewEVM(blockContext, vm.TxContext{}, statedb, p.config, cfg)
->>>>>>> 97d11b01
 	// Iterate over and process the individual transactions
 	for i, tx := range block.Transactions() {
 		msg, err := tx.AsMessage(types.MakeSigner(p.config, header.Number))
@@ -102,25 +85,6 @@
 	return receipts, allLogs, *usedGas, nil
 }
 
-<<<<<<< HEAD
-// ApplyTransaction attempts to apply a transaction to the given state database
-// and uses the input parameters for its environment. It returns the receipt
-// for the transaction, gas used and an error if the transaction failed,
-// indicating the block was invalid.
-func ApplyTransaction(config *params.ChainConfig, bc ChainContext, author *common.Address, gp *GasPool, statedb *state.StateDB, header *types.Header, tx *types.Transaction, usedGas *uint64, cfg vm.Config) (*types.Receipt, error) {
-	msg, err := tx.AsMessage(types.MakeSigner(config, header.Number))
-	if err != nil {
-		return nil, err
-	}
-	// Create a new context to be used in the EVM environment
-	context := NewEVMContext(msg, header, bc, author)
-	// Create a new environment which holds all relevant information
-	// about the transaction and calling mechanisms.
-	vmenv := vm.NewEVM(context, statedb, config, cfg)
-
-	// Apply the transaction to the current state (included in the env)
-	result, err := ApplyMessage(vmenv, msg, gp)
-=======
 func applyTransaction(msg types.Message, config *params.ChainConfig, bc ChainContext, author *common.Address, gp *GasPool, statedb *state.StateDB, header *types.Header, tx *types.Transaction, usedGas *uint64, evm *vm.EVM) (*types.Receipt, error) {
 	// Create a new context to be used in the EVM environment.
 	txContext := NewEVMTxContext(msg)
@@ -128,7 +92,6 @@
 
 	// Apply the transaction to the current state (included in the env).
 	result, err := ApplyMessage(evm, msg, gp)
->>>>>>> 97d11b01
 	if err != nil {
 		return nil, err
 	}
