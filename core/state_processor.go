// Copyright 2015 The go-ethereum Authors
// This file is part of the go-ethereum library.
//
// The go-ethereum library is free software: you can redistribute it and/or modify
// it under the terms of the GNU Lesser General Public License as published by
// the Free Software Foundation, either version 3 of the License, or
// (at your option) any later version.
//
// The go-ethereum library is distributed in the hope that it will be useful,
// but WITHOUT ANY WARRANTY; without even the implied warranty of
// MERCHANTABILITY or FITNESS FOR A PARTICULAR PURPOSE. See the
// GNU Lesser General Public License for more details.
//
// You should have received a copy of the GNU Lesser General Public License
// along with the go-ethereum library. If not, see <http://www.gnu.org/licenses/>.

package core

import (
<<<<<<< HEAD
	"math/big"

	"github.com/ubiq/go-ubiq/common"
	"github.com/ubiq/go-ubiq/consensus"
	"github.com/ubiq/go-ubiq/core/state"
	"github.com/ubiq/go-ubiq/core/types"
	"github.com/ubiq/go-ubiq/core/vm"
	"github.com/ubiq/go-ubiq/crypto"
	"github.com/ubiq/go-ubiq/params"
)

var (
	big2  = big.NewInt(2)
	big32 = big.NewInt(32)
=======
	"github.com/ethereum/go-ethereum/common"
	"github.com/ethereum/go-ethereum/consensus"
	"github.com/ethereum/go-ethereum/consensus/misc"
	"github.com/ethereum/go-ethereum/core/state"
	"github.com/ethereum/go-ethereum/core/types"
	"github.com/ethereum/go-ethereum/core/vm"
	"github.com/ethereum/go-ethereum/crypto"
	"github.com/ethereum/go-ethereum/params"
>>>>>>> c9427004
)

// StateProcessor is a basic Processor, which takes care of transitioning
// state from one point to another.
//
// StateProcessor implements Processor.
type StateProcessor struct {
	config *params.ChainConfig // Chain configuration options
	bc     *BlockChain         // Canonical block chain
	engine consensus.Engine    // Consensus engine used for block rewards
}

// NewStateProcessor initialises a new StateProcessor.
func NewStateProcessor(config *params.ChainConfig, bc *BlockChain, engine consensus.Engine) *StateProcessor {
	return &StateProcessor{
		config: config,
		bc:     bc,
		engine: engine,
	}
}

// Process processes the state changes according to the Ethereum rules by running
// the transaction messages using the statedb and applying any rewards to both
// the processor (coinbase) and any included uncles.
//
// Process returns the receipts and logs accumulated during the process and
// returns the amount of gas that was used in the process. If any of the
// transactions failed to execute due to insufficient gas it will return an error.
func (p *StateProcessor) Process(block *types.Block, statedb *state.StateDB, cfg vm.Config) (types.Receipts, []*types.Log, uint64, error) {
	var (
		receipts types.Receipts
		usedGas  = new(uint64)
		header   = block.Header()
		allLogs  []*types.Log
		gp       = new(GasPool).AddGas(block.GasLimit())
	)
<<<<<<< HEAD
=======
	// Mutate the block and state according to any hard-fork specs
	if p.config.DAOForkSupport && p.config.DAOForkBlock != nil && p.config.DAOForkBlock.Cmp(block.Number()) == 0 {
		misc.ApplyDAOHardFork(statedb)
	}
>>>>>>> c9427004
	// Iterate over and process the individual transactions
	for i, tx := range block.Transactions() {
		statedb.Prepare(tx.Hash(), block.Hash(), i)
		receipt, _, err := ApplyTransaction(p.config, p.bc, nil, gp, statedb, header, tx, usedGas, cfg)
		if err != nil {
			return nil, nil, 0, err
		}
		receipts = append(receipts, receipt)
		allLogs = append(allLogs, receipt.Logs...)
	}
	// Finalize the block, applying any consensus engine specific extras (e.g. block rewards)
	p.engine.Finalize(p.bc, header, statedb, block.Transactions(), block.Uncles(), receipts)

	return receipts, allLogs, *usedGas, nil
}

// ApplyTransaction attempts to apply a transaction to the given state database
// and uses the input parameters for its environment. It returns the receipt
// for the transaction, gas used and an error if the transaction failed,
// indicating the block was invalid.
func ApplyTransaction(config *params.ChainConfig, bc ChainContext, author *common.Address, gp *GasPool, statedb *state.StateDB, header *types.Header, tx *types.Transaction, usedGas *uint64, cfg vm.Config) (*types.Receipt, uint64, error) {
	msg, err := tx.AsMessage(types.MakeSigner(config, header.Number))
	if err != nil {
		return nil, 0, err
	}
	// Create a new context to be used in the EVM environment
	context := NewEVMContext(msg, header, bc, author)
	// Create a new environment which holds all relevant information
	// about the transaction and calling mechanisms.
	vmenv := vm.NewEVM(context, statedb, config, cfg)
	// Apply the transaction to the current state (included in the env)
	_, gas, failed, err := ApplyMessage(vmenv, msg, gp)
	if err != nil {
		return nil, 0, err
	}
	// Update the state with pending changes
	var root []byte
	if config.IsByzantium(header.Number) {
		statedb.Finalise(true)
	} else {
		root = statedb.IntermediateRoot(config.IsEIP158(header.Number)).Bytes()
	}
	*usedGas += gas

	// Create a new receipt for the transaction, storing the intermediate root and gas used by the tx
	// based on the eip phase, we're passing whether the root touch-delete accounts.
	receipt := types.NewReceipt(root, failed, *usedGas)
	receipt.TxHash = tx.Hash()
	receipt.GasUsed = gas
	// if the transaction created a contract, store the creation address in the receipt.
	if msg.To() == nil {
		receipt.ContractAddress = crypto.CreateAddress(vmenv.Context.Origin, tx.Nonce())
	}
	// Set the receipt logs and create a bloom for filtering
	receipt.Logs = statedb.GetLogs(tx.Hash())
	receipt.Bloom = types.CreateBloom(types.Receipts{receipt})

	return receipt, gas, err
}<|MERGE_RESOLUTION|>--- conflicted
+++ resolved
@@ -17,31 +17,14 @@
 package core
 
 import (
-<<<<<<< HEAD
-	"math/big"
-
 	"github.com/ubiq/go-ubiq/common"
 	"github.com/ubiq/go-ubiq/consensus"
+	"github.com/ubiq/go-ubiq/consensus/misc"
 	"github.com/ubiq/go-ubiq/core/state"
 	"github.com/ubiq/go-ubiq/core/types"
 	"github.com/ubiq/go-ubiq/core/vm"
 	"github.com/ubiq/go-ubiq/crypto"
 	"github.com/ubiq/go-ubiq/params"
-)
-
-var (
-	big2  = big.NewInt(2)
-	big32 = big.NewInt(32)
-=======
-	"github.com/ethereum/go-ethereum/common"
-	"github.com/ethereum/go-ethereum/consensus"
-	"github.com/ethereum/go-ethereum/consensus/misc"
-	"github.com/ethereum/go-ethereum/core/state"
-	"github.com/ethereum/go-ethereum/core/types"
-	"github.com/ethereum/go-ethereum/core/vm"
-	"github.com/ethereum/go-ethereum/crypto"
-	"github.com/ethereum/go-ethereum/params"
->>>>>>> c9427004
 )
 
 // StateProcessor is a basic Processor, which takes care of transitioning
@@ -78,13 +61,6 @@
 		allLogs  []*types.Log
 		gp       = new(GasPool).AddGas(block.GasLimit())
 	)
-<<<<<<< HEAD
-=======
-	// Mutate the block and state according to any hard-fork specs
-	if p.config.DAOForkSupport && p.config.DAOForkBlock != nil && p.config.DAOForkBlock.Cmp(block.Number()) == 0 {
-		misc.ApplyDAOHardFork(statedb)
-	}
->>>>>>> c9427004
 	// Iterate over and process the individual transactions
 	for i, tx := range block.Transactions() {
 		statedb.Prepare(tx.Hash(), block.Hash(), i)
