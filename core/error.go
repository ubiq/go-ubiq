--- conflicted
+++ resolved
@@ -16,17 +16,7 @@
 
 package core
 
-<<<<<<< HEAD
-import (
-	"errors"
-	"fmt"
-	"math/big"
-
-	"github.com/ubiq/go-ubiq/common"
-)
-=======
 import "errors"
->>>>>>> ab5646c5
 
 var (
 	// ErrKnownBlock is returned when a block to import is already known locally.
