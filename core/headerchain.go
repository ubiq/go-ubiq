// Copyright 2015 The go-ethereum Authors
// This file is part of the go-ethereum library.
//
// The go-ethereum library is free software: you can redistribute it and/or modify
// it under the terms of the GNU Lesser General Public License as published by
// the Free Software Foundation, either version 3 of the License, or
// (at your option) any later version.
//
// The go-ethereum library is distributed in the hope that it will be useful,
// but WITHOUT ANY WARRANTY; without even the implied warranty of
// MERCHANTABILITY or FITNESS FOR A PARTICULAR PURPOSE. See the
// GNU Lesser General Public License for more details.
//
// You should have received a copy of the GNU Lesser General Public License
// along with the go-ethereum library. If not, see <http://www.gnu.org/licenses/>.

package core

import (
	crand "crypto/rand"
	"errors"
	"fmt"
	"math"
	"math/big"
	mrand "math/rand"
	"sort"
	"sync/atomic"
	"time"

	lru "github.com/hashicorp/golang-lru"
	"github.com/ubiq/go-ubiq/v5/common"
	"github.com/ubiq/go-ubiq/v5/consensus"
	"github.com/ubiq/go-ubiq/v5/core/rawdb"
	"github.com/ubiq/go-ubiq/v5/core/types"
	"github.com/ubiq/go-ubiq/v5/ethdb"
	"github.com/ubiq/go-ubiq/v5/log"
	"github.com/ubiq/go-ubiq/v5/params"
)

const (
	headerCacheLimit = 512
	tdCacheLimit     = 1024
	numberCacheLimit = 2048
	hashCacheLimit   = 2048
	medianTimeBlocks = 11
)

// HeaderChain implements the basic block header chain logic that is shared by
// core.BlockChain and light.LightChain. It is not usable in itself, only as
// a part of either structure.
//
// HeaderChain is responsible for maintaining the header chain including the
// header query and updating.
//
// The components maintained by headerchain includes: (1) total difficult
// (2) header (3) block hash -> number mapping (4) canonical number -> hash mapping
// and (5) head header flag.
//
// It is not thread safe either, the encapsulating chain structures should do
// the necessary mutex locking/unlocking.
type HeaderChain struct {
	config *params.ChainConfig

	chainDb       ethdb.Database
	genesisHeader *types.Header

	currentHeader     atomic.Value // Current head of the header chain (may be above the block chain!)
	currentHeaderHash common.Hash  // Hash of the current head of the header chain (prevent recomputing all the time)

	headerCache *lru.Cache // Cache for the most recent block headers
	tdCache     *lru.Cache // Cache for the most recent block total difficulties
	numberCache *lru.Cache // Cache for the most recent block numbers
	hashCache   *lru.Cache // Cache of the most recent block hashes

	procInterrupt func() bool

	rand   *mrand.Rand
	engine consensus.Engine
}

// NewHeaderChain creates a new HeaderChain structure. ProcInterrupt points
// to the parent's interrupt semaphore.
func NewHeaderChain(chainDb ethdb.Database, config *params.ChainConfig, engine consensus.Engine, procInterrupt func() bool) (*HeaderChain, error) {
	headerCache, _ := lru.New(headerCacheLimit)
	tdCache, _ := lru.New(tdCacheLimit)
	numberCache, _ := lru.New(numberCacheLimit)
	hashCache, _ := lru.New(hashCacheLimit)

	// Seed a fast but crypto originating random generator
	seed, err := crand.Int(crand.Reader, big.NewInt(math.MaxInt64))
	if err != nil {
		return nil, err
	}

	hc := &HeaderChain{
		config:        config,
		chainDb:       chainDb,
		headerCache:   headerCache,
		tdCache:       tdCache,
		numberCache:   numberCache,
		hashCache:     hashCache,
		procInterrupt: procInterrupt,
		rand:          mrand.New(mrand.NewSource(seed.Int64())),
		engine:        engine,
	}

	hc.genesisHeader = hc.GetHeaderByNumber(0)
	if hc.genesisHeader == nil {
		return nil, ErrNoGenesis
	}

	hc.currentHeader.Store(hc.genesisHeader)
	if head := rawdb.ReadHeadBlockHash(chainDb); head != (common.Hash{}) {
		if chead := hc.GetHeaderByHash(head); chead != nil {
			hc.currentHeader.Store(chead)
		}
	}
	hc.currentHeaderHash = hc.CurrentHeader().Hash()
	headHeaderGauge.Update(hc.CurrentHeader().Number.Int64())

	return hc, nil
}

// GetBlockNumber retrieves the block number belonging to the given hash
// from the cache or database
func (hc *HeaderChain) GetBlockNumber(hash common.Hash) *uint64 {
	if cached, ok := hc.numberCache.Get(hash); ok {
		number := cached.(uint64)
		return &number
	}
	number := rawdb.ReadHeaderNumber(hc.chainDb, hash)
	if number != nil {
		hc.numberCache.Add(hash, *number)
	}
	return number
}

type headerWriteResult struct {
	status     WriteStatus
	ignored    int
	imported   int
	lastHash   common.Hash
	lastHeader *types.Header
}

// WriteHeaders writes a chain of headers into the local chain, given that the parents
// are already known. If the total difficulty of the newly inserted chain becomes
// greater than the current known TD, the canonical chain is reorged.
//
// Note: This method is not concurrent-safe with inserting blocks simultaneously
// into the chain, as side effects caused by reorganisations cannot be emulated
// without the real blocks. Hence, writing headers directly should only be done
// in two scenarios: pure-header mode of operation (light clients), or properly
// separated header/block phases (non-archive clients).
func (hc *HeaderChain) writeHeaders(headers []*types.Header) (result *headerWriteResult, err error) {
	if len(headers) == 0 {
		return &headerWriteResult{}, nil
	}
	ptd := hc.GetTd(headers[0].ParentHash, headers[0].Number.Uint64()-1)
	if ptd == nil {
		return &headerWriteResult{}, consensus.ErrUnknownAncestor
	}
	var (
		lastNumber = headers[0].Number.Uint64() - 1 // Last successfully imported number
		lastHash   = headers[0].ParentHash          // Last imported header hash
		newTD      = new(big.Int).Set(ptd)          // Total difficulty of inserted chain

		lastHeader    *types.Header
		inserted      []numberHash // Ephemeral lookup of number/hash for the chain
		firstInserted = -1         // Index of the first non-ignored header
	)

	batch := hc.chainDb.NewBatch()
	parentKnown := true // Set to true to force hc.HasHeader check the first iteration
	for i, header := range headers {
		var hash common.Hash
		// The headers have already been validated at this point, so we already
		// know that it's a contiguous chain, where
		// headers[i].Hash() == headers[i+1].ParentHash
		if i < len(headers)-1 {
			hash = headers[i+1].ParentHash
		} else {
			hash = header.Hash()
		}
		number := header.Number.Uint64()
		newTD.Add(newTD, header.Difficulty)

		// If the parent was not present, store it
		// If the header is already known, skip it, otherwise store
		alreadyKnown := parentKnown && hc.HasHeader(hash, number)
		if !alreadyKnown {
			// Irrelevant of the canonical status, write the TD and header to the database.
			rawdb.WriteTd(batch, hash, number, newTD)
			hc.tdCache.Add(hash, new(big.Int).Set(newTD))

			rawdb.WriteHeader(batch, header)
			inserted = append(inserted, numberHash{number, hash})
			hc.headerCache.Add(hash, header)
			hc.numberCache.Add(hash, number)
			if firstInserted < 0 {
				firstInserted = i
			}
		}
		parentKnown = alreadyKnown
		lastHeader, lastHash, lastNumber = header, hash, number
	}

	// Skip the slow disk write of all headers if interrupted.
	if hc.procInterrupt() {
		log.Debug("Premature abort during headers import")
		return &headerWriteResult{}, errors.New("aborted")
	}
	// Commit to disk!
	if err := batch.Write(); err != nil {
		log.Crit("Failed to write headers", "error", err)
	}
	batch.Reset()

	var (
		head    = hc.CurrentHeader().Number.Uint64()
		localTD = hc.GetTd(hc.currentHeaderHash, head)
		status  = SideStatTy
	)
	// If the total difficulty is higher than our known, add it to the canonical chain
	// Second clause in the if statement reduces the vulnerability to selfish mining.
	// Please refer to http://www.cs.cornell.edu/~ie53/publications/btcProcFC.pdf
	reorg := newTD.Cmp(localTD) > 0
	if !reorg && newTD.Cmp(localTD) == 0 {
		if lastNumber < head {
			reorg = true
		} else if lastNumber == head {
			reorg = mrand.Float64() < 0.5
		}
	}
	// If the parent of the (first) block is already the canon header,
	// we don't have to go backwards to delete canon blocks, but
	// simply pile them onto the existing chain
	chainAlreadyCanon := headers[0].ParentHash == hc.currentHeaderHash
	if reorg {
		// If the header can be added into canonical chain, adjust the
		// header chain markers(canonical indexes and head header flag).
		//
		// Note all markers should be written atomically.
		markerBatch := batch // we can reuse the batch to keep allocs down
		if !chainAlreadyCanon {
			// Delete any canonical number assignments above the new head
			for i := lastNumber + 1; ; i++ {
				hash := rawdb.ReadCanonicalHash(hc.chainDb, i)
				if hash == (common.Hash{}) {
					break
				}
				rawdb.DeleteCanonicalHash(markerBatch, i)
			}
			// Overwrite any stale canonical number assignments, going
			// backwards from the first header in this import
			var (
				headHash   = headers[0].ParentHash          // inserted[0].parent?
				headNumber = headers[0].Number.Uint64() - 1 // inserted[0].num-1 ?
				headHeader = hc.GetHeader(headHash, headNumber)
			)
			for rawdb.ReadCanonicalHash(hc.chainDb, headNumber) != headHash {
				rawdb.WriteCanonicalHash(markerBatch, headHash, headNumber)
				headHash = headHeader.ParentHash
				headNumber = headHeader.Number.Uint64() - 1
				headHeader = hc.GetHeader(headHash, headNumber)
			}
			// If some of the older headers were already known, but obtained canon-status
			// during this import batch, then we need to write that now
			// Further down, we continue writing the staus for the ones that
			// were not already known
			for i := 0; i < firstInserted; i++ {
				hash := headers[i].Hash()
				num := headers[i].Number.Uint64()
				rawdb.WriteCanonicalHash(markerBatch, hash, num)
				rawdb.WriteHeadHeaderHash(markerBatch, hash)
			}
		}
		// Extend the canonical chain with the new headers
		for _, hn := range inserted {
			rawdb.WriteCanonicalHash(markerBatch, hn.hash, hn.number)
			rawdb.WriteHeadHeaderHash(markerBatch, hn.hash)
		}
		if err := markerBatch.Write(); err != nil {
			log.Crit("Failed to write header markers into disk", "err", err)
		}
		markerBatch.Reset()
		// Last step update all in-memory head header markers
		hc.currentHeaderHash = lastHash
		hc.currentHeader.Store(types.CopyHeader(lastHeader))
		headHeaderGauge.Update(lastHeader.Number.Int64())

		// Chain status is canonical since this insert was a reorg.
		// Note that all inserts which have higher TD than existing are 'reorg'.
		status = CanonStatTy
	}

	if len(inserted) == 0 {
		status = NonStatTy
	}
	return &headerWriteResult{
		status:     status,
		ignored:    len(headers) - len(inserted),
		imported:   len(inserted),
		lastHash:   lastHash,
		lastHeader: lastHeader,
	}, nil
}

func (hc *HeaderChain) ValidateHeaderChain(chain []*types.Header, checkFreq int) (int, error) {
	// Do a sanity check that the provided chain is actually ordered and linked
	if chain == nil {
		log.Error("chain equals nil")
	}

	for i := 1; i < len(chain); i++ {
		if chain[i].Number.Uint64() != chain[i-1].Number.Uint64()+1 {
			hash := chain[i].Hash()
			parentHash := chain[i-1].Hash()
			// Chain broke ancestry, log a message (programming error) and skip insertion
			log.Error("Non contiguous header insert", "number", chain[i].Number, "hash", hash,
				"parent", chain[i].ParentHash, "prevnumber", chain[i-1].Number, "prevhash", parentHash)

			return 0, fmt.Errorf("non contiguous insert: item %d is #%d [%x..], item %d is #%d [%x..] (parent [%x..])", i-1, chain[i-1].Number,
				parentHash.Bytes()[:4], i, chain[i].Number, hash.Bytes()[:4], chain[i].ParentHash[:4])
		}
		// If the header is a banned one, straight out abort
		if BadHashes[chain[i].ParentHash] {
			return i - 1, ErrBlacklistedHash
		}
		// If it's the last header in the cunk, we need to check it too
		if i == len(chain)-1 && BadHashes[chain[i].Hash()] {
			return i, ErrBlacklistedHash
		}
	}

	// Generate the list of seal verification requests, and start the parallel verifier
	seals := make([]bool, len(chain))
	if checkFreq != 0 {
		// In case of checkFreq == 0 all seals are left false.
		for i := 0; i <= len(seals)/checkFreq; i++ {
			index := i*checkFreq + hc.rand.Intn(checkFreq)
			if index >= len(seals) {
				index = len(seals) - 1
			}
			seals[index] = true
		}
		// Last should always be verified to avoid junk.
		seals[len(seals)-1] = true
	}

	abort, results := hc.engine.VerifyHeaders(hc, chain, seals)
	defer close(abort)

	// Iterate over the headers and ensure they all check out
	for i := range chain {
		// If the chain is terminating, stop processing blocks
		if hc.procInterrupt() {
			log.Debug("Premature abort during headers verification")
			return 0, errors.New("aborted")
		}
		// Otherwise wait for headers checks and ensure they pass
		if err := <-results; err != nil {
			return i, err
		}
	}

	return 0, nil
}

// InsertHeaderChain inserts the given headers.
//
// The validity of the headers is NOT CHECKED by this method, i.e. they need to be
// validated by ValidateHeaderChain before calling InsertHeaderChain.
//
// This insert is all-or-nothing. If this returns an error, no headers were written,
// otherwise they were all processed successfully.
//
// The returned 'write status' says if the inserted headers are part of the canonical chain
// or a side chain.
func (hc *HeaderChain) InsertHeaderChain(chain []*types.Header, start time.Time) (WriteStatus, error) {
	if hc.procInterrupt() {
		return 0, errors.New("aborted")
	}
	res, err := hc.writeHeaders(chain)

	// Report some public statistics so the user has a clue what's going on
	context := []interface{}{
		"count", res.imported,
		"elapsed", common.PrettyDuration(time.Since(start)),
	}
	if err != nil {
		context = append(context, "err", err)
	}
	if last := res.lastHeader; last != nil {
		context = append(context, "number", last.Number, "hash", res.lastHash)
		if timestamp := time.Unix(int64(last.Time), 0); time.Since(timestamp) > time.Minute {
			context = append(context, []interface{}{"age", common.PrettyAge(timestamp)}...)
		}
	}
	if res.ignored > 0 {
		context = append(context, []interface{}{"ignored", res.ignored}...)
	}
	log.Info("Imported new block headers", context...)
	return res.status, err
}

// GetAncestor retrieves the Nth ancestor of a given block. It assumes that either the given block or
// a close ancestor of it is canonical. maxNonCanonical points to a downwards counter limiting the
// number of blocks to be individually checked before we reach the canonical chain.
//
// Note: ancestor == 0 returns the same block, 1 returns its parent and so on.
func (hc *HeaderChain) GetAncestor(hash common.Hash, number, ancestor uint64, maxNonCanonical *uint64) (common.Hash, uint64) {
	if ancestor > number {
		return common.Hash{}, 0
	}
	if ancestor == 1 {
		// in this case it is cheaper to just read the header
		if header := hc.GetHeader(hash, number); header != nil {
			return header.ParentHash, number - 1
		}
		return common.Hash{}, 0
	}
	for ancestor != 0 {
		if rawdb.ReadCanonicalHash(hc.chainDb, number) == hash {
			ancestorHash := rawdb.ReadCanonicalHash(hc.chainDb, number-ancestor)
			if rawdb.ReadCanonicalHash(hc.chainDb, number) == hash {
				number -= ancestor
				return ancestorHash, number
			}
		}
		if *maxNonCanonical == 0 {
			return common.Hash{}, 0
		}
		*maxNonCanonical--
		ancestor--
		header := hc.GetHeader(hash, number)
		if header == nil {
			return common.Hash{}, 0
		}
		hash = header.ParentHash
		number--
	}
	return hash, number
}

// GetTd retrieves a block's total difficulty in the canonical chain from the
// database by hash and number, caching it if found.
func (hc *HeaderChain) GetTd(hash common.Hash, number uint64) *big.Int {
	// Short circuit if the td's already in the cache, retrieve otherwise
	if cached, ok := hc.tdCache.Get(hash); ok {
		return cached.(*big.Int)
	}
	td := rawdb.ReadTd(hc.chainDb, hash, number)
	if td == nil {
		return nil
	}
	// Cache the found body for next time and return
	hc.tdCache.Add(hash, td)
	return td
}

<<<<<<< HEAD
// GetTdByHash retrieves a block's total difficulty in the canonical chain from the
// database by hash, caching it if found.
func (hc *HeaderChain) GetTdByHash(hash common.Hash) *big.Int {
	number := hc.GetBlockNumber(hash)
	if number == nil {
		return nil
	}
	return hc.GetTd(hash, *number)
}

// calcPastMedianTime calculates the median time of the previous few blocks
// prior to, and including, the passed block node.
//
// Modified from btcsuite
func (hc *HeaderChain) CalcPastMedianTime(number uint64, parent *types.Header) *big.Int {

	// Genesis block.
	if number == 0 {
		return big.NewInt(int64(hc.GetHeaderByNumber(0).Time))
	}

	timestamps := make([]*big.Int, medianTimeBlocks)
	numNodes := 0
	limit := uint64(0)
	if number >= medianTimeBlocks {
		limit = number - medianTimeBlocks + 1
	}

	for i := number; i >= limit; i-- {
		if parent != nil && i == number {
			timestamps[numNodes] = big.NewInt(int64(parent.Time))
		} else {
			header := hc.GetHeaderByNumber(i)
			timestamps[numNodes] = big.NewInt(int64(header.Time))
		}
		numNodes++
		if i == 0 {
			break
		}
	}

	// Prune the slice to the actual number of available timestamps which
	// will be fewer than desired near the beginning of the block chain
	// and sort them.
	timestamps = timestamps[:numNodes]
	sort.Sort(BigIntSlice(timestamps))

	medianTimestamp := timestamps[numNodes/2]
	return medianTimestamp
}

// WriteTd stores a block's total difficulty into the database, also caching it
// along the way.
func (hc *HeaderChain) WriteTd(hash common.Hash, number uint64, td *big.Int) error {
	rawdb.WriteTd(hc.chainDb, hash, number, td)
	hc.tdCache.Add(hash, new(big.Int).Set(td))
	return nil
}

=======
>>>>>>> bb74230f
// GetHeader retrieves a block header from the database by hash and number,
// caching it if found.
func (hc *HeaderChain) GetHeader(hash common.Hash, number uint64) *types.Header {
	// Short circuit if the header's already in the cache, retrieve otherwise
	if header, ok := hc.headerCache.Get(hash); ok {
		return header.(*types.Header)
	}
	header := rawdb.ReadHeader(hc.chainDb, hash, number)
	if header == nil {
		return nil
	}
	// Cache the found header for next time and return
	hc.headerCache.Add(hash, header)
	return header
}

// GetHeaderByHash retrieves a block header from the database by hash, caching it if
// found.
func (hc *HeaderChain) GetHeaderByHash(hash common.Hash) *types.Header {
	number := hc.GetBlockNumber(hash)
	if number == nil {
		return nil
	}
	return hc.GetHeader(hash, *number)
}

// HasHeader checks if a block header is present in the database or not.
// In theory, if header is present in the database, all relative components
// like td and hash->number should be present too.
func (hc *HeaderChain) HasHeader(hash common.Hash, number uint64) bool {
	if hc.numberCache.Contains(hash) || hc.headerCache.Contains(hash) {
		return true
	}
	return rawdb.HasHeader(hc.chainDb, hash, number)
}

// GetHeaderByNumber retrieves a block header from the database by number,
// caching it (associated with its hash) if found.
func (hc *HeaderChain) GetHeaderByNumber(number uint64) *types.Header {
	// check cache
	if cache, ok := hc.hashCache.Get(number); ok {
		return hc.GetHeader(cache.(common.Hash), number)
	}

	hash := rawdb.ReadCanonicalHash(hc.chainDb, number)
	if hash == (common.Hash{}) {
		return nil
	}

	// cache for next time and return
	hc.hashCache.Add(number, hash)
	return hc.GetHeader(hash, number)
}

func (hc *HeaderChain) GetCanonicalHash(number uint64) common.Hash {
	return rawdb.ReadCanonicalHash(hc.chainDb, number)
}

// CurrentHeader retrieves the current head header of the canonical chain. The
// header is retrieved from the HeaderChain's internal cache.
func (hc *HeaderChain) CurrentHeader() *types.Header {
	return hc.currentHeader.Load().(*types.Header)
}

// SetCurrentHeader sets the in-memory head header marker of the canonical chan
// as the given header.
func (hc *HeaderChain) SetCurrentHeader(head *types.Header) {
	hc.currentHeader.Store(head)
	hc.currentHeaderHash = head.Hash()
	headHeaderGauge.Update(head.Number.Int64())
}

type (
	// UpdateHeadBlocksCallback is a callback function that is called by SetHead
	// before head header is updated. The method will return the actual block it
	// updated the head to (missing state) and a flag if setHead should continue
	// rewinding till that forcefully (exceeded ancient limits)
	UpdateHeadBlocksCallback func(ethdb.KeyValueWriter, *types.Header) (uint64, bool)

	// DeleteBlockContentCallback is a callback function that is called by SetHead
	// before each header is deleted.
	DeleteBlockContentCallback func(ethdb.KeyValueWriter, common.Hash, uint64)
)

// SetHead rewinds the local chain to a new head. Everything above the new head
// will be deleted and the new one set.
func (hc *HeaderChain) SetHead(head uint64, updateFn UpdateHeadBlocksCallback, delFn DeleteBlockContentCallback) {
	var (
		parentHash common.Hash
		batch      = hc.chainDb.NewBatch()
		origin     = true
	)
	for hdr := hc.CurrentHeader(); hdr != nil && hdr.Number.Uint64() > head; hdr = hc.CurrentHeader() {
		num := hdr.Number.Uint64()

		// Rewind block chain to new head.
		parent := hc.GetHeader(hdr.ParentHash, num-1)
		if parent == nil {
			parent = hc.genesisHeader
		}
		parentHash = parent.Hash()

		// Notably, since geth has the possibility for setting the head to a low
		// height which is even lower than ancient head.
		// In order to ensure that the head is always no higher than the data in
		// the database (ancient store or active store), we need to update head
		// first then remove the relative data from the database.
		//
		// Update head first(head fast block, head full block) before deleting the data.
		markerBatch := hc.chainDb.NewBatch()
		if updateFn != nil {
			newHead, force := updateFn(markerBatch, parent)
			if force && newHead < head {
				log.Warn("Force rewinding till ancient limit", "head", newHead)
				head = newHead
			}
		}
		// Update head header then.
		rawdb.WriteHeadHeaderHash(markerBatch, parentHash)
		if err := markerBatch.Write(); err != nil {
			log.Crit("Failed to update chain markers", "error", err)
		}
		hc.currentHeader.Store(parent)
		hc.currentHeaderHash = parentHash
		headHeaderGauge.Update(parent.Number.Int64())

		// If this is the first iteration, wipe any leftover data upwards too so
		// we don't end up with dangling daps in the database
		var nums []uint64
		if origin {
			for n := num + 1; len(rawdb.ReadAllHashes(hc.chainDb, n)) > 0; n++ {
				nums = append([]uint64{n}, nums...) // suboptimal, but we don't really expect this path
			}
			origin = false
		}
		nums = append(nums, num)

		// Remove the related data from the database on all sidechains
		for _, num := range nums {
			// Gather all the side fork hashes
			hashes := rawdb.ReadAllHashes(hc.chainDb, num)
			if len(hashes) == 0 {
				// No hashes in the database whatsoever, probably frozen already
				hashes = append(hashes, hdr.Hash())
			}
			for _, hash := range hashes {
				if delFn != nil {
					delFn(batch, hash, num)
				}
				rawdb.DeleteHeader(batch, hash, num)
				rawdb.DeleteTd(batch, hash, num)
			}
			rawdb.DeleteCanonicalHash(batch, num)
		}
	}
	// Flush all accumulated deletions.
	if err := batch.Write(); err != nil {
		log.Crit("Failed to rewind block", "error", err)
	}
	// Clear out any stale content from the caches
	hc.headerCache.Purge()
	hc.tdCache.Purge()
	hc.numberCache.Purge()
	hc.hashCache.Purge()
}

// SetGenesis sets a new genesis block header for the chain
func (hc *HeaderChain) SetGenesis(head *types.Header) {
	hc.genesisHeader = head
}

// Config retrieves the header chain's chain configuration.
func (hc *HeaderChain) Config() *params.ChainConfig { return hc.config }

// Engine retrieves the header chain's consensus engine.
func (hc *HeaderChain) Engine() consensus.Engine { return hc.engine }

// GetBlock implements consensus.ChainReader, and returns nil for every input as
// a header chain does not have blocks available for retrieval.
func (hc *HeaderChain) GetBlock(hash common.Hash, number uint64) *types.Block {
	return nil
}

// BigIntSlice attaches the methods of sort.Interface to []*big.Int, sorting in increasing order. (used by CalcPastMedianTime)
type BigIntSlice []*big.Int

func (s BigIntSlice) Len() int           { return len(s) }
func (s BigIntSlice) Less(i, j int) bool { return s[i].Cmp(s[j]) < 0 }
func (s BigIntSlice) Swap(i, j int)      { s[i], s[j] = s[j], s[i] }<|MERGE_RESOLUTION|>--- conflicted
+++ resolved
@@ -459,17 +459,6 @@
 	return td
 }
 
-<<<<<<< HEAD
-// GetTdByHash retrieves a block's total difficulty in the canonical chain from the
-// database by hash, caching it if found.
-func (hc *HeaderChain) GetTdByHash(hash common.Hash) *big.Int {
-	number := hc.GetBlockNumber(hash)
-	if number == nil {
-		return nil
-	}
-	return hc.GetTd(hash, *number)
-}
-
 // calcPastMedianTime calculates the median time of the previous few blocks
 // prior to, and including, the passed block node.
 //
@@ -511,16 +500,6 @@
 	return medianTimestamp
 }
 
-// WriteTd stores a block's total difficulty into the database, also caching it
-// along the way.
-func (hc *HeaderChain) WriteTd(hash common.Hash, number uint64, td *big.Int) error {
-	rawdb.WriteTd(hc.chainDb, hash, number, td)
-	hc.tdCache.Add(hash, new(big.Int).Set(td))
-	return nil
-}
-
-=======
->>>>>>> bb74230f
 // GetHeader retrieves a block header from the database by hash and number,
 // caching it if found.
 func (hc *HeaderChain) GetHeader(hash common.Hash, number uint64) *types.Header {
