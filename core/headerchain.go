// Copyright 2015 The go-ethereum Authors
// This file is part of the go-ethereum library.
//
// The go-ethereum library is free software: you can redistribute it and/or modify
// it under the terms of the GNU Lesser General Public License as published by
// the Free Software Foundation, either version 3 of the License, or
// (at your option) any later version.
//
// The go-ethereum library is distributed in the hope that it will be useful,
// but WITHOUT ANY WARRANTY; without even the implied warranty of
// MERCHANTABILITY or FITNESS FOR A PARTICULAR PURPOSE. See the
// GNU Lesser General Public License for more details.
//
// You should have received a copy of the GNU Lesser General Public License
// along with the go-ethereum library. If not, see <http://www.gnu.org/licenses/>.

package core

import (
	crand "crypto/rand"
	"errors"
	"fmt"
	"math"
	"math/big"
	mrand "math/rand"
<<<<<<< HEAD
	"runtime"
	"sort"
	"sync"
	"sync/atomic"
	"time"

=======
	"time"

	"github.com/ethereum/go-ethereum/common"
	"github.com/ethereum/go-ethereum/consensus"
	"github.com/ethereum/go-ethereum/core/types"
	"github.com/ethereum/go-ethereum/ethdb"
	"github.com/ethereum/go-ethereum/log"
	"github.com/ethereum/go-ethereum/params"
>>>>>>> ab5646c5
	"github.com/hashicorp/golang-lru"
	"github.com/ubiq/go-ubiq/common"
	"github.com/ubiq/go-ubiq/core/types"
	"github.com/ubiq/go-ubiq/ethdb"
	"github.com/ubiq/go-ubiq/logger"
	"github.com/ubiq/go-ubiq/logger/glog"
	"github.com/ubiq/go-ubiq/params"
	"github.com/ubiq/go-ubiq/pow"
)

const (
	headerCacheLimit = 512
	tdCacheLimit     = 1024
	numberCacheLimit = 2048
)

// HeaderChain implements the basic block header chain logic that is shared by
// core.BlockChain and light.LightChain. It is not usable in itself, only as
// a part of either structure.
// It is not thread safe either, the encapsulating chain structures should do
// the necessary mutex locking/unlocking.
type HeaderChain struct {
	config *params.ChainConfig

	chainDb       ethdb.Database
	genesisHeader *types.Header

	currentHeader     *types.Header // Current head of the header chain (may be above the block chain!)
	currentHeaderHash common.Hash   // Hash of the current head of the header chain (prevent recomputing all the time)

	headerCache *lru.Cache // Cache for the most recent block headers
	tdCache     *lru.Cache // Cache for the most recent block total difficulties
	numberCache *lru.Cache // Cache for the most recent block numbers

	procInterrupt func() bool

	rand   *mrand.Rand
	engine consensus.Engine
}

// NewHeaderChain creates a new HeaderChain structure.
//  getValidator should return the parent's validator
//  procInterrupt points to the parent's interrupt semaphore
//  wg points to the parent's shutdown wait group
func NewHeaderChain(chainDb ethdb.Database, config *params.ChainConfig, engine consensus.Engine, procInterrupt func() bool) (*HeaderChain, error) {
	headerCache, _ := lru.New(headerCacheLimit)
	tdCache, _ := lru.New(tdCacheLimit)
	numberCache, _ := lru.New(numberCacheLimit)

	// Seed a fast but crypto originating random generator
	seed, err := crand.Int(crand.Reader, big.NewInt(math.MaxInt64))
	if err != nil {
		return nil, err
	}

	hc := &HeaderChain{
		config:        config,
		chainDb:       chainDb,
		headerCache:   headerCache,
		tdCache:       tdCache,
		numberCache:   numberCache,
		procInterrupt: procInterrupt,
		rand:          mrand.New(mrand.NewSource(seed.Int64())),
		engine:        engine,
	}

	hc.genesisHeader = hc.GetHeaderByNumber(0)
	if hc.genesisHeader == nil {
<<<<<<< HEAD
		genesisBlock, err := WriteDefaultGenesisBlock(chainDb)
		if err != nil {
			return nil, err
		}
		glog.V(logger.Info).Infoln("WARNING: Wrote default ubiq genesis block")
		hc.genesisHeader = genesisBlock.Header()
=======
		return nil, ErrNoGenesis
>>>>>>> ab5646c5
	}

	hc.currentHeader = hc.genesisHeader
	if head := GetHeadBlockHash(chainDb); head != (common.Hash{}) {
		if chead := hc.GetHeaderByHash(head); chead != nil {
			hc.currentHeader = chead
		}
	}
	hc.currentHeaderHash = hc.currentHeader.Hash()

	return hc, nil
}

// GetBlockNumber retrieves the block number belonging to the given hash
// from the cache or database
func (hc *HeaderChain) GetBlockNumber(hash common.Hash) uint64 {
	if cached, ok := hc.numberCache.Get(hash); ok {
		return cached.(uint64)
	}
	number := GetBlockNumber(hc.chainDb, hash)
	if number != missingNumber {
		hc.numberCache.Add(hash, number)
	}
	return number
}

// WriteHeader writes a header into the local chain, given that its parent is
// already known. If the total difficulty of the newly inserted header becomes
// greater than the current known TD, the canonical chain is re-routed.
//
// Note: This method is not concurrent-safe with inserting blocks simultaneously
// into the chain, as side effects caused by reorganisations cannot be emulated
// without the real blocks. Hence, writing headers directly should only be done
// in two scenarios: pure-header mode of operation (light clients), or properly
// separated header/block phases (non-archive clients).
func (hc *HeaderChain) WriteHeader(header *types.Header) (status WriteStatus, err error) {
	// Cache some values to prevent constant recalculation
	var (
		hash   = header.Hash()
		number = header.Number.Uint64()
	)
	// Calculate the total difficulty of the header
	ptd := hc.GetTd(header.ParentHash, number-1)
	if ptd == nil {
		return NonStatTy, consensus.ErrUnknownAncestor
	}
	localTd := hc.GetTd(hc.currentHeaderHash, hc.currentHeader.Number.Uint64())
	externTd := new(big.Int).Add(header.Difficulty, ptd)

	// Irrelevant of the canonical status, write the td and header to the database
	if err := hc.WriteTd(hash, number, externTd); err != nil {
		log.Crit("Failed to write header total difficulty", "err", err)
	}
	if err := WriteHeader(hc.chainDb, header); err != nil {
		log.Crit("Failed to write header content", "err", err)
	}
	// If the total difficulty is higher than our known, add it to the canonical chain
	// Second clause in the if statement reduces the vulnerability to selfish mining.
	// Please refer to http://www.cs.cornell.edu/~ie53/publications/btcProcFC.pdf
	if externTd.Cmp(localTd) > 0 || (externTd.Cmp(localTd) == 0 && mrand.Float64() < 0.5) {
		// Delete any canonical number assignments above the new head
		for i := number + 1; ; i++ {
			hash := GetCanonicalHash(hc.chainDb, i)
			if hash == (common.Hash{}) {
				break
			}
			DeleteCanonicalHash(hc.chainDb, i)
		}
		// Overwrite any stale canonical number assignments
		var (
			headHash   = header.ParentHash
			headNumber = header.Number.Uint64() - 1
			headHeader = hc.GetHeader(headHash, headNumber)
		)
		for GetCanonicalHash(hc.chainDb, headNumber) != headHash {
			WriteCanonicalHash(hc.chainDb, headHash, headNumber)

			headHash = headHeader.ParentHash
			headNumber = headHeader.Number.Uint64() - 1
			headHeader = hc.GetHeader(headHash, headNumber)
		}
		// Extend the canonical chain with the new header
		if err := WriteCanonicalHash(hc.chainDb, hash, number); err != nil {
			log.Crit("Failed to insert header number", "err", err)
		}
		if err := WriteHeadHeaderHash(hc.chainDb, hash); err != nil {
			log.Crit("Failed to insert head header hash", "err", err)
		}
		hc.currentHeaderHash, hc.currentHeader = hash, types.CopyHeader(header)

		status = CanonStatTy
	} else {
		status = SideStatTy
	}

	hc.headerCache.Add(hash, header)
	hc.numberCache.Add(hash, number)

	return
}

// WhCallback is a callback function for inserting individual headers.
// A callback is used for two reasons: first, in a LightChain, status should be
// processed and light chain events sent, while in a BlockChain this is not
// necessary since chain events are sent after inserting blocks. Second, the
// header writes should be protected by the parent chain mutex individually.
type WhCallback func(*types.Header) error

func (hc *HeaderChain) ValidateHeaderChain(chain []*types.Header, checkFreq int) (int, error) {
	// Do a sanity check that the provided chain is actually ordered and linked
	for i := 1; i < len(chain); i++ {
		if chain[i].Number.Uint64() != chain[i-1].Number.Uint64()+1 || chain[i].ParentHash != chain[i-1].Hash() {
			// Chain broke ancestry, log a messge (programming error) and skip insertion
			log.Error("Non contiguous header insert", "number", chain[i].Number, "hash", chain[i].Hash(),
				"parent", chain[i].ParentHash, "prevnumber", chain[i-1].Number, "prevhash", chain[i-1].Hash())

			return 0, fmt.Errorf("non contiguous insert: item %d is #%d [%x…], item %d is #%d [%x…] (parent [%x…])", i-1, chain[i-1].Number,
				chain[i-1].Hash().Bytes()[:4], i, chain[i].Number, chain[i].Hash().Bytes()[:4], chain[i].ParentHash[:4])
		}
	}

	// Generate the list of seal verification requests, and start the parallel verifier
	seals := make([]bool, len(chain))
	for i := 0; i < len(seals)/checkFreq; i++ {
		index := i*checkFreq + hc.rand.Intn(checkFreq)
		if index >= len(seals) {
			index = len(seals) - 1
		}
		seals[index] = true
	}
	seals[len(seals)-1] = true // Last should always be verified to avoid junk

	abort, results := hc.engine.VerifyHeaders(hc, chain, seals)
	defer close(abort)

	// Iterate over the headers and ensure they all check out
	for i, header := range chain {
		// If the chain is terminating, stop processing blocks
		if hc.procInterrupt() {
			log.Debug("Premature abort during headers verification")
			return 0, errors.New("aborted")
		}
		// If the header is a banned one, straight out abort
		if BadHashes[header.Hash()] {
			return i, ErrBlacklistedHash
		}
		// Otherwise wait for headers checks and ensure they pass
		if err := <-results; err != nil {
			return i, err
		}
	}

	return 0, nil
}

// InsertHeaderChain attempts to insert the given header chain in to the local
// chain, possibly creating a reorg. If an error is returned, it will return the
// index number of the failing header as well an error describing what went wrong.
//
// The verify parameter can be used to fine tune whether nonce verification
// should be done or not. The reason behind the optional check is because some
// of the header retrieval mechanisms already need to verfy nonces, as well as
// because nonces can be verified sparsely, not needing to check each.
func (hc *HeaderChain) InsertHeaderChain(chain []*types.Header, writeHeader WhCallback, start time.Time) (int, error) {
	// Collect some import statistics to report on
	stats := struct{ processed, ignored int }{}
	// All headers passed verification, import them into the database
	for i, header := range chain {
		// Short circuit insertion if shutting down
		if hc.procInterrupt() {
			log.Debug("Premature abort during headers import")
			return i, errors.New("aborted")
		}
		// If the header's already known, skip it, otherwise store
		if hc.GetHeader(header.Hash(), header.Number.Uint64()) != nil {
			stats.ignored++
			continue
		}
		if err := writeHeader(header); err != nil {
			return i, err
		}
		stats.processed++
	}
	// Report some public statistics so the user has a clue what's going on
	last := chain[len(chain)-1]
	log.Info("Imported new block headers", "count", stats.processed, "elapsed", common.PrettyDuration(time.Since(start)),
		"number", last.Number, "hash", last.Hash(), "ignored", stats.ignored)

	return 0, nil
}

// GetBlockHashesFromHash retrieves a number of block hashes starting at a given
// hash, fetching towards the genesis block.
func (hc *HeaderChain) GetBlockHashesFromHash(hash common.Hash, max uint64) []common.Hash {
	// Get the origin header from which to fetch
	header := hc.GetHeaderByHash(hash)
	if header == nil {
		return nil
	}
	// Iterate the headers until enough is collected or the genesis reached
	chain := make([]common.Hash, 0, max)
	for i := uint64(0); i < max; i++ {
		next := header.ParentHash
		if header = hc.GetHeader(next, header.Number.Uint64()-1); header == nil {
			break
		}
		chain = append(chain, next)
		if header.Number.Sign() == 0 {
			break
		}
	}
	return chain
}

func (hc *HeaderChain) GetBlockHeadersFromHash(hash common.Hash, max uint64) []*types.Header {
	// Get the origin header from which to fetch
	header := hc.GetHeaderByHash(hash)
	if header == nil {
		return nil
	}
	// Iterate the headers until enough is collected or the genesis reached
	chain := make([]*types.Header, 0, max)
	for i := uint64(0); i < max; i++ {
		next := header.ParentHash
		if header = hc.GetHeaderByHash(next); header == nil {
			break
		}
		chain = append(chain, hc.GetHeaderByHash(next))
		if header.Number.Cmp(common.Big0) == 0 {
			break
		}
	}
	return chain
}

// GetTd retrieves a block's total difficulty in the canonical chain from the
// database by hash and number, caching it if found.
func (hc *HeaderChain) GetTd(hash common.Hash, number uint64) *big.Int {
	// Short circuit if the td's already in the cache, retrieve otherwise
	if cached, ok := hc.tdCache.Get(hash); ok {
		return cached.(*big.Int)
	}
	td := GetTd(hc.chainDb, hash, number)
	if td == nil {
		return nil
	}
	// Cache the found body for next time and return
	hc.tdCache.Add(hash, td)
	return td
}

// GetTdByHash retrieves a block's total difficulty in the canonical chain from the
// database by hash, caching it if found.
func (hc *HeaderChain) GetTdByHash(hash common.Hash) *big.Int {
	return hc.GetTd(hash, hc.GetBlockNumber(hash))
}

// calcPastMedianTime calculates the median time of the previous few blocks
// prior to, and including, the passed block node.
//
// Modified from btcsuite
func (hc *HeaderChain) CalcPastMedianTime(number uint64) *big.Int {
	medianTimeBlocks := uint64(11)

	// Genesis block.
	if number == 0 {
		return hc.GetHeaderByNumber(0).Time
	}

	timestamps := make([]*big.Int, medianTimeBlocks)
	numNodes := 0
	iterNode := hc.GetHeaderByNumber(number)

	ancestors := make(map[common.Hash]*types.Header)
	for i, ancestor := range hc.GetBlockHeadersFromHash(iterNode.Hash(), medianTimeBlocks) {
		ancestors[ancestor.Hash()] = ancestor
		timestamps[i] = ancestor.Time
		numNodes++
	}

	// Prune the slice to the actual number of available timestamps which
	// will be fewer than desired near the beginning of the block chain
	// and sort them.
	timestamps = timestamps[:numNodes]
	sort.Sort(BigIntSlice(timestamps))

	medianTimestamp := timestamps[numNodes/2]
	return medianTimestamp
}

// WriteTd stores a block's total difficulty into the database, also caching it
// along the way.
func (hc *HeaderChain) WriteTd(hash common.Hash, number uint64, td *big.Int) error {
	if err := WriteTd(hc.chainDb, hash, number, td); err != nil {
		return err
	}
	hc.tdCache.Add(hash, new(big.Int).Set(td))
	return nil
}

// GetHeader retrieves a block header from the database by hash and number,
// caching it if found.
func (hc *HeaderChain) GetHeader(hash common.Hash, number uint64) *types.Header {
	// Short circuit if the header's already in the cache, retrieve otherwise
	if header, ok := hc.headerCache.Get(hash); ok {
		return header.(*types.Header)
	}
	header := GetHeader(hc.chainDb, hash, number)
	if header == nil {
		return nil
	}
	// Cache the found header for next time and return
	hc.headerCache.Add(hash, header)
	return header
}

// GetHeaderByHash retrieves a block header from the database by hash, caching it if
// found.
func (hc *HeaderChain) GetHeaderByHash(hash common.Hash) *types.Header {
	return hc.GetHeader(hash, hc.GetBlockNumber(hash))
}

// HasHeader checks if a block header is present in the database or not, caching
// it if present.
func (hc *HeaderChain) HasHeader(hash common.Hash) bool {
	return hc.GetHeaderByHash(hash) != nil
}

// GetHeaderByNumber retrieves a block header from the database by number,
// caching it (associated with its hash) if found.
func (hc *HeaderChain) GetHeaderByNumber(number uint64) *types.Header {
	hash := GetCanonicalHash(hc.chainDb, number)
	if hash == (common.Hash{}) {
		return nil
	}
	return hc.GetHeader(hash, number)
}

// CurrentHeader retrieves the current head header of the canonical chain. The
// header is retrieved from the HeaderChain's internal cache.
func (hc *HeaderChain) CurrentHeader() *types.Header {
	return hc.currentHeader
}

// SetCurrentHeader sets the current head header of the canonical chain.
func (hc *HeaderChain) SetCurrentHeader(head *types.Header) {
	if err := WriteHeadHeaderHash(hc.chainDb, head.Hash()); err != nil {
		log.Crit("Failed to insert head header hash", "err", err)
	}
	hc.currentHeader = head
	hc.currentHeaderHash = head.Hash()
}

// DeleteCallback is a callback function that is called by SetHead before
// each header is deleted.
type DeleteCallback func(common.Hash, uint64)

// SetHead rewinds the local chain to a new head. Everything above the new head
// will be deleted and the new one set.
func (hc *HeaderChain) SetHead(head uint64, delFn DeleteCallback) {
	height := uint64(0)
	if hc.currentHeader != nil {
		height = hc.currentHeader.Number.Uint64()
	}

	for hc.currentHeader != nil && hc.currentHeader.Number.Uint64() > head {
		hash := hc.currentHeader.Hash()
		num := hc.currentHeader.Number.Uint64()
		if delFn != nil {
			delFn(hash, num)
		}
		DeleteHeader(hc.chainDb, hash, num)
		DeleteTd(hc.chainDb, hash, num)
		hc.currentHeader = hc.GetHeader(hc.currentHeader.ParentHash, hc.currentHeader.Number.Uint64()-1)
	}
	// Roll back the canonical chain numbering
	for i := height; i > head; i-- {
		DeleteCanonicalHash(hc.chainDb, i)
	}
	// Clear out any stale content from the caches
	hc.headerCache.Purge()
	hc.tdCache.Purge()
	hc.numberCache.Purge()

	if hc.currentHeader == nil {
		hc.currentHeader = hc.genesisHeader
	}
	hc.currentHeaderHash = hc.currentHeader.Hash()

	if err := WriteHeadHeaderHash(hc.chainDb, hc.currentHeaderHash); err != nil {
		log.Crit("Failed to reset head header hash", "err", err)
	}
}

// SetGenesis sets a new genesis block header for the chain
func (hc *HeaderChain) SetGenesis(head *types.Header) {
	hc.genesisHeader = head
}

// Config retrieves the header chain's chain configuration.
func (hc *HeaderChain) Config() *params.ChainConfig { return hc.config }

// Engine retrieves the header chain's consensus engine.
func (hc *HeaderChain) Engine() consensus.Engine { return hc.engine }

<<<<<<< HEAD
// ValidateHeader validates the given header and, depending on the pow arg,
// checks the proof of work of the given header. Returns an error if the
// validation failed.
func (v *headerValidator) ValidateHeader(header, parent *types.Header, checkPow bool) error {
	// Short circuit if the parent is missing.
	if parent == nil {
		return ParentError(header.ParentHash)
	}
	// Short circuit if the header's already known or its parent missing
	if v.hc.HasHeader(header.Hash()) {
		return nil
	}
	return ValidateHeaderHeaderChain(v.config, v.Pow, header, parent, checkPow, false, v.hc)
=======
// GetBlock implements consensus.ChainReader, and returns nil for every input as
// a header chain does not have blocks available for retrieval.
func (hc *HeaderChain) GetBlock(hash common.Hash, number uint64) *types.Block {
	return nil
>>>>>>> ab5646c5
}<|MERGE_RESOLUTION|>--- conflicted
+++ resolved
@@ -23,31 +23,15 @@
 	"math"
 	"math/big"
 	mrand "math/rand"
-<<<<<<< HEAD
-	"runtime"
-	"sort"
-	"sync"
-	"sync/atomic"
 	"time"
 
-=======
-	"time"
-
-	"github.com/ethereum/go-ethereum/common"
-	"github.com/ethereum/go-ethereum/consensus"
-	"github.com/ethereum/go-ethereum/core/types"
-	"github.com/ethereum/go-ethereum/ethdb"
-	"github.com/ethereum/go-ethereum/log"
-	"github.com/ethereum/go-ethereum/params"
->>>>>>> ab5646c5
-	"github.com/hashicorp/golang-lru"
 	"github.com/ubiq/go-ubiq/common"
+	"github.com/ubiq/go-ubiq/consensus"
 	"github.com/ubiq/go-ubiq/core/types"
 	"github.com/ubiq/go-ubiq/ethdb"
-	"github.com/ubiq/go-ubiq/logger"
-	"github.com/ubiq/go-ubiq/logger/glog"
+	"github.com/ubiq/go-ubiq/log"
 	"github.com/ubiq/go-ubiq/params"
-	"github.com/ubiq/go-ubiq/pow"
+	"github.com/hashicorp/golang-lru"
 )
 
 const (
@@ -108,16 +92,7 @@
 
 	hc.genesisHeader = hc.GetHeaderByNumber(0)
 	if hc.genesisHeader == nil {
-<<<<<<< HEAD
-		genesisBlock, err := WriteDefaultGenesisBlock(chainDb)
-		if err != nil {
-			return nil, err
-		}
-		glog.V(logger.Info).Infoln("WARNING: Wrote default ubiq genesis block")
-		hc.genesisHeader = genesisBlock.Header()
-=======
 		return nil, ErrNoGenesis
->>>>>>> ab5646c5
 	}
 
 	hc.currentHeader = hc.genesisHeader
@@ -523,24 +498,8 @@
 // Engine retrieves the header chain's consensus engine.
 func (hc *HeaderChain) Engine() consensus.Engine { return hc.engine }
 
-<<<<<<< HEAD
-// ValidateHeader validates the given header and, depending on the pow arg,
-// checks the proof of work of the given header. Returns an error if the
-// validation failed.
-func (v *headerValidator) ValidateHeader(header, parent *types.Header, checkPow bool) error {
-	// Short circuit if the parent is missing.
-	if parent == nil {
-		return ParentError(header.ParentHash)
-	}
-	// Short circuit if the header's already known or its parent missing
-	if v.hc.HasHeader(header.Hash()) {
-		return nil
-	}
-	return ValidateHeaderHeaderChain(v.config, v.Pow, header, parent, checkPow, false, v.hc)
-=======
 // GetBlock implements consensus.ChainReader, and returns nil for every input as
 // a header chain does not have blocks available for retrieval.
 func (hc *HeaderChain) GetBlock(hash common.Hash, number uint64) *types.Block {
 	return nil
->>>>>>> ab5646c5
 }