--- conflicted
+++ resolved
@@ -23,11 +23,11 @@
 	"math"
 	"math/big"
 	mrand "math/rand"
+	"sort"
 	"sync/atomic"
-	"sort"
 	"time"
 
-<<<<<<< HEAD
+	lru "github.com/hashicorp/golang-lru"
 	"github.com/ubiq/go-ubiq/common"
 	"github.com/ubiq/go-ubiq/consensus"
 	"github.com/ubiq/go-ubiq/core/rawdb"
@@ -35,17 +35,6 @@
 	"github.com/ubiq/go-ubiq/ethdb"
 	"github.com/ubiq/go-ubiq/log"
 	"github.com/ubiq/go-ubiq/params"
-	"github.com/hashicorp/golang-lru"
-=======
-	"github.com/ethereum/go-ethereum/common"
-	"github.com/ethereum/go-ethereum/consensus"
-	"github.com/ethereum/go-ethereum/core/rawdb"
-	"github.com/ethereum/go-ethereum/core/types"
-	"github.com/ethereum/go-ethereum/ethdb"
-	"github.com/ethereum/go-ethereum/log"
-	"github.com/ethereum/go-ethereum/params"
-	lru "github.com/hashicorp/golang-lru"
->>>>>>> 6d74d1e5
 )
 
 const (
@@ -238,11 +227,8 @@
 	hc.tdCache.Add(hash, externTd)
 	hc.headerCache.Add(hash, header)
 	hc.numberCache.Add(hash, number)
-<<<<<<< HEAD
 	hc.hashCache.Add(number, hash)
 
-=======
->>>>>>> 6d74d1e5
 	return
 }
 
@@ -444,7 +430,6 @@
 	return hc.GetTd(hash, *number)
 }
 
-<<<<<<< HEAD
 // calcPastMedianTime calculates the median time of the previous few blocks
 // prior to, and including, the passed block node.
 //
@@ -494,8 +479,6 @@
 	return nil
 }
 
-=======
->>>>>>> 6d74d1e5
 // GetHeader retrieves a block header from the database by hash and number,
 // caching it if found.
 func (hc *HeaderChain) GetHeader(hash common.Hash, number uint64) *types.Header {
@@ -623,17 +606,7 @@
 	hc.headerCache.Purge()
 	hc.tdCache.Purge()
 	hc.numberCache.Purge()
-<<<<<<< HEAD
 	hc.hashCache.Purge()
-
-	if hc.CurrentHeader() == nil {
-		hc.currentHeader.Store(hc.genesisHeader)
-	}
-	hc.currentHeaderHash = hc.CurrentHeader().Hash()
-
-	rawdb.WriteHeadHeaderHash(hc.chainDb, hc.currentHeaderHash)
-=======
->>>>>>> 6d74d1e5
 }
 
 // SetGenesis sets a new genesis block header for the chain
