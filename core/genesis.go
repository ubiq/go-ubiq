// Copyright 2014 The go-ethereum Authors
// This file is part of the go-ethereum library.
//
// The go-ethereum library is free software: you can redistribute it and/or modify
// it under the terms of the GNU Lesser General Public License as published by
// the Free Software Foundation, either version 3 of the License, or
// (at your option) any later version.
//
// The go-ethereum library is distributed in the hope that it will be useful,
// but WITHOUT ANY WARRANTY; without even the implied warranty of
// MERCHANTABILITY or FITNESS FOR A PARTICULAR PURPOSE. See the
// GNU Lesser General Public License for more details.
//
// You should have received a copy of the GNU Lesser General Public License
// along with the go-ethereum library. If not, see <http://www.gnu.org/licenses/>.

package core

import (
	"bytes"
	"encoding/hex"
	"encoding/json"
	"errors"
	"fmt"
	"math/big"
	"strings"

<<<<<<< HEAD
	"github.com/ubiq/go-ubiq/common"
	"github.com/ubiq/go-ubiq/core/state"
	"github.com/ubiq/go-ubiq/core/types"
	"github.com/ubiq/go-ubiq/ethdb"
	"github.com/ubiq/go-ubiq/logger"
	"github.com/ubiq/go-ubiq/logger/glog"
	"github.com/ubiq/go-ubiq/params"
=======
	"github.com/ethereum/go-ethereum/common"
	"github.com/ethereum/go-ethereum/common/hexutil"
	"github.com/ethereum/go-ethereum/common/math"
	"github.com/ethereum/go-ethereum/core/state"
	"github.com/ethereum/go-ethereum/core/types"
	"github.com/ethereum/go-ethereum/ethdb"
	"github.com/ethereum/go-ethereum/log"
	"github.com/ethereum/go-ethereum/params"
	"github.com/ethereum/go-ethereum/rlp"
>>>>>>> ab5646c5
)

//go:generate gencodec -type Genesis -field-override genesisSpecMarshaling -out gen_genesis.go
//go:generate gencodec -type GenesisAccount -field-override genesisAccountMarshaling -out gen_genesis_account.go

var errGenesisNoConfig = errors.New("genesis has no chain configuration")

// Genesis specifies the header fields, state of a genesis block. It also defines hard
// fork switch-over blocks through the chain configuration.
type Genesis struct {
	Config     *params.ChainConfig `json:"config"`
	Nonce      uint64              `json:"nonce"`
	Timestamp  uint64              `json:"timestamp"`
	ExtraData  []byte              `json:"extraData"`
	GasLimit   uint64              `json:"gasLimit"   gencodec:"required"`
	Difficulty *big.Int            `json:"difficulty" gencodec:"required"`
	Mixhash    common.Hash         `json:"mixHash"`
	Coinbase   common.Address      `json:"coinbase"`
	Alloc      GenesisAlloc        `json:"alloc"      gencodec:"required"`

	// These fields are used for consensus tests. Please don't use them
	// in actual genesis blocks.
	Number     uint64      `json:"number"`
	GasUsed    uint64      `json:"gasUsed"`
	ParentHash common.Hash `json:"parentHash"`
}

// GenesisAlloc specifies the initial state that is part of the genesis block.
type GenesisAlloc map[common.Address]GenesisAccount

func (ga *GenesisAlloc) UnmarshalJSON(data []byte) error {
	m := make(map[common.UnprefixedAddress]GenesisAccount)
	if err := json.Unmarshal(data, &m); err != nil {
		return err
	}
	*ga = make(GenesisAlloc)
	for addr, a := range m {
		(*ga)[common.Address(addr)] = a
	}
	return nil
}

// GenesisAccount is an account in the state of the genesis block.
type GenesisAccount struct {
	Code       []byte                      `json:"code,omitempty"`
	Storage    map[common.Hash]common.Hash `json:"storage,omitempty"`
	Balance    *big.Int                    `json:"balance" gencodec:"required"`
	Nonce      uint64                      `json:"nonce,omitempty"`
	PrivateKey []byte                      `json:"secretKey,omitempty"` // for tests
}

// field type overrides for gencodec
type genesisSpecMarshaling struct {
	Nonce      math.HexOrDecimal64
	Timestamp  math.HexOrDecimal64
	ExtraData  hexutil.Bytes
	GasLimit   math.HexOrDecimal64
	GasUsed    math.HexOrDecimal64
	Difficulty *math.HexOrDecimal256
	Alloc      map[common.UnprefixedAddress]GenesisAccount
}

type genesisAccountMarshaling struct {
	Code       hexutil.Bytes
	Balance    *math.HexOrDecimal256
	Nonce      math.HexOrDecimal64
	Storage    map[storageJSON]storageJSON
	PrivateKey hexutil.Bytes
}

// storageJSON represents a 256 bit byte array, but allows less than 256 bits when
// unmarshaling from hex.
type storageJSON common.Hash

func (h *storageJSON) UnmarshalText(text []byte) error {
	text = bytes.TrimPrefix(text, []byte("0x"))
	if len(text) > 64 {
		return fmt.Errorf("too many hex characters in storage key/value %q", text)
	}
	offset := len(h) - len(text)/2 // pad on the left
	if _, err := hex.Decode(h[offset:], text); err != nil {
		fmt.Println(err)
		return fmt.Errorf("invalid hex storage key/value %q", text)
	}
	return nil
}

func (h storageJSON) MarshalText() ([]byte, error) {
	return hexutil.Bytes(h[:]).MarshalText()
}

// GenesisMismatchError is raised when trying to overwrite an existing
// genesis block with an incompatible one.
type GenesisMismatchError struct {
	Stored, New common.Hash
}

func (e *GenesisMismatchError) Error() string {
	return fmt.Sprintf("database already contains an incompatible genesis block (have %x, new %x)", e.Stored[:8], e.New[:8])
}

// SetupGenesisBlock writes or updates the genesis block in db.
// The block that will be used is:
//
//                          genesis == nil       genesis != nil
//                       +------------------------------------------
//     db has no genesis |  main-net default  |  genesis
//     db has genesis    |  from DB           |  genesis (if compatible)
//
// The stored chain configuration will be updated if it is compatible (i.e. does not
// specify a fork block below the local head block). In case of a conflict, the
// error is a *params.ConfigCompatError and the new, unwritten config is returned.
//
// The returned chain configuration is never nil.
func SetupGenesisBlock(db ethdb.Database, genesis *Genesis) (*params.ChainConfig, common.Hash, error) {
	if genesis != nil && genesis.Config == nil {
		return params.AllProtocolChanges, common.Hash{}, errGenesisNoConfig
	}

	// Just commit the new block if there is no stored genesis block.
	stored := GetCanonicalHash(db, 0)
	if (stored == common.Hash{}) {
		if genesis == nil {
			log.Info("Writing default main-net genesis block")
			genesis = DefaultGenesisBlock()
		} else {
			log.Info("Writing custom genesis block")
		}
		block, err := genesis.Commit(db)
		return genesis.Config, block.Hash(), err
	}

	// Check whether the genesis block is already written.
	if genesis != nil {
		block, _ := genesis.ToBlock()
		hash := block.Hash()
		if hash != stored {
			return genesis.Config, block.Hash(), &GenesisMismatchError{stored, hash}
		}
	}

	// Get the existing chain configuration.
	newcfg := genesis.configOrDefault(stored)
	storedcfg, err := GetChainConfig(db, stored)
	if err != nil {
		if err == ErrChainConfigNotFound {
			// This case happens if a genesis write was interrupted.
			log.Warn("Found genesis block without chain config")
			err = WriteChainConfig(db, stored, newcfg)
		}
		return newcfg, stored, err
	}
	// Special case: don't change the existing config of a non-mainnet chain if no new
	// config is supplied. These chains would get AllProtocolChanges (and a compat error)
	// if we just continued here.
	if genesis == nil && stored != params.MainnetGenesisHash {
		return storedcfg, stored, nil
	}

	// Check config compatibility and write the config. Compatibility errors
	// are returned to the caller unless we're already at block zero.
	height := GetBlockNumber(db, GetHeadHeaderHash(db))
	if height == missingNumber {
		return newcfg, stored, fmt.Errorf("missing block number for head header hash")
	}
	compatErr := storedcfg.CheckCompatible(newcfg, height)
	if compatErr != nil && height != 0 && compatErr.RewindTo != 0 {
		return newcfg, stored, compatErr
	}
	return newcfg, stored, WriteChainConfig(db, stored, newcfg)
}

func (g *Genesis) configOrDefault(ghash common.Hash) *params.ChainConfig {
	switch {
	case g != nil:
		return g.Config
	case ghash == params.MainnetGenesisHash:
		return params.MainnetChainConfig
	case ghash == params.TestnetGenesisHash:
		return params.TestnetChainConfig
	default:
		return params.AllProtocolChanges
	}
}

// ToBlock creates the block and state of a genesis specification.
func (g *Genesis) ToBlock() (*types.Block, *state.StateDB) {
	db, _ := ethdb.NewMemDatabase()
	statedb, _ := state.New(common.Hash{}, state.NewDatabase(db))
	for addr, account := range g.Alloc {
		statedb.AddBalance(addr, account.Balance)
		statedb.SetCode(addr, account.Code)
		statedb.SetNonce(addr, account.Nonce)
		for key, value := range account.Storage {
			statedb.SetState(addr, key, value)
		}
	}
	root := statedb.IntermediateRoot(false)
	head := &types.Header{
		Number:     new(big.Int).SetUint64(g.Number),
		Nonce:      types.EncodeNonce(g.Nonce),
		Time:       new(big.Int).SetUint64(g.Timestamp),
		ParentHash: g.ParentHash,
		Extra:      g.ExtraData,
		GasLimit:   new(big.Int).SetUint64(g.GasLimit),
		GasUsed:    new(big.Int).SetUint64(g.GasUsed),
		Difficulty: g.Difficulty,
		MixDigest:  g.Mixhash,
		Coinbase:   g.Coinbase,
		Root:       root,
	}
	if g.GasLimit == 0 {
		head.GasLimit = params.GenesisGasLimit
	}
	if g.Difficulty == nil {
		head.Difficulty = params.GenesisDifficulty
	}
	return types.NewBlock(head, nil, nil, nil), statedb
}

// Commit writes the block and state of a genesis specification to the database.
// The block is committed as the canonical head block.
func (g *Genesis) Commit(db ethdb.Database) (*types.Block, error) {
	block, statedb := g.ToBlock()
	if block.Number().Sign() != 0 {
		return nil, fmt.Errorf("can't commit genesis block with number > 0")
	}
	if _, err := statedb.CommitTo(db, false); err != nil {
		return nil, fmt.Errorf("cannot write state: %v", err)
	}
	if err := WriteTd(db, block.Hash(), block.NumberU64(), g.Difficulty); err != nil {
		return nil, err
	}
	if err := WriteBlock(db, block); err != nil {
		return nil, err
	}
	if err := WriteBlockReceipts(db, block.Hash(), block.NumberU64(), nil); err != nil {
		return nil, err
	}
	if err := WriteCanonicalHash(db, block.Hash(), block.NumberU64()); err != nil {
		return nil, err
	}
	if err := WriteHeadBlockHash(db, block.Hash()); err != nil {
		return nil, err
	}
	if err := WriteHeadHeaderHash(db, block.Hash()); err != nil {
		return nil, err
	}
	config := g.Config
	if config == nil {
		config = params.AllProtocolChanges
	}
	return block, WriteChainConfig(db, block.Hash(), config)
}

// MustCommit writes the genesis block and state to db, panicking on error.
// The block is committed as the canonical head block.
func (g *Genesis) MustCommit(db ethdb.Database) *types.Block {
	block, err := g.Commit(db)
	if err != nil {
		panic(err)
	}
	return block
}

// GenesisBlockForTesting creates and writes a block in which addr has the given wei balance.
func GenesisBlockForTesting(db ethdb.Database, addr common.Address, balance *big.Int) *types.Block {
	g := Genesis{Alloc: GenesisAlloc{addr: {Balance: balance}}}
	return g.MustCommit(db)
}

// DefaultGenesisBlock returns the Ethereum main net genesis block.
func DefaultGenesisBlock() *Genesis {
	return &Genesis{
		Config:     params.MainnetChainConfig,
		Nonce:      66,
		ExtraData:  hexutil.MustDecode("0x11bbe8db4e347b4e8c937c1c8370e4b5ed33adb3db69cbdb7a38e1e50b1b82fa"),
		GasLimit:   5000,
		Difficulty: big.NewInt(17179869184),
		Alloc:      decodePrealloc(mainnetAllocData),
	}
}

// DefaultTestnetGenesisBlock returns the Ropsten network genesis block.
func DefaultTestnetGenesisBlock() *Genesis {
	return &Genesis{
		Config:     params.TestnetChainConfig,
		Nonce:      66,
		ExtraData:  hexutil.MustDecode("0x3535353535353535353535353535353535353535353535353535353535353535"),
		GasLimit:   16777216,
		Difficulty: big.NewInt(1048576),
		Alloc:      decodePrealloc(testnetAllocData),
	}
}

// DefaultRinkebyGenesisBlock returns the Rinkeby network genesis block.
func DefaultRinkebyGenesisBlock() *Genesis {
	return &Genesis{
		Config:     params.RinkebyChainConfig,
		Timestamp:  1492009146,
		ExtraData:  hexutil.MustDecode("0x52657370656374206d7920617574686f7269746168207e452e436172746d616e42eb768f2244c8811c63729a21a3569731535f067ffc57839b00206d1ad20c69a1981b489f772031b279182d99e65703f0076e4812653aab85fca0f00000000000000000000000000000000000000000000000000000000000000000000000000000000000000000000000000000000000000000000000000000000000"),
		GasLimit:   4700000,
		Difficulty: big.NewInt(1),
		Alloc:      decodePrealloc(rinkebyAllocData),
	}
}

<<<<<<< HEAD
// DefaultTestnetGenesisBlock assembles a JSON string representing the default Ethereum
// test network genesis block.
func DefaultTestnetGenesisBlock() string {
	reader, err := gzip.NewReader(base64.NewDecoder(base64.StdEncoding, strings.NewReader(defaultTestnetGenesisBlock)))
	if err != nil {
		panic(fmt.Sprintf("failed to access default genesis: %v", err))
	}
	blob, err := ioutil.ReadAll(reader)
	if err != nil {
		panic(fmt.Sprintf("failed to load default genesis: %v", err))
=======
// DevGenesisBlock returns the 'geth --dev' genesis block.
func DevGenesisBlock() *Genesis {
	return &Genesis{
		Config:     params.AllProtocolChanges,
		Nonce:      42,
		GasLimit:   4712388,
		Difficulty: big.NewInt(131072),
		Alloc:      decodePrealloc(devAllocData),
>>>>>>> ab5646c5
	}
}

func decodePrealloc(data string) GenesisAlloc {
	var p []struct{ Addr, Balance *big.Int }
	if err := rlp.NewStream(strings.NewReader(data), 0).Decode(&p); err != nil {
		panic(err)
	}
	ga := make(GenesisAlloc, len(p))
	for _, account := range p {
		ga[common.BigToAddress(account.Addr)] = GenesisAccount{Balance: account.Balance}
	}
	return ga
}<|MERGE_RESOLUTION|>--- conflicted
+++ resolved
@@ -25,25 +25,15 @@
 	"math/big"
 	"strings"
 
-<<<<<<< HEAD
 	"github.com/ubiq/go-ubiq/common"
+	"github.com/ubiq/go-ubiq/common/hexutil"
+	"github.com/ubiq/go-ubiq/common/math"
 	"github.com/ubiq/go-ubiq/core/state"
 	"github.com/ubiq/go-ubiq/core/types"
 	"github.com/ubiq/go-ubiq/ethdb"
-	"github.com/ubiq/go-ubiq/logger"
-	"github.com/ubiq/go-ubiq/logger/glog"
+	"github.com/ubiq/go-ubiq/log"
 	"github.com/ubiq/go-ubiq/params"
-=======
-	"github.com/ethereum/go-ethereum/common"
-	"github.com/ethereum/go-ethereum/common/hexutil"
-	"github.com/ethereum/go-ethereum/common/math"
-	"github.com/ethereum/go-ethereum/core/state"
-	"github.com/ethereum/go-ethereum/core/types"
-	"github.com/ethereum/go-ethereum/ethdb"
-	"github.com/ethereum/go-ethereum/log"
-	"github.com/ethereum/go-ethereum/params"
-	"github.com/ethereum/go-ethereum/rlp"
->>>>>>> ab5646c5
+	"github.com/ubiq/go-ubiq/rlp"
 )
 
 //go:generate gencodec -type Genesis -field-override genesisSpecMarshaling -out gen_genesis.go
@@ -351,19 +341,7 @@
 	}
 }
 
-<<<<<<< HEAD
-// DefaultTestnetGenesisBlock assembles a JSON string representing the default Ethereum
-// test network genesis block.
-func DefaultTestnetGenesisBlock() string {
-	reader, err := gzip.NewReader(base64.NewDecoder(base64.StdEncoding, strings.NewReader(defaultTestnetGenesisBlock)))
-	if err != nil {
-		panic(fmt.Sprintf("failed to access default genesis: %v", err))
-	}
-	blob, err := ioutil.ReadAll(reader)
-	if err != nil {
-		panic(fmt.Sprintf("failed to load default genesis: %v", err))
-=======
-// DevGenesisBlock returns the 'geth --dev' genesis block.
+// DevGenesisBlock returns the 'gubiq --dev' genesis block.
 func DevGenesisBlock() *Genesis {
 	return &Genesis{
 		Config:     params.AllProtocolChanges,
@@ -371,7 +349,6 @@
 		GasLimit:   4712388,
 		Difficulty: big.NewInt(131072),
 		Alloc:      decodePrealloc(devAllocData),
->>>>>>> ab5646c5
 	}
 }
 
