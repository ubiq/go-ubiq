--- conflicted
+++ resolved
@@ -240,21 +240,10 @@
 		return g.Config
 	case ghash == params.MainnetGenesisHash:
 		return params.MainnetChainConfig
-<<<<<<< HEAD
-	case ghash == params.TestnetGenesisHash:
-		return params.TestChainConfig
-	// case ghash == params.RinkebyGenesisHash:
-	//	return params.RinkebyChainConfig
-=======
-	case ghash == params.RopstenGenesisHash:
-		return params.RopstenChainConfig
 	case ghash == params.RinkebyGenesisHash:
 		return params.RinkebyChainConfig
 	case ghash == params.GoerliGenesisHash:
 		return params.GoerliChainConfig
-	case ghash == params.YoloV3GenesisHash:
-		return params.YoloV3ChainConfig
->>>>>>> 97d11b01
 	default:
 		return params.AllUbqhashProtocolChanges
 	}
@@ -356,20 +345,8 @@
 	}
 }
 
-// DefaultTestnetGenesisBlock returns the Ropsten network genesis block.
-func DefaultTestnetGenesisBlock() *Genesis {
-	return &Genesis{
-		Config:     params.TestnetChainConfig,
-		Nonce:      273,
-		ExtraData:  hexutil.MustDecode("0x4a756d6275636b734545"),
-		GasLimit:   134217728,
-		Difficulty: big.NewInt(983040),
-		Alloc:      decodePrealloc(testnetAllocData),
-	}
-}
-
 // DefaultRinkebyGenesisBlock returns the Rinkeby network genesis block.
-/* func DefaultRinkebyGenesisBlock() *Genesis {
+func DefaultRinkebyGenesisBlock() *Genesis {
 	return &Genesis{
 		Config:     params.RinkebyChainConfig,
 		Timestamp:  1492009146,
@@ -378,9 +355,6 @@
 		Difficulty: big.NewInt(1),
 		Alloc:      decodePrealloc(rinkebyAllocData),
 	}
-<<<<<<< HEAD
-} */
-=======
 }
 
 // DefaultGoerliGenesisBlock returns the Görli network genesis block.
@@ -394,19 +368,6 @@
 		Alloc:      decodePrealloc(goerliAllocData),
 	}
 }
-
-func DefaultYoloV3GenesisBlock() *Genesis {
-	// Full genesis: https://gist.github.com/holiman/c6ed9269dce28304ad176314caa75e97
-	return &Genesis{
-		Config:     params.YoloV3ChainConfig,
-		Timestamp:  0x6027dd2e,
-		ExtraData:  hexutil.MustDecode("0x00000000000000000000000000000000000000000000000000000000000000001041afbcb359d5a8dc58c15b2ff51354ff8a217d0000000000000000000000000000000000000000000000000000000000000000000000000000000000000000000000000000000000000000000000000000000000"),
-		GasLimit:   0x47b760,
-		Difficulty: big.NewInt(1),
-		Alloc:      decodePrealloc(yoloV3AllocData),
-	}
-}
->>>>>>> 97d11b01
 
 // DeveloperGenesisBlock returns the 'geth --dev' genesis block.
 func DeveloperGenesisBlock(period uint64, faucet common.Address) *Genesis {
