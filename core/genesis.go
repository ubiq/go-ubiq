--- conflicted
+++ resolved
@@ -25,30 +25,17 @@
 	"math/big"
 	"strings"
 
-<<<<<<< HEAD
 	"github.com/ubiq/go-ubiq/common"
 	"github.com/ubiq/go-ubiq/common/hexutil"
 	"github.com/ubiq/go-ubiq/common/math"
 	"github.com/ubiq/go-ubiq/core/rawdb"
 	"github.com/ubiq/go-ubiq/core/state"
 	"github.com/ubiq/go-ubiq/core/types"
+	"github.com/ubiq/go-ubiq/crypto"
 	"github.com/ubiq/go-ubiq/ethdb"
 	"github.com/ubiq/go-ubiq/log"
 	"github.com/ubiq/go-ubiq/params"
 	"github.com/ubiq/go-ubiq/rlp"
-=======
-	"github.com/ethereum/go-ethereum/common"
-	"github.com/ethereum/go-ethereum/common/hexutil"
-	"github.com/ethereum/go-ethereum/common/math"
-	"github.com/ethereum/go-ethereum/core/rawdb"
-	"github.com/ethereum/go-ethereum/core/state"
-	"github.com/ethereum/go-ethereum/core/types"
-	"github.com/ethereum/go-ethereum/crypto"
-	"github.com/ethereum/go-ethereum/ethdb"
-	"github.com/ethereum/go-ethereum/log"
-	"github.com/ethereum/go-ethereum/params"
-	"github.com/ethereum/go-ethereum/rlp"
->>>>>>> 6d74d1e5
 )
 
 //go:generate gencodec -type Genesis -field-override genesisSpecMarshaling -out gen_genesis.go
@@ -213,14 +200,8 @@
 
 	// Get the existing chain configuration.
 	newcfg := genesis.configOrDefault(stored)
-<<<<<<< HEAD
-	if constantinopleOverride != nil {
-		newcfg.ConstantinopleBlock = constantinopleOverride
-		newcfg.PetersburgBlock = constantinopleOverride
-=======
 	if err := newcfg.CheckConfigForkOrder(); err != nil {
 		return newcfg, common.Hash{}, err
->>>>>>> 6d74d1e5
 	}
 	storedcfg := rawdb.ReadChainConfig(db, stored)
 	if storedcfg == nil {
@@ -255,12 +236,10 @@
 		return g.Config
 	case ghash == params.MainnetGenesisHash:
 		return params.MainnetChainConfig
-	case ghash == params.RopstenGenesisHash:
-		return params.RopstenChainConfig
-	case ghash == params.RinkebyGenesisHash:
-		return params.RinkebyChainConfig
-	case ghash == params.GoerliGenesisHash:
-		return params.GoerliChainConfig
+	case ghash == params.TestnetGenesisHash:
+		return params.TestChainConfig
+	// case ghash == params.RinkebyGenesisHash:
+	//	return params.RinkebyChainConfig
 	default:
 		return params.AllUbqhashProtocolChanges
 	}
@@ -328,14 +307,6 @@
 	rawdb.WriteHeadBlockHash(db, block.Hash())
 	rawdb.WriteHeadFastBlockHash(db, block.Hash())
 	rawdb.WriteHeadHeaderHash(db, block.Hash())
-<<<<<<< HEAD
-
-	config := g.Config
-	if config == nil {
-		config = params.AllUbqhashProtocolChanges
-	}
-=======
->>>>>>> 6d74d1e5
 	rawdb.WriteChainConfig(db, block.Hash(), config)
 	return block, nil
 }
@@ -373,7 +344,6 @@
 // DefaultRopstenGenesisBlock returns the Ropsten network genesis block.
 func DefaultRopstenGenesisBlock() *Genesis {
 	return &Genesis{
-<<<<<<< HEAD
 		Config:     params.TestnetChainConfig,
 		Nonce:      273,
 		ExtraData:  hexutil.MustDecode("0x4a756d6275636b734545"),
@@ -383,20 +353,8 @@
 	}
 }
 
-// DeveloperGenesisBlock returns the 'gubiq --dev' genesis block. Note, this must
-// be seeded with the
-=======
-		Config:     params.RopstenChainConfig,
-		Nonce:      66,
-		ExtraData:  hexutil.MustDecode("0x3535353535353535353535353535353535353535353535353535353535353535"),
-		GasLimit:   16777216,
-		Difficulty: big.NewInt(1048576),
-		Alloc:      decodePrealloc(ropstenAllocData),
-	}
-}
-
 // DefaultRinkebyGenesisBlock returns the Rinkeby network genesis block.
-func DefaultRinkebyGenesisBlock() *Genesis {
+/* func DefaultRinkebyGenesisBlock() *Genesis {
 	return &Genesis{
 		Config:     params.RinkebyChainConfig,
 		Timestamp:  1492009146,
@@ -405,22 +363,9 @@
 		Difficulty: big.NewInt(1),
 		Alloc:      decodePrealloc(rinkebyAllocData),
 	}
-}
-
-// DefaultGoerliGenesisBlock returns the Görli network genesis block.
-func DefaultGoerliGenesisBlock() *Genesis {
-	return &Genesis{
-		Config:     params.GoerliChainConfig,
-		Timestamp:  1548854791,
-		ExtraData:  hexutil.MustDecode("0x22466c6578692069732061207468696e6722202d204166726900000000000000e0a2bd4258d2768837baa26a28fe71dc079f84c70000000000000000000000000000000000000000000000000000000000000000000000000000000000000000000000000000000000000000000000000000000000"),
-		GasLimit:   10485760,
-		Difficulty: big.NewInt(1),
-		Alloc:      decodePrealloc(goerliAllocData),
-	}
-}
+} */
 
 // DeveloperGenesisBlock returns the 'geth --dev' genesis block.
->>>>>>> 6d74d1e5
 func DeveloperGenesisBlock(period uint64, faucet common.Address) *Genesis {
 	// Override the default period to the user requested one
 	config := *params.AllCliqueProtocolChanges
