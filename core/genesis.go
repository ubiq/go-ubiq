--- conflicted
+++ resolved
@@ -158,11 +158,7 @@
 	return SetupGenesisBlockWithOverride(db, genesis, nil)
 }
 
-<<<<<<< HEAD
-func SetupGenesisBlockWithOverride(db ethdb.Database, genesis *Genesis, overrideAries *big.Int) (*params.ChainConfig, common.Hash, error) {
-=======
-func SetupGenesisBlockWithOverride(db ethdb.Database, genesis *Genesis, overrideArrowGlacier *big.Int) (*params.ChainConfig, common.Hash, error) {
->>>>>>> 7a0c19f8
+func SetupGenesisBlockWithOverride(db ethdb.Database, genesis *Genesis, overrideOrion *big.Int) (*params.ChainConfig, common.Hash, error) {
 	if genesis != nil && genesis.Config == nil {
 		return params.AllUbqhashProtocolChanges, common.Hash{}, errGenesisNoConfig
 	}
@@ -208,14 +204,9 @@
 	}
 	// Get the existing chain configuration.
 	newcfg := genesis.configOrDefault(stored)
-<<<<<<< HEAD
-	if overrideAries != nil {
-		newcfg.BerlinBlock = overrideAries
-		newcfg.LondonBlock = overrideAries
-=======
-	if overrideArrowGlacier != nil {
-		newcfg.ArrowGlacierBlock = overrideArrowGlacier
->>>>>>> 7a0c19f8
+	if overrideOrion != nil {
+		newcfg.BerlinBlock = overrideOrion
+		newcfg.LondonBlock = overrideOrion
 	}
 	if err := newcfg.CheckConfigForkOrder(); err != nil {
 		return newcfg, common.Hash{}, err
@@ -252,13 +243,6 @@
 		return g.Config
 	case ghash == params.MainnetGenesisHash:
 		return params.MainnetChainConfig
-<<<<<<< HEAD
-=======
-	case ghash == params.RopstenGenesisHash:
-		return params.RopstenChainConfig
-	case ghash == params.SepoliaGenesisHash:
-		return params.SepoliaChainConfig
->>>>>>> 7a0c19f8
 	case ghash == params.RinkebyGenesisHash:
 		return params.RinkebyChainConfig
 	case ghash == params.GoerliGenesisHash:
@@ -402,19 +386,6 @@
 		GasLimit:   10485760,
 		Difficulty: big.NewInt(1),
 		Alloc:      decodePrealloc(goerliAllocData),
-	}
-}
-
-// DefaultSepoliaGenesisBlock returns the Sepolia network genesis block.
-func DefaultSepoliaGenesisBlock() *Genesis {
-	return &Genesis{
-		Config:     params.SepoliaChainConfig,
-		Nonce:      0,
-		ExtraData:  []byte("Sepolia, Athens, Attica, Greece!"),
-		GasLimit:   0x1c9c380,
-		Difficulty: big.NewInt(0x20000),
-		Timestamp:  1633267481,
-		Alloc:      decodePrealloc(sepoliaAllocData),
 	}
 }
 
