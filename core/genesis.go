--- conflicted
+++ resolved
@@ -246,11 +246,6 @@
 		return params.RinkebyChainConfig
 	case ghash == params.GoerliGenesisHash:
 		return params.GoerliChainConfig
-<<<<<<< HEAD
-=======
-	case ghash == params.CalaverasGenesisHash:
-		return params.CalaverasChainConfig
->>>>>>> 576681f2
 	default:
 		return params.AllUbqhashProtocolChanges
 	}
@@ -390,21 +385,6 @@
 	}
 }
 
-<<<<<<< HEAD
-=======
-func DefaultCalaverasGenesisBlock() *Genesis {
-	// Full genesis: https://gist.github.com/holiman/c6ed9269dce28304ad176314caa75e97
-	return &Genesis{
-		Config:     params.CalaverasChainConfig,
-		Timestamp:  0x60b3877f,
-		ExtraData:  hexutil.MustDecode("0x00000000000000000000000000000000000000000000000000000000000000005211cea3870c7ba7c6c44b185e62eecdb864cd8c560228ce57d31efbf64c200b2c200aacec78cf17a7148e784fe95a7a750335f8b9572ee28d72e7650000000000000000000000000000000000000000000000000000000000000000000000000000000000000000000000000000000000000000000000000000000000"),
-		GasLimit:   0x47b760,
-		Difficulty: big.NewInt(1),
-		Alloc:      decodePrealloc(calaverasAllocData),
-	}
-}
-
->>>>>>> 576681f2
 // DeveloperGenesisBlock returns the 'geth --dev' genesis block.
 func DeveloperGenesisBlock(period uint64, faucet common.Address) *Genesis {
 	// Override the default period to the user requested one
