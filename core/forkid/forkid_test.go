--- conflicted
+++ resolved
@@ -43,7 +43,6 @@
 			params.MainnetChainConfig,
 			params.MainnetGenesisHash,
 			[]testcase{
-<<<<<<< HEAD
 				{0, ID{Hash: checksumToBytes(0xf3073ee8), Next: 10}},                  // Unsynced, last Frontier, Homestead,
 				{10, ID{Hash: checksumToBytes(0x3f0fcc99), Next: 1075090}},            // First Spurious block
 				{1075089, ID{Hash: checksumToBytes(0x3f0fcc99), Next: 1075090}},       // Last Spurious block
@@ -53,57 +52,6 @@
 				// {1500000, ID{Hash: checksumToBytes(0x65ea97e0), Next: math.MaxInt64}}, // Last Istanbul (taurus)
 				// {4460644, ID{Hash: checksumToBytes(0x757a1c47), Next: 0}}, // First Berlin block
 				// {5000000, ID{Hash: checksumToBytes(0x757a1c47), Next: 0}}, // Future Berlin block
-=======
-				{0, ID{Hash: checksumToBytes(0xfc64ec04), Next: 1150000}},         // Unsynced
-				{1149999, ID{Hash: checksumToBytes(0xfc64ec04), Next: 1150000}},   // Last Frontier block
-				{1150000, ID{Hash: checksumToBytes(0x97c2c34c), Next: 1920000}},   // First Homestead block
-				{1919999, ID{Hash: checksumToBytes(0x97c2c34c), Next: 1920000}},   // Last Homestead block
-				{1920000, ID{Hash: checksumToBytes(0x91d1f948), Next: 2463000}},   // First DAO block
-				{2462999, ID{Hash: checksumToBytes(0x91d1f948), Next: 2463000}},   // Last DAO block
-				{2463000, ID{Hash: checksumToBytes(0x7a64da13), Next: 2675000}},   // First Tangerine block
-				{2674999, ID{Hash: checksumToBytes(0x7a64da13), Next: 2675000}},   // Last Tangerine block
-				{2675000, ID{Hash: checksumToBytes(0x3edd5b10), Next: 4370000}},   // First Spurious block
-				{4369999, ID{Hash: checksumToBytes(0x3edd5b10), Next: 4370000}},   // Last Spurious block
-				{4370000, ID{Hash: checksumToBytes(0xa00bc324), Next: 7280000}},   // First Byzantium block
-				{7279999, ID{Hash: checksumToBytes(0xa00bc324), Next: 7280000}},   // Last Byzantium block
-				{7280000, ID{Hash: checksumToBytes(0x668db0af), Next: 9069000}},   // First and last Constantinople, first Petersburg block
-				{9068999, ID{Hash: checksumToBytes(0x668db0af), Next: 9069000}},   // Last Petersburg block
-				{9069000, ID{Hash: checksumToBytes(0x879d6e30), Next: 9200000}},   // First Istanbul and first Muir Glacier block
-				{9199999, ID{Hash: checksumToBytes(0x879d6e30), Next: 9200000}},   // Last Istanbul and first Muir Glacier block
-				{9200000, ID{Hash: checksumToBytes(0xe029e991), Next: 12244000}},  // First Muir Glacier block
-				{12243999, ID{Hash: checksumToBytes(0xe029e991), Next: 12244000}}, // Last Muir Glacier block
-				{12244000, ID{Hash: checksumToBytes(0x0eb440f6), Next: 12965000}}, // First Berlin block
-				{12964999, ID{Hash: checksumToBytes(0x0eb440f6), Next: 12965000}}, // Last Berlin block
-				{12965000, ID{Hash: checksumToBytes(0xb715077d), Next: 13773000}}, // First London block
-				{13772999, ID{Hash: checksumToBytes(0xb715077d), Next: 13773000}}, // Last London block
-				{13773000, ID{Hash: checksumToBytes(0x20c327fc), Next: 0}},        /// First Arrow Glacier block
-				{20000000, ID{Hash: checksumToBytes(0x20c327fc), Next: 0}},        // Future Arrow Glacier block
-			},
-		},
-		// Ropsten test cases
-		{
-			params.RopstenChainConfig,
-			params.RopstenGenesisHash,
-			[]testcase{
-				{0, ID{Hash: checksumToBytes(0x30c7ddbc), Next: 10}},              // Unsynced, last Frontier, Homestead and first Tangerine block
-				{9, ID{Hash: checksumToBytes(0x30c7ddbc), Next: 10}},              // Last Tangerine block
-				{10, ID{Hash: checksumToBytes(0x63760190), Next: 1700000}},        // First Spurious block
-				{1699999, ID{Hash: checksumToBytes(0x63760190), Next: 1700000}},   // Last Spurious block
-				{1700000, ID{Hash: checksumToBytes(0x3ea159c7), Next: 4230000}},   // First Byzantium block
-				{4229999, ID{Hash: checksumToBytes(0x3ea159c7), Next: 4230000}},   // Last Byzantium block
-				{4230000, ID{Hash: checksumToBytes(0x97b544f3), Next: 4939394}},   // First Constantinople block
-				{4939393, ID{Hash: checksumToBytes(0x97b544f3), Next: 4939394}},   // Last Constantinople block
-				{4939394, ID{Hash: checksumToBytes(0xd6e2149b), Next: 6485846}},   // First Petersburg block
-				{6485845, ID{Hash: checksumToBytes(0xd6e2149b), Next: 6485846}},   // Last Petersburg block
-				{6485846, ID{Hash: checksumToBytes(0x4bc66396), Next: 7117117}},   // First Istanbul block
-				{7117116, ID{Hash: checksumToBytes(0x4bc66396), Next: 7117117}},   // Last Istanbul block
-				{7117117, ID{Hash: checksumToBytes(0x6727ef90), Next: 9812189}},   // First Muir Glacier block
-				{9812188, ID{Hash: checksumToBytes(0x6727ef90), Next: 9812189}},   // Last Muir Glacier block
-				{9812189, ID{Hash: checksumToBytes(0xa157d377), Next: 10499401}},  // First Berlin block
-				{10499400, ID{Hash: checksumToBytes(0xa157d377), Next: 10499401}}, // Last Berlin block
-				{10499401, ID{Hash: checksumToBytes(0x7119b6b3), Next: 0}},        // First London block
-				{11000000, ID{Hash: checksumToBytes(0x7119b6b3), Next: 0}},        // Future London block
->>>>>>> 6c4dc6c3
 			},
 		},
 		// Rinkeby test cases
