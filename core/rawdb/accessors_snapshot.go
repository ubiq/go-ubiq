// Copyright 2019 The go-ethereum Authors
// This file is part of the go-ethereum library.
//
// The go-ethereum library is free software: you can redistribute it and/or modify
// it under the terms of the GNU Lesser General Public License as published by
// the Free Software Foundation, either version 3 of the License, or
// (at your option) any later version.
//
// The go-ethereum library is distributed in the hope that it will be useful,
// but WITHOUT ANY WARRANTY; without even the implied warranty of
// MERCHANTABILITY or FITNESS FOR A PARTICULAR PURPOSE. See the
// GNU Lesser General Public License for more details.
//
// You should have received a copy of the GNU Lesser General Public License
// along with the go-ethereum library. If not, see <http://www.gnu.org/licenses/>.

package rawdb

import (
<<<<<<< HEAD
	"github.com/ubiq/go-ubiq/common"
	"github.com/ubiq/go-ubiq/ethdb"
	"github.com/ubiq/go-ubiq/log"
=======
	"encoding/binary"

	"github.com/ethereum/go-ethereum/common"
	"github.com/ethereum/go-ethereum/ethdb"
	"github.com/ethereum/go-ethereum/log"
>>>>>>> cc05b050
)

// ReadSnapshotRoot retrieves the root of the block whose state is contained in
// the persisted snapshot.
func ReadSnapshotRoot(db ethdb.KeyValueReader) common.Hash {
	data, _ := db.Get(snapshotRootKey)
	if len(data) != common.HashLength {
		return common.Hash{}
	}
	return common.BytesToHash(data)
}

// WriteSnapshotRoot stores the root of the block whose state is contained in
// the persisted snapshot.
func WriteSnapshotRoot(db ethdb.KeyValueWriter, root common.Hash) {
	if err := db.Put(snapshotRootKey, root[:]); err != nil {
		log.Crit("Failed to store snapshot root", "err", err)
	}
}

// DeleteSnapshotRoot deletes the hash of the block whose state is contained in
// the persisted snapshot. Since snapshots are not immutable, this  method can
// be used during updates, so a crash or failure will mark the entire snapshot
// invalid.
func DeleteSnapshotRoot(db ethdb.KeyValueWriter) {
	if err := db.Delete(snapshotRootKey); err != nil {
		log.Crit("Failed to remove snapshot root", "err", err)
	}
}

// ReadAccountSnapshot retrieves the snapshot entry of an account trie leaf.
func ReadAccountSnapshot(db ethdb.KeyValueReader, hash common.Hash) []byte {
	data, _ := db.Get(accountSnapshotKey(hash))
	return data
}

// WriteAccountSnapshot stores the snapshot entry of an account trie leaf.
func WriteAccountSnapshot(db ethdb.KeyValueWriter, hash common.Hash, entry []byte) {
	if err := db.Put(accountSnapshotKey(hash), entry); err != nil {
		log.Crit("Failed to store account snapshot", "err", err)
	}
}

// DeleteAccountSnapshot removes the snapshot entry of an account trie leaf.
func DeleteAccountSnapshot(db ethdb.KeyValueWriter, hash common.Hash) {
	if err := db.Delete(accountSnapshotKey(hash)); err != nil {
		log.Crit("Failed to delete account snapshot", "err", err)
	}
}

// ReadStorageSnapshot retrieves the snapshot entry of an storage trie leaf.
func ReadStorageSnapshot(db ethdb.KeyValueReader, accountHash, storageHash common.Hash) []byte {
	data, _ := db.Get(storageSnapshotKey(accountHash, storageHash))
	return data
}

// WriteStorageSnapshot stores the snapshot entry of an storage trie leaf.
func WriteStorageSnapshot(db ethdb.KeyValueWriter, accountHash, storageHash common.Hash, entry []byte) {
	if err := db.Put(storageSnapshotKey(accountHash, storageHash), entry); err != nil {
		log.Crit("Failed to store storage snapshot", "err", err)
	}
}

// DeleteStorageSnapshot removes the snapshot entry of an storage trie leaf.
func DeleteStorageSnapshot(db ethdb.KeyValueWriter, accountHash, storageHash common.Hash) {
	if err := db.Delete(storageSnapshotKey(accountHash, storageHash)); err != nil {
		log.Crit("Failed to delete storage snapshot", "err", err)
	}
}

// IterateStorageSnapshots returns an iterator for walking the entire storage
// space of a specific account.
func IterateStorageSnapshots(db ethdb.Iteratee, accountHash common.Hash) ethdb.Iterator {
	return db.NewIterator(storageSnapshotsKey(accountHash), nil)
}

// ReadSnapshotJournal retrieves the serialized in-memory diff layers saved at
// the last shutdown. The blob is expected to be max a few 10s of megabytes.
func ReadSnapshotJournal(db ethdb.KeyValueReader) []byte {
	data, _ := db.Get(snapshotJournalKey)
	return data
}

// WriteSnapshotJournal stores the serialized in-memory diff layers to save at
// shutdown. The blob is expected to be max a few 10s of megabytes.
func WriteSnapshotJournal(db ethdb.KeyValueWriter, journal []byte) {
	if err := db.Put(snapshotJournalKey, journal); err != nil {
		log.Crit("Failed to store snapshot journal", "err", err)
	}
}

// DeleteSnapshotJournal deletes the serialized in-memory diff layers saved at
// the last shutdown
func DeleteSnapshotJournal(db ethdb.KeyValueWriter) {
	if err := db.Delete(snapshotJournalKey); err != nil {
		log.Crit("Failed to remove snapshot journal", "err", err)
	}
}

// ReadSnapshotGenerator retrieves the serialized snapshot generator saved at
// the last shutdown.
func ReadSnapshotGenerator(db ethdb.KeyValueReader) []byte {
	data, _ := db.Get(snapshotGeneratorKey)
	return data
}

// WriteSnapshotGenerator stores the serialized snapshot generator to save at
// shutdown.
func WriteSnapshotGenerator(db ethdb.KeyValueWriter, generator []byte) {
	if err := db.Put(snapshotGeneratorKey, generator); err != nil {
		log.Crit("Failed to store snapshot generator", "err", err)
	}
}

// DeleteSnapshotGenerator deletes the serialized snapshot generator saved at
// the last shutdown
func DeleteSnapshotGenerator(db ethdb.KeyValueWriter) {
	if err := db.Delete(snapshotGeneratorKey); err != nil {
		log.Crit("Failed to remove snapshot generator", "err", err)
	}
}

// ReadSnapshotRecoveryNumber retrieves the block number of the last persisted
// snapshot layer.
func ReadSnapshotRecoveryNumber(db ethdb.KeyValueReader) *uint64 {
	data, _ := db.Get(snapshotRecoveryKey)
	if len(data) == 0 {
		return nil
	}
	if len(data) != 8 {
		return nil
	}
	number := binary.BigEndian.Uint64(data)
	return &number
}

// WriteSnapshotRecoveryNumber stores the block number of the last persisted
// snapshot layer.
func WriteSnapshotRecoveryNumber(db ethdb.KeyValueWriter, number uint64) {
	var buf [8]byte
	binary.BigEndian.PutUint64(buf[:], number)
	if err := db.Put(snapshotRecoveryKey, buf[:]); err != nil {
		log.Crit("Failed to store snapshot recovery number", "err", err)
	}
}

// DeleteSnapshotRecoveryNumber deletes the block number of the last persisted
// snapshot layer.
func DeleteSnapshotRecoveryNumber(db ethdb.KeyValueWriter) {
	if err := db.Delete(snapshotRecoveryKey); err != nil {
		log.Crit("Failed to remove snapshot recovery number", "err", err)
	}
}<|MERGE_RESOLUTION|>--- conflicted
+++ resolved
@@ -17,17 +17,11 @@
 package rawdb
 
 import (
-<<<<<<< HEAD
+	"encoding/binary"
+
 	"github.com/ubiq/go-ubiq/common"
 	"github.com/ubiq/go-ubiq/ethdb"
 	"github.com/ubiq/go-ubiq/log"
-=======
-	"encoding/binary"
-
-	"github.com/ethereum/go-ethereum/common"
-	"github.com/ethereum/go-ethereum/ethdb"
-	"github.com/ethereum/go-ethereum/log"
->>>>>>> cc05b050
 )
 
 // ReadSnapshotRoot retrieves the root of the block whose state is contained in
