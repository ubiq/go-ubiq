--- conflicted
+++ resolved
@@ -48,21 +48,6 @@
 	headBlockKey  = []byte("LastBlock")
 	headFastKey   = []byte("LastFast")
 
-<<<<<<< HEAD
-	headerPrefix        = []byte("h")   // headerPrefix + num (uint64 big endian) + hash -> header
-	tdSuffix            = []byte("t")   // headerPrefix + num (uint64 big endian) + hash + tdSuffix -> td
-	numSuffix           = []byte("n")   // headerPrefix + num (uint64 big endian) + numSuffix -> hash
-	blockHashPrefix     = []byte("H")   // blockHashPrefix + hash -> num (uint64 big endian)
-	bodyPrefix          = []byte("b")   // bodyPrefix + num (uint64 big endian) + hash -> block body
-	blockReceiptsPrefix = []byte("r")   // blockReceiptsPrefix + num (uint64 big endian) + hash -> block receipts
-	lookupPrefix        = []byte("l")   // lookupPrefix + hash -> transaction/receipt lookup metadata
-	preimagePrefix      = "secure-key-" // preimagePrefix + hash -> preimage
-
-	mipmapPre    = []byte("mipmap-log-bloom-")
-	MIPMapLevels = []uint64{1000000, 500000, 100000, 50000, 1000}
-
-	configPrefix = []byte("ubiq-config-") // config prefix for the db
-=======
 	// Data item prefixes (use single byte to avoid mixing data types, avoid `i`).
 	headerPrefix        = []byte("h") // headerPrefix + num (uint64 big endian) + hash -> header
 	tdSuffix            = []byte("t") // headerPrefix + num (uint64 big endian) + hash + tdSuffix -> td
@@ -74,11 +59,10 @@
 	bloomBitsPrefix     = []byte("B") // bloomBitsPrefix + bit (uint16 big endian) + section (uint64 big endian) + hash -> bloom bits
 
 	preimagePrefix = "secure-key-"              // preimagePrefix + hash -> preimage
-	configPrefix   = []byte("ethereum-config-") // config prefix for the db
+	configPrefix   = []byte("ubiq-config-") // config prefix for the db
 
 	// Chain index prefixes (use `i` + single byte to avoid mixing data types).
 	BloomBitsIndexPrefix = []byte("iB") // BloomBitsIndexPrefix is the data table of a chain indexer to track its progress
->>>>>>> 4bb3c89d
 
 	// used by old db, now only used for conversion
 	oldReceiptsPrefix = []byte("receipts-")
@@ -90,15 +74,9 @@
 	preimageHitCounter = metrics.NewCounter("db/preimage/hits")
 )
 
-<<<<<<< HEAD
-// txLookupEntry is a positional metadata to help looking up the data content of
-// a transaction or receipt given only its hash.
-type txLookupEntry struct {
-=======
 // TxLookupEntry is a positional metadata to help looking up the data content of
 // a transaction or receipt given only its hash.
 type TxLookupEntry struct {
->>>>>>> 4bb3c89d
 	BlockHash  common.Hash
 	BlockIndex uint64
 	Index      uint64
@@ -170,13 +148,8 @@
 
 // GetHeaderRLP retrieves a block header in its raw RLP database encoding, or nil
 // if the header's not found.
-<<<<<<< HEAD
-func GetHeaderRLP(db ethdb.Database, hash common.Hash, number uint64) rlp.RawValue {
-	data, _ := db.Get(append(append(headerPrefix, encodeBlockNumber(number)...), hash.Bytes()...))
-=======
 func GetHeaderRLP(db DatabaseReader, hash common.Hash, number uint64) rlp.RawValue {
 	data, _ := db.Get(headerKey(hash, number))
->>>>>>> 4bb3c89d
 	return data
 }
 
@@ -196,13 +169,8 @@
 }
 
 // GetBodyRLP retrieves the block body (transactions and uncles) in RLP encoding.
-<<<<<<< HEAD
-func GetBodyRLP(db ethdb.Database, hash common.Hash, number uint64) rlp.RawValue {
-	data, _ := db.Get(append(append(bodyPrefix, encodeBlockNumber(number)...), hash.Bytes()...))
-=======
 func GetBodyRLP(db DatabaseReader, hash common.Hash, number uint64) rlp.RawValue {
 	data, _ := db.Get(blockBodyKey(hash, number))
->>>>>>> 4bb3c89d
 	return data
 }
 
@@ -285,22 +253,14 @@
 
 // GetTxLookupEntry retrieves the positional metadata associated with a transaction
 // hash to allow retrieving the transaction or receipt by hash.
-<<<<<<< HEAD
-func GetTxLookupEntry(db ethdb.Database, hash common.Hash) (common.Hash, uint64, uint64) {
-=======
 func GetTxLookupEntry(db DatabaseReader, hash common.Hash) (common.Hash, uint64, uint64) {
->>>>>>> 4bb3c89d
 	// Load the positional metadata from disk and bail if it fails
 	data, _ := db.Get(append(lookupPrefix, hash.Bytes()...))
 	if len(data) == 0 {
 		return common.Hash{}, 0, 0
 	}
 	// Parse and return the contents of the lookup entry
-<<<<<<< HEAD
-	var entry txLookupEntry
-=======
 	var entry TxLookupEntry
->>>>>>> 4bb3c89d
 	if err := rlp.DecodeBytes(data, &entry); err != nil {
 		log.Error("Invalid lookup entry RLP", "hash", hash, "err", err)
 		return common.Hash{}, 0, 0
@@ -310,11 +270,7 @@
 
 // GetTransaction retrieves a specific transaction from the database, along with
 // its added positional metadata.
-<<<<<<< HEAD
-func GetTransaction(db ethdb.Database, hash common.Hash) (*types.Transaction, common.Hash, uint64, uint64) {
-=======
 func GetTransaction(db DatabaseReader, hash common.Hash) (*types.Transaction, common.Hash, uint64, uint64) {
->>>>>>> 4bb3c89d
 	// Retrieve the lookup metadata and resolve the transaction from the body
 	blockHash, blockNumber, txIndex := GetTxLookupEntry(db, hash)
 
@@ -327,10 +283,6 @@
 		return body.Transactions[txIndex], blockHash, blockNumber, txIndex
 	}
 	// Old transaction representation, load the transaction and it's metadata separately
-<<<<<<< HEAD
-	// Retrieve the transaction itself from the database
-=======
->>>>>>> 4bb3c89d
 	data, _ := db.Get(hash.Bytes())
 	if len(data) == 0 {
 		return nil, common.Hash{}, 0, 0
@@ -344,11 +296,7 @@
 	if len(data) == 0 {
 		return nil, common.Hash{}, 0, 0
 	}
-<<<<<<< HEAD
-	var entry txLookupEntry
-=======
 	var entry TxLookupEntry
->>>>>>> 4bb3c89d
 	if err := rlp.DecodeBytes(data, &entry); err != nil {
 		return nil, common.Hash{}, 0, 0
 	}
@@ -357,11 +305,7 @@
 
 // GetReceipt retrieves a specific transaction receipt from the database, along with
 // its added positional metadata.
-<<<<<<< HEAD
-func GetReceipt(db ethdb.Database, hash common.Hash) (*types.Receipt, common.Hash, uint64, uint64) {
-=======
 func GetReceipt(db DatabaseReader, hash common.Hash) (*types.Receipt, common.Hash, uint64, uint64) {
->>>>>>> 4bb3c89d
 	// Retrieve the lookup metadata and resolve the receipt from the receipts
 	blockHash, blockNumber, receiptIndex := GetTxLookupEntry(db, hash)
 
@@ -384,8 +328,6 @@
 		log.Error("Invalid receipt RLP", "hash", hash, "err", err)
 	}
 	return (*types.Receipt)(&receipt), common.Hash{}, 0, 0
-<<<<<<< HEAD
-=======
 }
 
 // GetBloomBits retrieves the compressed bloom bit vector belonging to the given
@@ -397,7 +339,6 @@
 	binary.BigEndian.PutUint64(key[3:], section)
 
 	return db.Get(key)
->>>>>>> 4bb3c89d
 }
 
 // WriteCanonicalHash stores the canonical hash for the given block number.
@@ -520,19 +461,10 @@
 
 // WriteTxLookupEntries stores a positional metadata for every transaction from
 // a block, enabling hash based transaction and receipt lookups.
-<<<<<<< HEAD
-func WriteTxLookupEntries(db ethdb.Database, block *types.Block) error {
-	batch := db.NewBatch()
-
-	// Iterate over each transaction and encode its metadata
-	for i, tx := range block.Transactions() {
-		entry := txLookupEntry{
-=======
 func WriteTxLookupEntries(db ethdb.Putter, block *types.Block) error {
 	// Iterate over each transaction and encode its metadata
 	for i, tx := range block.Transactions() {
 		entry := TxLookupEntry{
->>>>>>> 4bb3c89d
 			BlockHash:  block.Hash(),
 			BlockIndex: block.NumberU64(),
 			Index:      uint64(i),
@@ -541,17 +473,6 @@
 		if err != nil {
 			return err
 		}
-<<<<<<< HEAD
-		if err := batch.Put(append(lookupPrefix, tx.Hash().Bytes()...), data); err != nil {
-			return err
-		}
-	}
-	// Write the scheduled data into the database
-	if err := batch.Write(); err != nil {
-		log.Crit("Failed to store lookup entries:", err)
-	}
-	return nil
-=======
 		if err := db.Put(append(lookupPrefix, tx.Hash().Bytes()...), data); err != nil {
 			return err
 		}
@@ -570,7 +491,6 @@
 	if err := db.Put(key, bits); err != nil {
 		log.Crit("Failed to store bloom bits", "err", err)
 	}
->>>>>>> 4bb3c89d
 }
 
 // DeleteCanonicalHash removes the number to hash canonical mapping.
@@ -608,55 +528,8 @@
 }
 
 // DeleteTxLookupEntry removes all transaction data associated with a hash.
-<<<<<<< HEAD
-func DeleteTxLookupEntry(db ethdb.Database, hash common.Hash) {
-	db.Delete(append(lookupPrefix, hash.Bytes()...))
-}
-
-// returns a formatted MIP mapped key by adding prefix, canonical number and level
-//
-// ex. fn(98, 1000) = (prefix || 1000 || 0)
-func mipmapKey(num, level uint64) []byte {
-	lkey := make([]byte, 8)
-	binary.BigEndian.PutUint64(lkey, level)
-	key := new(big.Int).SetUint64(num / level * level)
-
-	return append(mipmapPre, append(lkey, key.Bytes()...)...)
-}
-
-// WriteMipmapBloom writes each address included in the receipts' logs to the
-// MIP bloom bin.
-func WriteMipmapBloom(db ethdb.Database, number uint64, receipts types.Receipts) error {
-	mipmapBloomMu.Lock()
-	defer mipmapBloomMu.Unlock()
-
-	batch := db.NewBatch()
-	for _, level := range MIPMapLevels {
-		key := mipmapKey(number, level)
-		bloomDat, _ := db.Get(key)
-		bloom := types.BytesToBloom(bloomDat)
-		for _, receipt := range receipts {
-			for _, log := range receipt.Logs {
-				bloom.Add(log.Address.Big())
-			}
-		}
-		batch.Put(key, bloom.Bytes())
-	}
-	if err := batch.Write(); err != nil {
-		return fmt.Errorf("mipmap write fail for: %d: %v", number, err)
-	}
-	return nil
-}
-
-// GetMipmapBloom returns a bloom filter using the number and level as input
-// parameters. For available levels see MIPMapLevels.
-func GetMipmapBloom(db ethdb.Database, number, level uint64) types.Bloom {
-	bloomDat, _ := db.Get(mipmapKey(number, level))
-	return types.BytesToBloom(bloomDat)
-=======
 func DeleteTxLookupEntry(db DatabaseDeleter, hash common.Hash) {
 	db.Delete(append(lookupPrefix, hash.Bytes()...))
->>>>>>> 4bb3c89d
 }
 
 // PreimageTable returns a Database instance with the key prefix for preimage entries.
