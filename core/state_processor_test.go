// Copyright 2020 The go-ethereum Authors
// This file is part of the go-ethereum library.
//
// The go-ethereum library is free software: you can redistribute it and/or modify
// it under the terms of the GNU Lesser General Public License as published by
// the Free Software Foundation, either version 3 of the License, or
// (at your option) any later version.
//
// The go-ethereum library is distributed in the hope that it will be useful,
// but WITHOUT ANY WARRANTY; without even the implied warranty of
// MERCHANTABILITY or FITNESS FOR A PARTICULAR PURPOSE. See the
// GNU Lesser General Public License for more details.
//
// You should have received a copy of the GNU Lesser General Public License
// along with the go-ethereum library. If not, see <http://www.gnu.org/licenses/>.

package core

import (
	"math/big"
	"testing"

<<<<<<< HEAD
	"github.com/ubiq/go-ubiq/v5/common"
	"github.com/ubiq/go-ubiq/v5/consensus"
	"github.com/ubiq/go-ubiq/v5/consensus/ubqhash"
	"github.com/ubiq/go-ubiq/v5/core/rawdb"
	"github.com/ubiq/go-ubiq/v5/core/types"
	"github.com/ubiq/go-ubiq/v5/core/vm"
	"github.com/ubiq/go-ubiq/v5/crypto"
	"github.com/ubiq/go-ubiq/v5/params"
	"github.com/ubiq/go-ubiq/v5/trie"
=======
	"github.com/ethereum/go-ethereum/common"
	"github.com/ethereum/go-ethereum/consensus"
	"github.com/ethereum/go-ethereum/consensus/ethash"
	"github.com/ethereum/go-ethereum/consensus/misc"
	"github.com/ethereum/go-ethereum/core/rawdb"
	"github.com/ethereum/go-ethereum/core/types"
	"github.com/ethereum/go-ethereum/core/vm"
	"github.com/ethereum/go-ethereum/crypto"
	"github.com/ethereum/go-ethereum/params"
	"github.com/ethereum/go-ethereum/trie"
>>>>>>> 576681f2
	"golang.org/x/crypto/sha3"
)

// TestStateProcessorErrors tests the output from the 'core' errors
// as defined in core/error.go. These errors are generated when the
// blockchain imports bad blocks, meaning blocks which have valid headers but
// contain invalid transactions
func TestStateProcessorErrors(t *testing.T) {
	var (
		config = &params.ChainConfig{
			ChainID:             big.NewInt(1),
			HomesteadBlock:      big.NewInt(0),
			EIP150Block:         big.NewInt(0),
			EIP155Block:         big.NewInt(0),
			EIP158Block:         big.NewInt(0),
			ByzantiumBlock:      big.NewInt(0),
			ConstantinopleBlock: big.NewInt(0),
			PetersburgBlock:     big.NewInt(0),
			IstanbulBlock:       big.NewInt(0),
			MuirGlacierBlock:    big.NewInt(0),
			BerlinBlock:         big.NewInt(0),
			LondonBlock:         big.NewInt(0),
			Ethash:              new(params.EthashConfig),
		}
<<<<<<< HEAD
		genesis       = gspec.MustCommit(db)
		blockchain, _ = NewBlockChain(db, nil, gspec.Config, ubqhash.NewFaker(), vm.Config{}, nil, nil)
=======
		signer     = types.LatestSigner(config)
		testKey, _ = crypto.HexToECDSA("b71c71a67e1177ad4e901695e1b4b9ee17ae16c6668d313eac2f96dbcda3f291")
>>>>>>> 576681f2
	)
	var makeTx = func(nonce uint64, to common.Address, amount *big.Int, gasLimit uint64, gasPrice *big.Int, data []byte) *types.Transaction {
		tx, _ := types.SignTx(types.NewTransaction(nonce, to, amount, gasLimit, gasPrice, data), signer, testKey)
		return tx
	}
	var mkDynamicTx = func(nonce uint64, to common.Address, gasLimit uint64, gasTipCap, gasFeeCap *big.Int) *types.Transaction {
		tx, _ := types.SignTx(types.NewTx(&types.DynamicFeeTx{
			Nonce:     nonce,
			GasTipCap: gasTipCap,
			GasFeeCap: gasFeeCap,
			Gas:       gasLimit,
			To:        &to,
			Value:     big.NewInt(0),
		}), signer, testKey)
		return tx
	}
	{ // Tests against a 'recent' chain definition
		var (
			db    = rawdb.NewMemoryDatabase()
			gspec = &Genesis{
				Config: config,
				Alloc: GenesisAlloc{
					common.HexToAddress("0x71562b71999873DB5b286dF957af199Ec94617F7"): GenesisAccount{
						Balance: big.NewInt(1000000000000000000), // 1 ether
						Nonce:   0,
					},
				},
			}
			genesis       = gspec.MustCommit(db)
			blockchain, _ = NewBlockChain(db, nil, gspec.Config, ethash.NewFaker(), vm.Config{}, nil, nil)
		)
		defer blockchain.Stop()
		bigNumber := new(big.Int).SetBytes(common.FromHex("0xffffffffffffffffffffffffffffffffffffffffffffffffffffffffffffffff"))
		tooBigNumber := new(big.Int).Set(bigNumber)
		tooBigNumber.Add(tooBigNumber, common.Big1)
		for i, tt := range []struct {
			txs  []*types.Transaction
			want string
		}{
			{ // ErrNonceTooLow
				txs: []*types.Transaction{
					makeTx(0, common.Address{}, big.NewInt(0), params.TxGas, big.NewInt(875000000), nil),
					makeTx(0, common.Address{}, big.NewInt(0), params.TxGas, big.NewInt(875000000), nil),
				},
				want: "could not apply tx 1 [0x0026256b3939ed97e2c4a6f3fce8ecf83bdcfa6d507c47838c308a1fb0436f62]: nonce too low: address 0x71562b71999873DB5b286dF957af199Ec94617F7, tx: 0 state: 1",
			},
			{ // ErrNonceTooHigh
				txs: []*types.Transaction{
					makeTx(100, common.Address{}, big.NewInt(0), params.TxGas, big.NewInt(875000000), nil),
				},
				want: "could not apply tx 0 [0xdebad714ca7f363bd0d8121c4518ad48fa469ca81b0a081be3d10c17460f751b]: nonce too high: address 0x71562b71999873DB5b286dF957af199Ec94617F7, tx: 100 state: 0",
			},
			{ // ErrGasLimitReached
				txs: []*types.Transaction{
					makeTx(0, common.Address{}, big.NewInt(0), 21000000, big.NewInt(875000000), nil),
				},
				want: "could not apply tx 0 [0xbd49d8dadfd47fb846986695f7d4da3f7b2c48c8da82dbc211a26eb124883de9]: gas limit reached",
			},
			{ // ErrInsufficientFundsForTransfer
				txs: []*types.Transaction{
					makeTx(0, common.Address{}, big.NewInt(1000000000000000000), params.TxGas, big.NewInt(875000000), nil),
				},
				want: "could not apply tx 0 [0x98c796b470f7fcab40aaef5c965a602b0238e1034cce6fb73823042dd0638d74]: insufficient funds for gas * price + value: address 0x71562b71999873DB5b286dF957af199Ec94617F7 have 1000000000000000000 want 1000018375000000000",
			},
			{ // ErrInsufficientFunds
				txs: []*types.Transaction{
					makeTx(0, common.Address{}, big.NewInt(0), params.TxGas, big.NewInt(900000000000000000), nil),
				},
				want: "could not apply tx 0 [0x4a69690c4b0cd85e64d0d9ea06302455b01e10a83db964d60281739752003440]: insufficient funds for gas * price + value: address 0x71562b71999873DB5b286dF957af199Ec94617F7 have 1000000000000000000 want 18900000000000000000000",
			},
			// ErrGasUintOverflow
			// One missing 'core' error is ErrGasUintOverflow: "gas uint64 overflow",
			// In order to trigger that one, we'd have to allocate a _huge_ chunk of data, such that the
			// multiplication len(data) +gas_per_byte overflows uint64. Not testable at the moment
			{ // ErrIntrinsicGas
				txs: []*types.Transaction{
					makeTx(0, common.Address{}, big.NewInt(0), params.TxGas-1000, big.NewInt(875000000), nil),
				},
				want: "could not apply tx 0 [0xcf3b049a0b516cb4f9274b3e2a264359e2ba53b2fb64b7bda2c634d5c9d01fca]: intrinsic gas too low: have 20000, want 21000",
			},
			{ // ErrGasLimitReached
				txs: []*types.Transaction{
					makeTx(0, common.Address{}, big.NewInt(0), params.TxGas*1000, big.NewInt(875000000), nil),
				},
				want: "could not apply tx 0 [0xbd49d8dadfd47fb846986695f7d4da3f7b2c48c8da82dbc211a26eb124883de9]: gas limit reached",
			},
			{ // ErrFeeCapTooLow
				txs: []*types.Transaction{
					mkDynamicTx(0, common.Address{}, params.TxGas, big.NewInt(0), big.NewInt(0)),
				},
				want: "could not apply tx 0 [0xc4ab868fef0c82ae0387b742aee87907f2d0fc528fc6ea0a021459fb0fc4a4a8]: max fee per gas less than block base fee: address 0x71562b71999873DB5b286dF957af199Ec94617F7, maxFeePerGas: 0 baseFee: 875000000",
			},
			{ // ErrTipVeryHigh
				txs: []*types.Transaction{
					mkDynamicTx(0, common.Address{}, params.TxGas, tooBigNumber, big.NewInt(1)),
				},
				want: "could not apply tx 0 [0x15b8391b9981f266b32f3ab7da564bbeb3d6c21628364ea9b32a21139f89f712]: max priority fee per gas higher than 2^256-1: address 0x71562b71999873DB5b286dF957af199Ec94617F7, maxPriorityFeePerGas bit length: 257",
			},
			{ // ErrFeeCapVeryHigh
				txs: []*types.Transaction{
					mkDynamicTx(0, common.Address{}, params.TxGas, big.NewInt(1), tooBigNumber),
				},
				want: "could not apply tx 0 [0x48bc299b83fdb345c57478f239e89814bb3063eb4e4b49f3b6057a69255c16bd]: max fee per gas higher than 2^256-1: address 0x71562b71999873DB5b286dF957af199Ec94617F7, maxFeePerGas bit length: 257",
			},
<<<<<<< HEAD
			want: "could not apply tx 3 [0x836fab5882205362680e49b311a20646de03b630920f18ec6ee3b111a2cf6835]: intrinsic gas too low: have 20000, want 21000",
		},
		// The last 'core' error is ErrGasUintOverflow: "gas uint64 overflow", but in order to
		// trigger that one, we'd have to allocate a _huge_ chunk of data, such that the
		// multiplication len(data) +gas_per_byte overflows uint64. Not testable at the moment
	} {
		block := GenerateBadBlock(genesis, ubqhash.NewFaker(), tt.txs)
		_, err := blockchain.InsertChain(types.Blocks{block})
		if err == nil {
			t.Fatal("block imported without errors")
=======
			{ // ErrTipAboveFeeCap
				txs: []*types.Transaction{
					mkDynamicTx(0, common.Address{}, params.TxGas, big.NewInt(2), big.NewInt(1)),
				},
				want: "could not apply tx 0 [0xf987a31ff0c71895780a7612f965a0c8b056deb54e020bb44fa478092f14c9b4]: max priority fee per gas higher than max fee per gas: address 0x71562b71999873DB5b286dF957af199Ec94617F7, maxPriorityFeePerGas: 2, maxFeePerGas: 1",
			},
			{ // ErrInsufficientFunds
				// Available balance:           1000000000000000000
				// Effective cost:                   18375000021000
				// FeeCap * gas:                1050000000000000000
				// This test is designed to have the effective cost be covered by the balance, but
				// the extended requirement on FeeCap*gas < balance to fail
				txs: []*types.Transaction{
					mkDynamicTx(0, common.Address{}, params.TxGas, big.NewInt(1), big.NewInt(50000000000000)),
				},
				want: "could not apply tx 0 [0x413603cd096a87f41b1660d3ed3e27d62e1da78eac138961c0a1314ed43bd129]: insufficient funds for gas * price + value: address 0x71562b71999873DB5b286dF957af199Ec94617F7 have 1000000000000000000 want 1050000000000000000",
			},
			{ // Another ErrInsufficientFunds, this one to ensure that feecap/tip of max u256 is allowed
				txs: []*types.Transaction{
					mkDynamicTx(0, common.Address{}, params.TxGas, bigNumber, bigNumber),
				},
				want: "could not apply tx 0 [0xd82a0c2519acfeac9a948258c47e784acd20651d9d80f9a1c67b4137651c3a24]: insufficient funds for gas * price + value: address 0x71562b71999873DB5b286dF957af199Ec94617F7 have 1000000000000000000 want 2431633873983640103894990685182446064918669677978451844828609264166175722438635000",
			},
		} {
			block := GenerateBadBlock(genesis, ethash.NewFaker(), tt.txs, gspec.Config)
			_, err := blockchain.InsertChain(types.Blocks{block})
			if err == nil {
				t.Fatal("block imported without errors")
			}
			if have, want := err.Error(), tt.want; have != want {
				t.Errorf("test %d:\nhave \"%v\"\nwant \"%v\"\n", i, have, want)
			}
>>>>>>> 576681f2
		}
	}

	// One final error is ErrTxTypeNotSupported. For this, we need an older chain
	{
		var (
			db    = rawdb.NewMemoryDatabase()
			gspec = &Genesis{
				Config: &params.ChainConfig{
					ChainID:             big.NewInt(1),
					HomesteadBlock:      big.NewInt(0),
					EIP150Block:         big.NewInt(0),
					EIP155Block:         big.NewInt(0),
					EIP158Block:         big.NewInt(0),
					ByzantiumBlock:      big.NewInt(0),
					ConstantinopleBlock: big.NewInt(0),
					PetersburgBlock:     big.NewInt(0),
					IstanbulBlock:       big.NewInt(0),
					MuirGlacierBlock:    big.NewInt(0),
				},
				Alloc: GenesisAlloc{
					common.HexToAddress("0x71562b71999873DB5b286dF957af199Ec94617F7"): GenesisAccount{
						Balance: big.NewInt(1000000000000000000), // 1 ether
						Nonce:   0,
					},
				},
			}
			genesis       = gspec.MustCommit(db)
			blockchain, _ = NewBlockChain(db, nil, gspec.Config, ethash.NewFaker(), vm.Config{}, nil, nil)
		)
		defer blockchain.Stop()
		for i, tt := range []struct {
			txs  []*types.Transaction
			want string
		}{
			{ // ErrTxTypeNotSupported
				txs: []*types.Transaction{
					mkDynamicTx(0, common.Address{}, params.TxGas-1000, big.NewInt(0), big.NewInt(0)),
				},
				want: "could not apply tx 0 [0x88626ac0d53cb65308f2416103c62bb1f18b805573d4f96a3640bbbfff13c14f]: transaction type not supported",
			},
		} {
			block := GenerateBadBlock(genesis, ethash.NewFaker(), tt.txs, gspec.Config)
			_, err := blockchain.InsertChain(types.Blocks{block})
			if err == nil {
				t.Fatal("block imported without errors")
			}
			if have, want := err.Error(), tt.want; have != want {
				t.Errorf("test %d:\nhave \"%v\"\nwant \"%v\"\n", i, have, want)
			}
		}
	}
}

// GenerateBadBlock constructs a "block" which contains the transactions. The transactions are not expected to be
// valid, and no proper post-state can be made. But from the perspective of the blockchain, the block is sufficiently
// valid to be considered for import:
// - valid pow (fake), ancestry, difficulty, gaslimit etc
func GenerateBadBlock(parent *types.Block, engine consensus.Engine, txs types.Transactions, config *params.ChainConfig) *types.Block {
	header := &types.Header{
		ParentHash: parent.Hash(),
		Coinbase:   parent.Coinbase(),
		Difficulty: engine.CalcDifficulty(&fakeChainReader{config}, parent.Time()+10, &types.Header{
			Number:     parent.Number(),
			Time:       parent.Time(),
			Difficulty: parent.Difficulty(),
			UncleHash:  parent.UncleHash(),
		}),
		GasLimit:  parent.GasLimit(),
		Number:    new(big.Int).Add(parent.Number(), common.Big1),
		Time:      parent.Time() + 10,
		UncleHash: types.EmptyUncleHash,
	}
	if config.IsLondon(header.Number) {
		header.BaseFee = misc.CalcBaseFee(config, parent.Header())
	}
	var receipts []*types.Receipt
	// The post-state result doesn't need to be correct (this is a bad block), but we do need something there
	// Preferably something unique. So let's use a combo of blocknum + txhash
	hasher := sha3.NewLegacyKeccak256()
	hasher.Write(header.Number.Bytes())
	var cumulativeGas uint64
	for _, tx := range txs {
		txh := tx.Hash()
		hasher.Write(txh[:])
		receipt := types.NewReceipt(nil, false, cumulativeGas+tx.Gas())
		receipt.TxHash = tx.Hash()
		receipt.GasUsed = tx.Gas()
		receipts = append(receipts, receipt)
		cumulativeGas += tx.Gas()
	}
	header.Root = common.BytesToHash(hasher.Sum(nil))
	// Assemble and return the final block for sealing
	return types.NewBlock(header, txs, nil, receipts, trie.NewStackTrie(nil))
}<|MERGE_RESOLUTION|>--- conflicted
+++ resolved
@@ -20,9 +20,9 @@
 	"math/big"
 	"testing"
 
-<<<<<<< HEAD
 	"github.com/ubiq/go-ubiq/v5/common"
 	"github.com/ubiq/go-ubiq/v5/consensus"
+	"github.com/ubiq/go-ubiq/v5/consensus/misc"
 	"github.com/ubiq/go-ubiq/v5/consensus/ubqhash"
 	"github.com/ubiq/go-ubiq/v5/core/rawdb"
 	"github.com/ubiq/go-ubiq/v5/core/types"
@@ -30,18 +30,6 @@
 	"github.com/ubiq/go-ubiq/v5/crypto"
 	"github.com/ubiq/go-ubiq/v5/params"
 	"github.com/ubiq/go-ubiq/v5/trie"
-=======
-	"github.com/ethereum/go-ethereum/common"
-	"github.com/ethereum/go-ethereum/consensus"
-	"github.com/ethereum/go-ethereum/consensus/ethash"
-	"github.com/ethereum/go-ethereum/consensus/misc"
-	"github.com/ethereum/go-ethereum/core/rawdb"
-	"github.com/ethereum/go-ethereum/core/types"
-	"github.com/ethereum/go-ethereum/core/vm"
-	"github.com/ethereum/go-ethereum/crypto"
-	"github.com/ethereum/go-ethereum/params"
-	"github.com/ethereum/go-ethereum/trie"
->>>>>>> 576681f2
 	"golang.org/x/crypto/sha3"
 )
 
@@ -61,18 +49,12 @@
 			ConstantinopleBlock: big.NewInt(0),
 			PetersburgBlock:     big.NewInt(0),
 			IstanbulBlock:       big.NewInt(0),
-			MuirGlacierBlock:    big.NewInt(0),
 			BerlinBlock:         big.NewInt(0),
 			LondonBlock:         big.NewInt(0),
-			Ethash:              new(params.EthashConfig),
+			Ubqhash:             new(params.UbqhashConfig),
 		}
-<<<<<<< HEAD
-		genesis       = gspec.MustCommit(db)
-		blockchain, _ = NewBlockChain(db, nil, gspec.Config, ubqhash.NewFaker(), vm.Config{}, nil, nil)
-=======
 		signer     = types.LatestSigner(config)
 		testKey, _ = crypto.HexToECDSA("b71c71a67e1177ad4e901695e1b4b9ee17ae16c6668d313eac2f96dbcda3f291")
->>>>>>> 576681f2
 	)
 	var makeTx = func(nonce uint64, to common.Address, amount *big.Int, gasLimit uint64, gasPrice *big.Int, data []byte) *types.Transaction {
 		tx, _ := types.SignTx(types.NewTransaction(nonce, to, amount, gasLimit, gasPrice, data), signer, testKey)
@@ -102,7 +84,7 @@
 				},
 			}
 			genesis       = gspec.MustCommit(db)
-			blockchain, _ = NewBlockChain(db, nil, gspec.Config, ethash.NewFaker(), vm.Config{}, nil, nil)
+			blockchain, _ = NewBlockChain(db, nil, gspec.Config, ubqhash.NewFaker(), vm.Config{}, nil, nil)
 		)
 		defer blockchain.Stop()
 		bigNumber := new(big.Int).SetBytes(common.FromHex("0xffffffffffffffffffffffffffffffffffffffffffffffffffffffffffffffff"))
@@ -177,18 +159,6 @@
 				},
 				want: "could not apply tx 0 [0x48bc299b83fdb345c57478f239e89814bb3063eb4e4b49f3b6057a69255c16bd]: max fee per gas higher than 2^256-1: address 0x71562b71999873DB5b286dF957af199Ec94617F7, maxFeePerGas bit length: 257",
 			},
-<<<<<<< HEAD
-			want: "could not apply tx 3 [0x836fab5882205362680e49b311a20646de03b630920f18ec6ee3b111a2cf6835]: intrinsic gas too low: have 20000, want 21000",
-		},
-		// The last 'core' error is ErrGasUintOverflow: "gas uint64 overflow", but in order to
-		// trigger that one, we'd have to allocate a _huge_ chunk of data, such that the
-		// multiplication len(data) +gas_per_byte overflows uint64. Not testable at the moment
-	} {
-		block := GenerateBadBlock(genesis, ubqhash.NewFaker(), tt.txs)
-		_, err := blockchain.InsertChain(types.Blocks{block})
-		if err == nil {
-			t.Fatal("block imported without errors")
-=======
 			{ // ErrTipAboveFeeCap
 				txs: []*types.Transaction{
 					mkDynamicTx(0, common.Address{}, params.TxGas, big.NewInt(2), big.NewInt(1)),
@@ -213,7 +183,7 @@
 				want: "could not apply tx 0 [0xd82a0c2519acfeac9a948258c47e784acd20651d9d80f9a1c67b4137651c3a24]: insufficient funds for gas * price + value: address 0x71562b71999873DB5b286dF957af199Ec94617F7 have 1000000000000000000 want 2431633873983640103894990685182446064918669677978451844828609264166175722438635000",
 			},
 		} {
-			block := GenerateBadBlock(genesis, ethash.NewFaker(), tt.txs, gspec.Config)
+			block := GenerateBadBlock(genesis, ubqhash.NewFaker(), tt.txs, gspec.Config)
 			_, err := blockchain.InsertChain(types.Blocks{block})
 			if err == nil {
 				t.Fatal("block imported without errors")
@@ -221,7 +191,6 @@
 			if have, want := err.Error(), tt.want; have != want {
 				t.Errorf("test %d:\nhave \"%v\"\nwant \"%v\"\n", i, have, want)
 			}
->>>>>>> 576681f2
 		}
 	}
 
@@ -240,7 +209,6 @@
 					ConstantinopleBlock: big.NewInt(0),
 					PetersburgBlock:     big.NewInt(0),
 					IstanbulBlock:       big.NewInt(0),
-					MuirGlacierBlock:    big.NewInt(0),
 				},
 				Alloc: GenesisAlloc{
 					common.HexToAddress("0x71562b71999873DB5b286dF957af199Ec94617F7"): GenesisAccount{
@@ -250,7 +218,7 @@
 				},
 			}
 			genesis       = gspec.MustCommit(db)
-			blockchain, _ = NewBlockChain(db, nil, gspec.Config, ethash.NewFaker(), vm.Config{}, nil, nil)
+			blockchain, _ = NewBlockChain(db, nil, gspec.Config, ubqhash.NewFaker(), vm.Config{}, nil, nil)
 		)
 		defer blockchain.Stop()
 		for i, tt := range []struct {
@@ -264,7 +232,7 @@
 				want: "could not apply tx 0 [0x88626ac0d53cb65308f2416103c62bb1f18b805573d4f96a3640bbbfff13c14f]: transaction type not supported",
 			},
 		} {
-			block := GenerateBadBlock(genesis, ethash.NewFaker(), tt.txs, gspec.Config)
+			block := GenerateBadBlock(genesis, ubqhash.NewFaker(), tt.txs, gspec.Config)
 			_, err := blockchain.InsertChain(types.Blocks{block})
 			if err == nil {
 				t.Fatal("block imported without errors")
