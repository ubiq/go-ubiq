--- conflicted
+++ resolved
@@ -227,33 +227,6 @@
 		b := &BlockGen{i: i, chain: blocks, parent: parent, statedb: statedb, config: config, engine: engine}
 		b.header = makeHeader(chainreader, parent, statedb, b.engine)
 
-<<<<<<< HEAD
-=======
-		// Set the difficulty for clique block. The chain maker doesn't have access
-		// to a chain, so the difficulty will be left unset (nil). Set it here to the
-		// correct value.
-		if b.header.Difficulty == nil {
-			if config.TerminalTotalDifficulty == nil {
-				// Clique chain
-				b.header.Difficulty = big.NewInt(2)
-			} else {
-				// Post-merge chain
-				b.header.Difficulty = big.NewInt(0)
-			}
-		}
-		// Mutate the state and block according to any hard-fork specs
-		if daoBlock := config.DAOForkBlock; daoBlock != nil {
-			limit := new(big.Int).Add(daoBlock, params.DAOForkExtraRange)
-			if b.header.Number.Cmp(daoBlock) >= 0 && b.header.Number.Cmp(limit) < 0 {
-				if config.DAOForkSupport {
-					b.header.Extra = common.CopyBytes(params.DAOForkBlockExtra)
-				}
-			}
-		}
-		if config.DAOForkSupport && config.DAOForkBlock != nil && config.DAOForkBlock.Cmp(b.header.Number) == 0 {
-			misc.ApplyDAOHardFork(statedb)
-		}
->>>>>>> 11a3a350
 		// Execute any user modifications to the block
 		if gen != nil {
 			gen(i, b)
@@ -350,10 +323,6 @@
 func (cr *fakeChainReader) GetHeaderByHash(hash common.Hash) *types.Header          { return nil }
 func (cr *fakeChainReader) GetHeader(hash common.Hash, number uint64) *types.Header { return nil }
 func (cr *fakeChainReader) GetBlock(hash common.Hash, number uint64) *types.Block   { return nil }
-<<<<<<< HEAD
 func (cr *fakeChainReader) CalcPastMedianTime(number uint64, parent *types.Header) *big.Int {
 	return nil
-}
-=======
-func (cr *fakeChainReader) GetTd(hash common.Hash, number uint64) *big.Int          { return nil }
->>>>>>> 11a3a350
+}