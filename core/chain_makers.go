// Copyright 2015 The go-ethereum Authors
// This file is part of the go-ethereum library.
//
// The go-ethereum library is free software: you can redistribute it and/or modify
// it under the terms of the GNU Lesser General Public License as published by
// the Free Software Foundation, either version 3 of the License, or
// (at your option) any later version.
//
// The go-ethereum library is distributed in the hope that it will be useful,
// but WITHOUT ANY WARRANTY; without even the implied warranty of
// MERCHANTABILITY or FITNESS FOR A PARTICULAR PURPOSE. See the
// GNU Lesser General Public License for more details.
//
// You should have received a copy of the GNU Lesser General Public License
// along with the go-ethereum library. If not, see <http://www.gnu.org/licenses/>.

package core

import (
	"fmt"
	"math/big"

<<<<<<< HEAD
	"github.com/ubiq/go-ubiq/common"
	"github.com/ubiq/go-ubiq/consensus/ubqhash"
	"github.com/ubiq/go-ubiq/core/state"
	"github.com/ubiq/go-ubiq/core/types"
	"github.com/ubiq/go-ubiq/core/vm"
	"github.com/ubiq/go-ubiq/ethdb"
	"github.com/ubiq/go-ubiq/params"
=======
	"github.com/ethereum/go-ethereum/common"
	"github.com/ethereum/go-ethereum/consensus"
	"github.com/ethereum/go-ethereum/consensus/misc"
	"github.com/ethereum/go-ethereum/core/state"
	"github.com/ethereum/go-ethereum/core/types"
	"github.com/ethereum/go-ethereum/core/vm"
	"github.com/ethereum/go-ethereum/ethdb"
	"github.com/ethereum/go-ethereum/params"
>>>>>>> c9427004
)

// BlockGen creates blocks for testing.
// See GenerateChain for a detailed explanation.
type BlockGen struct {
	i       int
	parent  *types.Block
	chain   []*types.Block
	header  *types.Header
	statedb *state.StateDB

	gasPool  *GasPool
	txs      []*types.Transaction
	receipts []*types.Receipt
	uncles   []*types.Header

	config *params.ChainConfig
	engine consensus.Engine
}

// SetCoinbase sets the coinbase of the generated block.
// It can be called at most once.
func (b *BlockGen) SetCoinbase(addr common.Address) {
	if b.gasPool != nil {
		if len(b.txs) > 0 {
			panic("coinbase must be set before adding transactions")
		}
		panic("coinbase can only be set once")
	}
	b.header.Coinbase = addr
	b.gasPool = new(GasPool).AddGas(b.header.GasLimit)
}

// SetExtra sets the extra data field of the generated block.
func (b *BlockGen) SetExtra(data []byte) {
	b.header.Extra = data
}

// SetNonce sets the nonce field of the generated block.
func (b *BlockGen) SetNonce(nonce types.BlockNonce) {
	b.header.Nonce = nonce
}

// AddTx adds a transaction to the generated block. If no coinbase has
// been set, the block's coinbase is set to the zero address.
//
// AddTx panics if the transaction cannot be executed. In addition to
// the protocol-imposed limitations (gas limit, etc.), there are some
// further limitations on the content of transactions that can be
// added. Notably, contract code relying on the BLOCKHASH instruction
// will panic during execution.
func (b *BlockGen) AddTx(tx *types.Transaction) {
	b.AddTxWithChain(nil, tx)
}

// AddTxWithChain adds a transaction to the generated block. If no coinbase has
// been set, the block's coinbase is set to the zero address.
//
// AddTxWithChain panics if the transaction cannot be executed. In addition to
// the protocol-imposed limitations (gas limit, etc.), there are some
// further limitations on the content of transactions that can be
// added. If contract code relies on the BLOCKHASH instruction,
// the block in chain will be returned.
func (b *BlockGen) AddTxWithChain(bc *BlockChain, tx *types.Transaction) {
	if b.gasPool == nil {
		b.SetCoinbase(common.Address{})
	}
	b.statedb.Prepare(tx.Hash(), common.Hash{}, len(b.txs))
	receipt, _, err := ApplyTransaction(b.config, bc, &b.header.Coinbase, b.gasPool, b.statedb, b.header, tx, &b.header.GasUsed, vm.Config{})
	if err != nil {
		panic(err)
	}
	b.txs = append(b.txs, tx)
	b.receipts = append(b.receipts, receipt)
}

// Number returns the block number of the block being generated.
func (b *BlockGen) Number() *big.Int {
	return new(big.Int).Set(b.header.Number)
}

// AddUncheckedReceipt forcefully adds a receipts to the block without a
// backing transaction.
//
// AddUncheckedReceipt will cause consensus failures when used during real
// chain processing. This is best used in conjunction with raw block insertion.
func (b *BlockGen) AddUncheckedReceipt(receipt *types.Receipt) {
	b.receipts = append(b.receipts, receipt)
}

// TxNonce returns the next valid transaction nonce for the
// account at addr. It panics if the account does not exist.
func (b *BlockGen) TxNonce(addr common.Address) uint64 {
	if !b.statedb.Exist(addr) {
		panic("account does not exist")
	}
	return b.statedb.GetNonce(addr)
}

// AddUncle adds an uncle header to the generated block.
func (b *BlockGen) AddUncle(h *types.Header) {
	b.uncles = append(b.uncles, h)
}

// PrevBlock returns a previously generated block by number. It panics if
// num is greater or equal to the number of the block being generated.
// For index -1, PrevBlock returns the parent block given to GenerateChain.
func (b *BlockGen) PrevBlock(index int) *types.Block {
	if index >= b.i {
		panic(fmt.Errorf("block index %d out of range (%d,%d)", index, -1, b.i))
	}
	if index == -1 {
		return b.parent
	}
	return b.chain[index]
}

// OffsetTime modifies the time instance of a block, implicitly changing its
// associated difficulty. It's useful to test scenarios where forking is not
// tied to chain length directly.
func (b *BlockGen) OffsetTime(seconds int64) {
	b.header.Time.Add(b.header.Time, big.NewInt(seconds))
	if b.header.Time.Cmp(b.parent.Header().Time) <= 0 {
		panic("block time out of range")
	}
<<<<<<< HEAD
	b.header.Difficulty = ubqhash.CalcDifficultyLegacy(b.header.Time.Uint64(), b.parent.Time().Uint64(), b.parent.Number(), b.parent.Difficulty())
=======
	chainreader := &fakeChainReader{config: b.config}
	b.header.Difficulty = b.engine.CalcDifficulty(chainreader, b.header.Time.Uint64(), b.parent.Header())
>>>>>>> c9427004
}

// GenerateChain creates a chain of n blocks. The first block's
// parent will be the provided parent. db is used to store
// intermediate states and should contain the parent's state trie.
//
// The generator function is called with a new block generator for
// every block. Any transactions and uncles added to the generator
// become part of the block. If gen is nil, the blocks will be empty
// and their coinbase will be the zero address.
//
// Blocks created by GenerateChain do not contain valid proof of work
// values. Inserting them into BlockChain requires use of FakePow or
// a similar non-validating proof of work implementation.
func GenerateChain(config *params.ChainConfig, parent *types.Block, engine consensus.Engine, db ethdb.Database, n int, gen func(int, *BlockGen)) ([]*types.Block, []types.Receipts) {
	if config == nil {
		config = params.TestChainConfig
	}
	blocks, receipts := make(types.Blocks, n), make([]types.Receipts, n)
<<<<<<< HEAD
	genblock := func(i int, h *types.Header, statedb *state.StateDB) (*types.Block, types.Receipts) {
		b := &BlockGen{parent: parent, i: i, chain: blocks, header: h, statedb: statedb, config: config}

		// Execute any user modifications to the block and finalize it
		if gen != nil {
			gen(i, b)
		}
		ubqhash.AccumulateRewards(statedb, h, b.uncles)
		root, err := statedb.CommitTo(db, config.IsEIP158(h.Number))
		if err != nil {
			panic(fmt.Sprintf("state write error: %v", err))
=======
	chainreader := &fakeChainReader{config: config}
	genblock := func(i int, parent *types.Block, statedb *state.StateDB) (*types.Block, types.Receipts) {
		b := &BlockGen{i: i, chain: blocks, parent: parent, statedb: statedb, config: config, engine: engine}
		b.header = makeHeader(chainreader, parent, statedb, b.engine)

		// Mutate the state and block according to any hard-fork specs
		if daoBlock := config.DAOForkBlock; daoBlock != nil {
			limit := new(big.Int).Add(daoBlock, params.DAOForkExtraRange)
			if b.header.Number.Cmp(daoBlock) >= 0 && b.header.Number.Cmp(limit) < 0 {
				if config.DAOForkSupport {
					b.header.Extra = common.CopyBytes(params.DAOForkBlockExtra)
				}
			}
		}
		if config.DAOForkSupport && config.DAOForkBlock != nil && config.DAOForkBlock.Cmp(b.header.Number) == 0 {
			misc.ApplyDAOHardFork(statedb)
		}
		// Execute any user modifications to the block
		if gen != nil {
			gen(i, b)
		}
		if b.engine != nil {
			// Finalize and seal the block
			block, _ := b.engine.Finalize(chainreader, b.header, statedb, b.txs, b.uncles, b.receipts)

			// Write state changes to db
			root, err := statedb.Commit(config.IsEIP158(b.header.Number))
			if err != nil {
				panic(fmt.Sprintf("state write error: %v", err))
			}
			if err := statedb.Database().TrieDB().Commit(root, false); err != nil {
				panic(fmt.Sprintf("trie write error: %v", err))
			}
			return block, b.receipts
>>>>>>> c9427004
		}
		return nil, nil
	}
	for i := 0; i < n; i++ {
		statedb, err := state.New(parent.Root(), state.NewDatabase(db))
		if err != nil {
			panic(err)
		}
		block, receipt := genblock(i, parent, statedb)
		blocks[i] = block
		receipts[i] = receipt
		parent = block
	}
	return blocks, receipts
}

func makeHeader(chain consensus.ChainReader, parent *types.Block, state *state.StateDB, engine consensus.Engine) *types.Header {
	var time *big.Int
	if parent.Time() == nil {
		time = big.NewInt(10)
	} else {
		time = new(big.Int).Add(parent.Time(), big.NewInt(10)) // block time is fixed at 10 seconds
	}

	return &types.Header{
		Root:       state.IntermediateRoot(chain.Config().IsEIP158(parent.Number())),
		ParentHash: parent.Hash(),
		Coinbase:   parent.Coinbase(),
<<<<<<< HEAD
		Difficulty: ubqhash.CalcDifficultyLegacy(time.Uint64(), new(big.Int).Sub(time, big.NewInt(10)).Uint64(), parent.Number(), parent.Difficulty()),
		GasLimit: CalcGasLimit(parent),
		GasUsed:  new(big.Int),
=======
		Difficulty: engine.CalcDifficulty(chain, time.Uint64(), &types.Header{
			Number:     parent.Number(),
			Time:       new(big.Int).Sub(time, big.NewInt(10)),
			Difficulty: parent.Difficulty(),
			UncleHash:  parent.UncleHash(),
		}),
		GasLimit: CalcGasLimit(parent, parent.GasLimit(), parent.GasLimit()),
>>>>>>> c9427004
		Number:   new(big.Int).Add(parent.Number(), common.Big1),
		Time:     time,
	}
}

<<<<<<< HEAD
// newCanonical creates a chain database, and injects a deterministic canonical
// chain. Depending on the full flag, if creates either a full block chain or a
// header only chain.
func newCanonical(n int, full bool) (ethdb.Database, *BlockChain, error) {
	// Initialize a fresh chain with only a genesis block
	gspec := new(Genesis)
	db, _ := ethdb.NewMemDatabase()
	genesis := gspec.MustCommit(db)

	blockchain, _ := NewBlockChain(db, params.AllUbqhashProtocolChanges, ubqhash.NewFaker(), vm.Config{})
	// Create and inject the requested chain
	if n == 0 {
		return db, blockchain, nil
	}
	if full {
		// Full block-chain requested
		blocks := makeBlockChain(genesis, n, db, canonicalSeed)
		_, err := blockchain.InsertChain(blocks)
		return db, blockchain, err
	}
	// Header-only chain requested
	headers := makeHeaderChain(genesis.Header(), n, db, canonicalSeed)
	_, err := blockchain.InsertHeaderChain(headers, 1)
	return db, blockchain, err
}

=======
>>>>>>> c9427004
// makeHeaderChain creates a deterministic chain of headers rooted at parent.
func makeHeaderChain(parent *types.Header, n int, engine consensus.Engine, db ethdb.Database, seed int) []*types.Header {
	blocks := makeBlockChain(types.NewBlockWithHeader(parent), n, engine, db, seed)
	headers := make([]*types.Header, len(blocks))
	for i, block := range blocks {
		headers[i] = block.Header()
	}
	return headers
}

// makeBlockChain creates a deterministic chain of blocks rooted at parent.
func makeBlockChain(parent *types.Block, n int, engine consensus.Engine, db ethdb.Database, seed int) []*types.Block {
	blocks, _ := GenerateChain(params.TestChainConfig, parent, engine, db, n, func(i int, b *BlockGen) {
		b.SetCoinbase(common.Address{0: byte(seed), 19: byte(i)})
	})
	return blocks
}

type fakeChainReader struct {
	config  *params.ChainConfig
	genesis *types.Block
}

// Config returns the chain configuration.
func (cr *fakeChainReader) Config() *params.ChainConfig {
	return cr.config
}

func (cr *fakeChainReader) CurrentHeader() *types.Header                            { return nil }
func (cr *fakeChainReader) GetHeaderByNumber(number uint64) *types.Header           { return nil }
func (cr *fakeChainReader) GetHeaderByHash(hash common.Hash) *types.Header          { return nil }
func (cr *fakeChainReader) GetHeader(hash common.Hash, number uint64) *types.Header { return nil }
func (cr *fakeChainReader) GetBlock(hash common.Hash, number uint64) *types.Block   { return nil }<|MERGE_RESOLUTION|>--- conflicted
+++ resolved
@@ -20,24 +20,14 @@
 	"fmt"
 	"math/big"
 
-<<<<<<< HEAD
 	"github.com/ubiq/go-ubiq/common"
-	"github.com/ubiq/go-ubiq/consensus/ubqhash"
+	"github.com/ubiq/go-ubiq/consensus"
+	"github.com/ubiq/go-ubiq/consensus/misc"
 	"github.com/ubiq/go-ubiq/core/state"
 	"github.com/ubiq/go-ubiq/core/types"
 	"github.com/ubiq/go-ubiq/core/vm"
 	"github.com/ubiq/go-ubiq/ethdb"
 	"github.com/ubiq/go-ubiq/params"
-=======
-	"github.com/ethereum/go-ethereum/common"
-	"github.com/ethereum/go-ethereum/consensus"
-	"github.com/ethereum/go-ethereum/consensus/misc"
-	"github.com/ethereum/go-ethereum/core/state"
-	"github.com/ethereum/go-ethereum/core/types"
-	"github.com/ethereum/go-ethereum/core/vm"
-	"github.com/ethereum/go-ethereum/ethdb"
-	"github.com/ethereum/go-ethereum/params"
->>>>>>> c9427004
 )
 
 // BlockGen creates blocks for testing.
@@ -163,12 +153,8 @@
 	if b.header.Time.Cmp(b.parent.Header().Time) <= 0 {
 		panic("block time out of range")
 	}
-<<<<<<< HEAD
-	b.header.Difficulty = ubqhash.CalcDifficultyLegacy(b.header.Time.Uint64(), b.parent.Time().Uint64(), b.parent.Number(), b.parent.Difficulty())
-=======
 	chainreader := &fakeChainReader{config: b.config}
 	b.header.Difficulty = b.engine.CalcDifficulty(chainreader, b.header.Time.Uint64(), b.parent.Header())
->>>>>>> c9427004
 }
 
 // GenerateChain creates a chain of n blocks. The first block's
@@ -188,36 +174,11 @@
 		config = params.TestChainConfig
 	}
 	blocks, receipts := make(types.Blocks, n), make([]types.Receipts, n)
-<<<<<<< HEAD
-	genblock := func(i int, h *types.Header, statedb *state.StateDB) (*types.Block, types.Receipts) {
-		b := &BlockGen{parent: parent, i: i, chain: blocks, header: h, statedb: statedb, config: config}
-
-		// Execute any user modifications to the block and finalize it
-		if gen != nil {
-			gen(i, b)
-		}
-		ubqhash.AccumulateRewards(statedb, h, b.uncles)
-		root, err := statedb.CommitTo(db, config.IsEIP158(h.Number))
-		if err != nil {
-			panic(fmt.Sprintf("state write error: %v", err))
-=======
 	chainreader := &fakeChainReader{config: config}
 	genblock := func(i int, parent *types.Block, statedb *state.StateDB) (*types.Block, types.Receipts) {
 		b := &BlockGen{i: i, chain: blocks, parent: parent, statedb: statedb, config: config, engine: engine}
 		b.header = makeHeader(chainreader, parent, statedb, b.engine)
 
-		// Mutate the state and block according to any hard-fork specs
-		if daoBlock := config.DAOForkBlock; daoBlock != nil {
-			limit := new(big.Int).Add(daoBlock, params.DAOForkExtraRange)
-			if b.header.Number.Cmp(daoBlock) >= 0 && b.header.Number.Cmp(limit) < 0 {
-				if config.DAOForkSupport {
-					b.header.Extra = common.CopyBytes(params.DAOForkBlockExtra)
-				}
-			}
-		}
-		if config.DAOForkSupport && config.DAOForkBlock != nil && config.DAOForkBlock.Cmp(b.header.Number) == 0 {
-			misc.ApplyDAOHardFork(statedb)
-		}
 		// Execute any user modifications to the block
 		if gen != nil {
 			gen(i, b)
@@ -235,7 +196,6 @@
 				panic(fmt.Sprintf("trie write error: %v", err))
 			}
 			return block, b.receipts
->>>>>>> c9427004
 		}
 		return nil, nil
 	}
@@ -264,11 +224,6 @@
 		Root:       state.IntermediateRoot(chain.Config().IsEIP158(parent.Number())),
 		ParentHash: parent.Hash(),
 		Coinbase:   parent.Coinbase(),
-<<<<<<< HEAD
-		Difficulty: ubqhash.CalcDifficultyLegacy(time.Uint64(), new(big.Int).Sub(time, big.NewInt(10)).Uint64(), parent.Number(), parent.Difficulty()),
-		GasLimit: CalcGasLimit(parent),
-		GasUsed:  new(big.Int),
-=======
 		Difficulty: engine.CalcDifficulty(chain, time.Uint64(), &types.Header{
 			Number:     parent.Number(),
 			Time:       new(big.Int).Sub(time, big.NewInt(10)),
@@ -276,41 +231,11 @@
 			UncleHash:  parent.UncleHash(),
 		}),
 		GasLimit: CalcGasLimit(parent, parent.GasLimit(), parent.GasLimit()),
->>>>>>> c9427004
 		Number:   new(big.Int).Add(parent.Number(), common.Big1),
 		Time:     time,
 	}
 }
 
-<<<<<<< HEAD
-// newCanonical creates a chain database, and injects a deterministic canonical
-// chain. Depending on the full flag, if creates either a full block chain or a
-// header only chain.
-func newCanonical(n int, full bool) (ethdb.Database, *BlockChain, error) {
-	// Initialize a fresh chain with only a genesis block
-	gspec := new(Genesis)
-	db, _ := ethdb.NewMemDatabase()
-	genesis := gspec.MustCommit(db)
-
-	blockchain, _ := NewBlockChain(db, params.AllUbqhashProtocolChanges, ubqhash.NewFaker(), vm.Config{})
-	// Create and inject the requested chain
-	if n == 0 {
-		return db, blockchain, nil
-	}
-	if full {
-		// Full block-chain requested
-		blocks := makeBlockChain(genesis, n, db, canonicalSeed)
-		_, err := blockchain.InsertChain(blocks)
-		return db, blockchain, err
-	}
-	// Header-only chain requested
-	headers := makeHeaderChain(genesis.Header(), n, db, canonicalSeed)
-	_, err := blockchain.InsertHeaderChain(headers, 1)
-	return db, blockchain, err
-}
-
-=======
->>>>>>> c9427004
 // makeHeaderChain creates a deterministic chain of headers rooted at parent.
 func makeHeaderChain(parent *types.Header, n int, engine consensus.Engine, db ethdb.Database, seed int) []*types.Header {
 	blocks := makeBlockChain(types.NewBlockWithHeader(parent), n, engine, db, seed)
