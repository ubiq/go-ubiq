// Copyright 2015 The go-ethereum Authors
// This file is part of the go-ethereum library.
//
// The go-ethereum library is free software: you can redistribute it and/or modify
// it under the terms of the GNU Lesser General Public License as published by
// the Free Software Foundation, either version 3 of the License, or
// (at your option) any later version.
//
// The go-ethereum library is distributed in the hope that it will be useful,
// but WITHOUT ANY WARRANTY; without even the implied warranty of
// MERCHANTABILITY or FITNESS FOR A PARTICULAR PURPOSE. See the
// GNU Lesser General Public License for more details.
//
// You should have received a copy of the GNU Lesser General Public License
// along with the go-ethereum library. If not, see <http://www.gnu.org/licenses/>.

package core

import (
	"crypto/ecdsa"
	"io/ioutil"
	"math/big"
	"os"
	"testing"

	"github.com/ubiq/go-ubiq/common"
	"github.com/ubiq/go-ubiq/common/math"
	"github.com/ubiq/go-ubiq/consensus/ubqhash"
	"github.com/ubiq/go-ubiq/core/rawdb"
	"github.com/ubiq/go-ubiq/core/types"
	"github.com/ubiq/go-ubiq/core/vm"
	"github.com/ubiq/go-ubiq/crypto"
	"github.com/ubiq/go-ubiq/ethdb"
	"github.com/ubiq/go-ubiq/params"
)

func BenchmarkInsertChain_empty_memdb(b *testing.B) {
	benchInsertChain(b, false, nil)
}
func BenchmarkInsertChain_empty_diskdb(b *testing.B) {
	benchInsertChain(b, true, nil)
}
func BenchmarkInsertChain_valueTx_memdb(b *testing.B) {
	benchInsertChain(b, false, genValueTx(0))
}
func BenchmarkInsertChain_valueTx_diskdb(b *testing.B) {
	benchInsertChain(b, true, genValueTx(0))
}
func BenchmarkInsertChain_valueTx_100kB_memdb(b *testing.B) {
	benchInsertChain(b, false, genValueTx(100*1024))
}
func BenchmarkInsertChain_valueTx_100kB_diskdb(b *testing.B) {
	benchInsertChain(b, true, genValueTx(100*1024))
}
func BenchmarkInsertChain_uncles_memdb(b *testing.B) {
	benchInsertChain(b, false, genUncles)
}
func BenchmarkInsertChain_uncles_diskdb(b *testing.B) {
	benchInsertChain(b, true, genUncles)
}
func BenchmarkInsertChain_ring200_memdb(b *testing.B) {
	benchInsertChain(b, false, genTxRing(200))
}
func BenchmarkInsertChain_ring200_diskdb(b *testing.B) {
	benchInsertChain(b, true, genTxRing(200))
}
func BenchmarkInsertChain_ring1000_memdb(b *testing.B) {
	benchInsertChain(b, false, genTxRing(1000))
}
func BenchmarkInsertChain_ring1000_diskdb(b *testing.B) {
	benchInsertChain(b, true, genTxRing(1000))
}

var (
	// This is the content of the genesis block used by the benchmarks.
	benchRootKey, _ = crypto.HexToECDSA("b71c71a67e1177ad4e901695e1b4b9ee17ae16c6668d313eac2f96dbcda3f291")
	benchRootAddr   = crypto.PubkeyToAddress(benchRootKey.PublicKey)
	benchRootFunds  = math.BigPow(2, 100)
)

// genValueTx returns a block generator that includes a single
// value-transfer transaction with n bytes of extra data in each
// block.
func genValueTx(nbytes int) func(int, *BlockGen) {
	return func(i int, gen *BlockGen) {
		toaddr := common.Address{}
		data := make([]byte, nbytes)
		gas, _ := IntrinsicGas(data, false, false, false)
		tx, _ := types.SignTx(types.NewTransaction(gen.TxNonce(benchRootAddr), toaddr, big.NewInt(1), gas, nil, data), types.HomesteadSigner{}, benchRootKey)
		gen.AddTx(tx)
	}
}

var (
	ringKeys  = make([]*ecdsa.PrivateKey, 1000)
	ringAddrs = make([]common.Address, len(ringKeys))
)

func init() {
	ringKeys[0] = benchRootKey
	ringAddrs[0] = benchRootAddr
	for i := 1; i < len(ringKeys); i++ {
		ringKeys[i], _ = crypto.GenerateKey()
		ringAddrs[i] = crypto.PubkeyToAddress(ringKeys[i].PublicKey)
	}
}

// genTxRing returns a block generator that sends ether in a ring
// among n accounts. This is creates n entries in the state database
// and fills the blocks with many small transactions.
func genTxRing(naccounts int) func(int, *BlockGen) {
	from := 0
	return func(i int, gen *BlockGen) {
		block := gen.PrevBlock(i - 1)
		gas := CalcGasLimit(block, block.GasLimit(), block.GasLimit())
		for {
			gas -= params.TxGas
			if gas < params.TxGas {
				break
			}
			to := (from + 1) % naccounts
			tx := types.NewTransaction(
				gen.TxNonce(ringAddrs[from]),
				ringAddrs[to],
				benchRootFunds,
				params.TxGas,
				nil,
				nil,
			)
			tx, _ = types.SignTx(tx, types.HomesteadSigner{}, ringKeys[from])
			gen.AddTx(tx)
			from = to
		}
	}
}

// genUncles generates blocks with two uncle headers.
func genUncles(i int, gen *BlockGen) {
	if i >= 6 {
		b2 := gen.PrevBlock(i - 6).Header()
		b2.Extra = []byte("foo")
		gen.AddUncle(b2)
		b3 := gen.PrevBlock(i - 6).Header()
		b3.Extra = []byte("bar")
		gen.AddUncle(b3)
	}
}

func benchInsertChain(b *testing.B, disk bool, gen func(int, *BlockGen)) {
	// Create the database in memory or in a temporary directory.
	var db ethdb.Database
	if !disk {
		db = rawdb.NewMemoryDatabase()
	} else {
		dir, err := ioutil.TempDir("", "eth-core-bench")
		if err != nil {
			b.Fatalf("cannot create temporary directory: %v", err)
		}
		defer os.RemoveAll(dir)
		db, err = rawdb.NewLevelDBDatabase(dir, 128, 128, "")
		if err != nil {
			b.Fatalf("cannot create temporary database: %v", err)
		}
		defer db.Close()
	}

	// Generate a chain of b.N blocks using the supplied block
	// generator function.
	gspec := Genesis{
		Config: params.TestChainConfig,
		Alloc:  GenesisAlloc{benchRootAddr: {Balance: benchRootFunds}},
	}
	genesis := gspec.MustCommit(db)
	chain, _ := GenerateChain(gspec.Config, genesis, ubqhash.NewFaker(), db, b.N, gen)

	// Time the insertion of the new chain.
	// State and blocks are stored in the same DB.
<<<<<<< HEAD
	chainman, _ := NewBlockChain(db, nil, gspec.Config, ubqhash.NewFaker(), vm.Config{}, nil)
=======
	chainman, _ := NewBlockChain(db, nil, gspec.Config, ethash.NewFaker(), vm.Config{}, nil, nil)
>>>>>>> 6d74d1e5
	defer chainman.Stop()
	b.ReportAllocs()
	b.ResetTimer()
	if i, err := chainman.InsertChain(chain); err != nil {
		b.Fatalf("insert error (block %d): %v\n", i, err)
	}
}

func BenchmarkChainRead_header_10k(b *testing.B) {
	benchReadChain(b, false, 10000)
}
func BenchmarkChainRead_full_10k(b *testing.B) {
	benchReadChain(b, true, 10000)
}
func BenchmarkChainRead_header_100k(b *testing.B) {
	benchReadChain(b, false, 100000)
}
func BenchmarkChainRead_full_100k(b *testing.B) {
	benchReadChain(b, true, 100000)
}
func BenchmarkChainRead_header_500k(b *testing.B) {
	benchReadChain(b, false, 500000)
}
func BenchmarkChainRead_full_500k(b *testing.B) {
	benchReadChain(b, true, 500000)
}
func BenchmarkChainWrite_header_10k(b *testing.B) {
	benchWriteChain(b, false, 10000)
}
func BenchmarkChainWrite_full_10k(b *testing.B) {
	benchWriteChain(b, true, 10000)
}
func BenchmarkChainWrite_header_100k(b *testing.B) {
	benchWriteChain(b, false, 100000)
}
func BenchmarkChainWrite_full_100k(b *testing.B) {
	benchWriteChain(b, true, 100000)
}
func BenchmarkChainWrite_header_500k(b *testing.B) {
	benchWriteChain(b, false, 500000)
}
func BenchmarkChainWrite_full_500k(b *testing.B) {
	benchWriteChain(b, true, 500000)
}

// makeChainForBench writes a given number of headers or empty blocks/receipts
// into a database.
func makeChainForBench(db ethdb.Database, full bool, count uint64) {
	var hash common.Hash
	for n := uint64(0); n < count; n++ {
		header := &types.Header{
			Coinbase:    common.Address{},
			Number:      big.NewInt(int64(n)),
			ParentHash:  hash,
			Difficulty:  big.NewInt(1),
			UncleHash:   types.EmptyUncleHash,
			TxHash:      types.EmptyRootHash,
			ReceiptHash: types.EmptyRootHash,
		}
		hash = header.Hash()

		rawdb.WriteHeader(db, header)
		rawdb.WriteCanonicalHash(db, hash, n)
		rawdb.WriteTd(db, hash, n, big.NewInt(int64(n+1)))

		if full || n == 0 {
			block := types.NewBlockWithHeader(header)
			rawdb.WriteBody(db, hash, n, block.Body())
			rawdb.WriteReceipts(db, hash, n, nil)
		}
	}
}

func benchWriteChain(b *testing.B, full bool, count uint64) {
	for i := 0; i < b.N; i++ {
		dir, err := ioutil.TempDir("", "eth-chain-bench")
		if err != nil {
			b.Fatalf("cannot create temporary directory: %v", err)
		}
		db, err := rawdb.NewLevelDBDatabase(dir, 128, 1024, "")
		if err != nil {
			b.Fatalf("error opening database at %v: %v", dir, err)
		}
		makeChainForBench(db, full, count)
		db.Close()
		os.RemoveAll(dir)
	}
}

func benchReadChain(b *testing.B, full bool, count uint64) {
	dir, err := ioutil.TempDir("", "eth-chain-bench")
	if err != nil {
		b.Fatalf("cannot create temporary directory: %v", err)
	}
	defer os.RemoveAll(dir)

	db, err := rawdb.NewLevelDBDatabase(dir, 128, 1024, "")
	if err != nil {
		b.Fatalf("error opening database at %v: %v", dir, err)
	}
	makeChainForBench(db, full, count)
	db.Close()

	b.ReportAllocs()
	b.ResetTimer()

	for i := 0; i < b.N; i++ {
		db, err := rawdb.NewLevelDBDatabase(dir, 128, 1024, "")
		if err != nil {
			b.Fatalf("error opening database at %v: %v", dir, err)
		}
<<<<<<< HEAD
		chain, err := NewBlockChain(db, nil, params.TestChainConfig, ubqhash.NewFaker(), vm.Config{}, nil)
=======
		chain, err := NewBlockChain(db, nil, params.TestChainConfig, ethash.NewFaker(), vm.Config{}, nil, nil)
>>>>>>> 6d74d1e5
		if err != nil {
			b.Fatalf("error creating chain: %v", err)
		}

		for n := uint64(0); n < count; n++ {
			header := chain.GetHeaderByNumber(n)
			if full {
				hash := header.Hash()
				rawdb.ReadBody(db, hash, n)
				rawdb.ReadReceipts(db, hash, n, chain.Config())
			}
		}
		chain.Stop()
		db.Close()
	}
}<|MERGE_RESOLUTION|>--- conflicted
+++ resolved
@@ -175,11 +175,7 @@
 
 	// Time the insertion of the new chain.
 	// State and blocks are stored in the same DB.
-<<<<<<< HEAD
-	chainman, _ := NewBlockChain(db, nil, gspec.Config, ubqhash.NewFaker(), vm.Config{}, nil)
-=======
-	chainman, _ := NewBlockChain(db, nil, gspec.Config, ethash.NewFaker(), vm.Config{}, nil, nil)
->>>>>>> 6d74d1e5
+	chainman, _ := NewBlockChain(db, nil, gspec.Config, ubqhash.NewFaker(), vm.Config{}, nil, nil)
 	defer chainman.Stop()
 	b.ReportAllocs()
 	b.ResetTimer()
@@ -291,11 +287,7 @@
 		if err != nil {
 			b.Fatalf("error opening database at %v: %v", dir, err)
 		}
-<<<<<<< HEAD
-		chain, err := NewBlockChain(db, nil, params.TestChainConfig, ubqhash.NewFaker(), vm.Config{}, nil)
-=======
-		chain, err := NewBlockChain(db, nil, params.TestChainConfig, ethash.NewFaker(), vm.Config{}, nil, nil)
->>>>>>> 6d74d1e5
+		chain, err := NewBlockChain(db, nil, params.TestChainConfig, ubqhash.NewFaker(), vm.Config{}, nil, nil)
 		if err != nil {
 			b.Fatalf("error creating chain: %v", err)
 		}
