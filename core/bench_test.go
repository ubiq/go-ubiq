// Copyright 2015 The go-ethereum Authors
// This file is part of the go-ethereum library.
//
// The go-ethereum library is free software: you can redistribute it and/or modify
// it under the terms of the GNU Lesser General Public License as published by
// the Free Software Foundation, either version 3 of the License, or
// (at your option) any later version.
//
// The go-ethereum library is distributed in the hope that it will be useful,
// but WITHOUT ANY WARRANTY; without even the implied warranty of
// MERCHANTABILITY or FITNESS FOR A PARTICULAR PURPOSE. See the
// GNU Lesser General Public License for more details.
//
// You should have received a copy of the GNU Lesser General Public License
// along with the go-ethereum library. If not, see <http://www.gnu.org/licenses/>.

package core

import (
	"crypto/ecdsa"
	"io/ioutil"
	"math/big"
	"os"
	"testing"

	"github.com/ubiq/go-ubiq/v5/common"
	"github.com/ubiq/go-ubiq/v5/common/math"
	"github.com/ubiq/go-ubiq/v5/consensus/ubqhash"
	"github.com/ubiq/go-ubiq/v5/core/rawdb"
	"github.com/ubiq/go-ubiq/v5/core/types"
	"github.com/ubiq/go-ubiq/v5/core/vm"
	"github.com/ubiq/go-ubiq/v5/crypto"
	"github.com/ubiq/go-ubiq/v5/ethdb"
	"github.com/ubiq/go-ubiq/v5/params"
)

func BenchmarkInsertChain_empty_memdb(b *testing.B) {
	benchInsertChain(b, false, nil)
}
func BenchmarkInsertChain_empty_diskdb(b *testing.B) {
	benchInsertChain(b, true, nil)
}
func BenchmarkInsertChain_valueTx_memdb(b *testing.B) {
	benchInsertChain(b, false, genValueTx(0))
}
func BenchmarkInsertChain_valueTx_diskdb(b *testing.B) {
	benchInsertChain(b, true, genValueTx(0))
}
func BenchmarkInsertChain_valueTx_100kB_memdb(b *testing.B) {
	benchInsertChain(b, false, genValueTx(100*1024))
}
func BenchmarkInsertChain_valueTx_100kB_diskdb(b *testing.B) {
	benchInsertChain(b, true, genValueTx(100*1024))
}
func BenchmarkInsertChain_uncles_memdb(b *testing.B) {
	benchInsertChain(b, false, genUncles)
}
func BenchmarkInsertChain_uncles_diskdb(b *testing.B) {
	benchInsertChain(b, true, genUncles)
}
func BenchmarkInsertChain_ring200_memdb(b *testing.B) {
	benchInsertChain(b, false, genTxRing(200))
}
func BenchmarkInsertChain_ring200_diskdb(b *testing.B) {
	benchInsertChain(b, true, genTxRing(200))
}
func BenchmarkInsertChain_ring1000_memdb(b *testing.B) {
	benchInsertChain(b, false, genTxRing(1000))
}
func BenchmarkInsertChain_ring1000_diskdb(b *testing.B) {
	benchInsertChain(b, true, genTxRing(1000))
}

var (
	// This is the content of the genesis block used by the benchmarks.
	benchRootKey, _ = crypto.HexToECDSA("b71c71a67e1177ad4e901695e1b4b9ee17ae16c6668d313eac2f96dbcda3f291")
	benchRootAddr   = crypto.PubkeyToAddress(benchRootKey.PublicKey)
	benchRootFunds  = math.BigPow(2, 200)
)

// genValueTx returns a block generator that includes a single
// value-transfer transaction with n bytes of extra data in each
// block.
func genValueTx(nbytes int) func(int, *BlockGen) {
	return func(i int, gen *BlockGen) {
		toaddr := common.Address{}
		data := make([]byte, nbytes)
		gas, _ := IntrinsicGas(data, nil, false, false, false)
		signer := types.MakeSigner(gen.config, big.NewInt(int64(i)))
		gasPrice := big.NewInt(0)
		if gen.header.BaseFee != nil {
			gasPrice = gen.header.BaseFee
		}
		tx, _ := types.SignNewTx(benchRootKey, signer, &types.LegacyTx{
			Nonce:    gen.TxNonce(benchRootAddr),
			To:       &toaddr,
			Value:    big.NewInt(1),
			Gas:      gas,
			Data:     data,
			GasPrice: gasPrice,
		})
		gen.AddTx(tx)
	}
}

var (
	ringKeys  = make([]*ecdsa.PrivateKey, 1000)
	ringAddrs = make([]common.Address, len(ringKeys))
)

func init() {
	ringKeys[0] = benchRootKey
	ringAddrs[0] = benchRootAddr
	for i := 1; i < len(ringKeys); i++ {
		ringKeys[i], _ = crypto.GenerateKey()
		ringAddrs[i] = crypto.PubkeyToAddress(ringKeys[i].PublicKey)
	}
}

// genTxRing returns a block generator that sends ether in a ring
// among n accounts. This is creates n entries in the state database
// and fills the blocks with many small transactions.
func genTxRing(naccounts int) func(int, *BlockGen) {
	from := 0
	availableFunds := new(big.Int).Set(benchRootFunds)
	return func(i int, gen *BlockGen) {
		block := gen.PrevBlock(i - 1)
		gas := block.GasLimit()
		gasPrice := big.NewInt(0)
		if gen.header.BaseFee != nil {
			gasPrice = gen.header.BaseFee
		}
		signer := types.MakeSigner(gen.config, big.NewInt(int64(i)))
		for {
			gas -= params.TxGas
			if gas < params.TxGas {
				break
			}
			to := (from + 1) % naccounts
			burn := new(big.Int).SetUint64(params.TxGas)
			burn.Mul(burn, gen.header.BaseFee)
			availableFunds.Sub(availableFunds, burn)
			if availableFunds.Cmp(big.NewInt(1)) < 0 {
				panic("not enough funds")
			}
			tx, err := types.SignNewTx(ringKeys[from], signer,
				&types.LegacyTx{
					Nonce:    gen.TxNonce(ringAddrs[from]),
					To:       &ringAddrs[to],
					Value:    availableFunds,
					Gas:      params.TxGas,
					GasPrice: gasPrice,
				})
			if err != nil {
				panic(err)
			}
			gen.AddTx(tx)
			from = to
		}
	}
}

// genUncles generates blocks with two uncle headers.
func genUncles(i int, gen *BlockGen) {
	if i >= 6 {
		b2 := gen.PrevBlock(i - 6).Header()
		b2.Extra = []byte("foo")
		gen.AddUncle(b2)
		b3 := gen.PrevBlock(i - 6).Header()
		b3.Extra = []byte("bar")
		gen.AddUncle(b3)
	}
}

func benchInsertChain(b *testing.B, disk bool, gen func(int, *BlockGen)) {
	// Create the database in memory or in a temporary directory.
	var db ethdb.Database
	if !disk {
		db = rawdb.NewMemoryDatabase()
	} else {
		dir, err := ioutil.TempDir("", "eth-core-bench")
		if err != nil {
			b.Fatalf("cannot create temporary directory: %v", err)
		}
		defer os.RemoveAll(dir)
		db, err = rawdb.NewLevelDBDatabase(dir, 128, 128, "", false)
		if err != nil {
			b.Fatalf("cannot create temporary database: %v", err)
		}
		defer db.Close()
	}

	// Generate a chain of b.N blocks using the supplied block
	// generator function.
	gspec := Genesis{
		Config: params.TestChainConfig,
		Alloc:  GenesisAlloc{benchRootAddr: {Balance: benchRootFunds}},
	}
	genesis := gspec.MustCommit(db)
	chain, _ := GenerateChain(gspec.Config, genesis, ubqhash.NewFaker(), db, b.N, gen)

	// Time the insertion of the new chain.
	// State and blocks are stored in the same DB.
	chainman, _ := NewBlockChain(db, nil, gspec.Config, ubqhash.NewFaker(), vm.Config{}, nil, nil)
	defer chainman.Stop()
	b.ReportAllocs()
	b.ResetTimer()
	if i, err := chainman.InsertChain(chain); err != nil {
		b.Fatalf("insert error (block %d): %v\n", i, err)
	}
}

func BenchmarkChainRead_header_10k(b *testing.B) {
	benchReadChain(b, false, 10000)
}
func BenchmarkChainRead_full_10k(b *testing.B) {
	benchReadChain(b, true, 10000)
}
func BenchmarkChainRead_header_100k(b *testing.B) {
	benchReadChain(b, false, 100000)
}
func BenchmarkChainRead_full_100k(b *testing.B) {
	benchReadChain(b, true, 100000)
}
func BenchmarkChainRead_header_500k(b *testing.B) {
	benchReadChain(b, false, 500000)
}
func BenchmarkChainRead_full_500k(b *testing.B) {
	benchReadChain(b, true, 500000)
}
func BenchmarkChainWrite_header_10k(b *testing.B) {
	benchWriteChain(b, false, 10000)
}
func BenchmarkChainWrite_full_10k(b *testing.B) {
	benchWriteChain(b, true, 10000)
}
func BenchmarkChainWrite_header_100k(b *testing.B) {
	benchWriteChain(b, false, 100000)
}
func BenchmarkChainWrite_full_100k(b *testing.B) {
	benchWriteChain(b, true, 100000)
}
func BenchmarkChainWrite_header_500k(b *testing.B) {
	benchWriteChain(b, false, 500000)
}
func BenchmarkChainWrite_full_500k(b *testing.B) {
	benchWriteChain(b, true, 500000)
}

// makeChainForBench writes a given number of headers or empty blocks/receipts
// into a database.
func makeChainForBench(db ethdb.Database, full bool, count uint64) {
	var hash common.Hash
	for n := uint64(0); n < count; n++ {
		header := &types.Header{
			Coinbase:    common.Address{},
			Number:      big.NewInt(int64(n)),
			ParentHash:  hash,
			Difficulty:  big.NewInt(1),
			UncleHash:   types.EmptyUncleHash,
			TxHash:      types.EmptyRootHash,
			ReceiptHash: types.EmptyRootHash,
		}
		hash = header.Hash()

		rawdb.WriteHeader(db, header)
		rawdb.WriteCanonicalHash(db, hash, n)
		rawdb.WriteTd(db, hash, n, big.NewInt(int64(n+1)))

		if full || n == 0 {
			block := types.NewBlockWithHeader(header)
			rawdb.WriteBody(db, hash, n, block.Body())
			rawdb.WriteReceipts(db, hash, n, nil)
			rawdb.WriteHeadBlockHash(db, hash)
		}
	}
}

func benchWriteChain(b *testing.B, full bool, count uint64) {
	for i := 0; i < b.N; i++ {
		dir, err := ioutil.TempDir("", "eth-chain-bench")
		if err != nil {
			b.Fatalf("cannot create temporary directory: %v", err)
		}
		db, err := rawdb.NewLevelDBDatabase(dir, 128, 1024, "", false)
		if err != nil {
			b.Fatalf("error opening database at %v: %v", dir, err)
		}
		makeChainForBench(db, full, count)
		db.Close()
		os.RemoveAll(dir)
	}
}

func benchReadChain(b *testing.B, full bool, count uint64) {
	dir, err := ioutil.TempDir("", "eth-chain-bench")
	if err != nil {
		b.Fatalf("cannot create temporary directory: %v", err)
	}
	defer os.RemoveAll(dir)

	db, err := rawdb.NewLevelDBDatabase(dir, 128, 1024, "", false)
	if err != nil {
		b.Fatalf("error opening database at %v: %v", dir, err)
	}
	makeChainForBench(db, full, count)
	db.Close()
	cacheConfig := *defaultCacheConfig
	cacheConfig.TrieDirtyDisabled = true

	b.ReportAllocs()
	b.ResetTimer()

	for i := 0; i < b.N; i++ {
		db, err := rawdb.NewLevelDBDatabase(dir, 128, 1024, "", false)
		if err != nil {
			b.Fatalf("error opening database at %v: %v", dir, err)
		}
<<<<<<< HEAD
		chain, err := NewBlockChain(db, nil, params.TestChainConfig, ubqhash.NewFaker(), vm.Config{}, nil, nil)
=======
		chain, err := NewBlockChain(db, &cacheConfig, params.TestChainConfig, ethash.NewFaker(), vm.Config{}, nil, nil)
>>>>>>> 6c4dc6c3
		if err != nil {
			b.Fatalf("error creating chain: %v", err)
		}

		for n := uint64(0); n < count; n++ {
			header := chain.GetHeaderByNumber(n)
			if full {
				hash := header.Hash()
				rawdb.ReadBody(db, hash, n)
				rawdb.ReadReceipts(db, hash, n, chain.Config())
			}
		}
		chain.Stop()
		db.Close()
	}
}<|MERGE_RESOLUTION|>--- conflicted
+++ resolved
@@ -316,11 +316,7 @@
 		if err != nil {
 			b.Fatalf("error opening database at %v: %v", dir, err)
 		}
-<<<<<<< HEAD
-		chain, err := NewBlockChain(db, nil, params.TestChainConfig, ubqhash.NewFaker(), vm.Config{}, nil, nil)
-=======
-		chain, err := NewBlockChain(db, &cacheConfig, params.TestChainConfig, ethash.NewFaker(), vm.Config{}, nil, nil)
->>>>>>> 6c4dc6c3
+		chain, err := NewBlockChain(db, &cacheConfig, params.TestChainConfig, ubqhash.NewFaker(), vm.Config{}, nil, nil)
 		if err != nil {
 			b.Fatalf("error creating chain: %v", err)
 		}
