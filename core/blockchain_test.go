--- conflicted
+++ resolved
@@ -1657,20 +1657,6 @@
 	}
 }
 
-<<<<<<< HEAD
-func TestIncompleteAncientReceiptChainInsertion(t *testing.T) {
-	// Configure and generate a sample block chain
-	var (
-		gendb   = rawdb.NewMemoryDatabase()
-		key, _  = crypto.HexToECDSA("b71c71a67e1177ad4e901695e1b4b9ee17ae16c6668d313eac2f96dbcda3f291")
-		address = crypto.PubkeyToAddress(key.PublicKey)
-		funds   = big.NewInt(1000000000)
-		gspec   = &Genesis{Config: params.TestChainConfig, Alloc: GenesisAlloc{address: {Balance: funds}}}
-		genesis = gspec.MustCommit(gendb)
-	)
-	height := uint64(1024)
-	blocks, receipts := GenerateChain(gspec.Config, genesis, ubqhash.NewFaker(), gendb, int(height), nil)
-=======
 // This test checks that InsertReceiptChain will roll back correctly when attempting to insert a side chain.
 func TestInsertReceiptChainRollback(t *testing.T) {
 	// Generate forked chain. The returned BlockChain object is used to process the side chain blocks.
@@ -1697,7 +1683,6 @@
 	for i, block := range canonblocks {
 		canonReceipts[i] = tmpChain.GetReceiptsByHash(block.Hash())
 	}
->>>>>>> eae3b194
 
 	// Set up a BlockChain that uses the ancient store.
 	frdir, err := ioutil.TempDir("", "")
@@ -1709,15 +1694,10 @@
 	if err != nil {
 		t.Fatalf("failed to create temp freezer db: %v", err)
 	}
-	gspec := Genesis{Config: params.AllEthashProtocolChanges}
+	gspec := Genesis{Config: params.AllUbqhashProtocolChanges}
 	gspec.MustCommit(ancientDb)
-<<<<<<< HEAD
-	ancient, _ := NewBlockChain(ancientDb, nil, gspec.Config, ubqhash.NewFaker(), vm.Config{}, nil, nil)
-	defer ancient.Stop()
-=======
-	ancientChain, _ := NewBlockChain(ancientDb, nil, gspec.Config, ethash.NewFaker(), vm.Config{}, nil, nil)
+	ancientChain, _ := NewBlockChain(ancientDb, nil, gspec.Config, ubqhash.NewFaker(), vm.Config{}, nil, nil)
 	defer ancientChain.Stop()
->>>>>>> eae3b194
 
 	// Import the canonical header chain.
 	canonHeaders := make([]*types.Header, len(canonblocks))
