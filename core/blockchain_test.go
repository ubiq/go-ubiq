--- conflicted
+++ resolved
@@ -1155,13 +1155,8 @@
 		t.Fatalf("failed to insert chain: %v", err)
 	}
 
-<<<<<<< HEAD
 	replacementBlocks, _ := GenerateChain(gspec.Config, genesis, ubqhash.NewFaker(), db, 4, func(i int, gen *BlockGen) {
-		tx, err := types.SignTx(types.NewContractCreation(gen.TxNonce(addr1), new(big.Int), 1000000, new(big.Int), nil), signer, key1)
-=======
-	replacementBlocks, _ := GenerateChain(gspec.Config, genesis, ethash.NewFaker(), db, 4, func(i int, gen *BlockGen) {
 		tx, err := types.SignTx(types.NewContractCreation(gen.TxNonce(addr1), new(big.Int), 1000000, gen.header.BaseFee, nil), signer, key1)
->>>>>>> 576681f2
 		if i == 2 {
 			gen.OffsetTime(-9)
 		}
@@ -2099,13 +2094,8 @@
 		signer  = types.LatestSigner(gspec.Config)
 	)
 	height := uint64(128)
-<<<<<<< HEAD
 	blocks, receipts := GenerateChain(gspec.Config, genesis, ubqhash.NewFaker(), gendb, int(height), func(i int, block *BlockGen) {
-		tx, err := types.SignTx(types.NewTransaction(block.TxNonce(address), common.Address{0x00}, big.NewInt(1000), params.TxGas, nil, nil), signer, key)
-=======
-	blocks, receipts := GenerateChain(gspec.Config, genesis, ethash.NewFaker(), gendb, int(height), func(i int, block *BlockGen) {
 		tx, err := types.SignTx(types.NewTransaction(block.TxNonce(address), common.Address{0x00}, big.NewInt(1000), params.TxGas, block.header.BaseFee, nil), signer, key)
->>>>>>> 576681f2
 		if err != nil {
 			panic(err)
 		}
@@ -2231,13 +2221,8 @@
 		signer  = types.LatestSigner(gspec.Config)
 	)
 	height := uint64(128)
-<<<<<<< HEAD
 	blocks, receipts := GenerateChain(gspec.Config, genesis, ubqhash.NewFaker(), gendb, int(height), func(i int, block *BlockGen) {
-		tx, err := types.SignTx(types.NewTransaction(block.TxNonce(address), common.Address{0x00}, big.NewInt(1000), params.TxGas, nil, nil), signer, key)
-=======
-	blocks, receipts := GenerateChain(gspec.Config, genesis, ethash.NewFaker(), gendb, int(height), func(i int, block *BlockGen) {
 		tx, err := types.SignTx(types.NewTransaction(block.TxNonce(address), common.Address{0x00}, big.NewInt(1000), params.TxGas, block.header.BaseFee, nil), signer, key)
->>>>>>> 576681f2
 		if err != nil {
 			panic(err)
 		}
@@ -3077,11 +3062,7 @@
 		address = crypto.PubkeyToAddress(key.PublicKey)
 		funds   = big.NewInt(1000000000000000)
 		gspec   = &Genesis{
-<<<<<<< HEAD
 			Config: params.RinkebyChainConfig,
-=======
-			Config: params.TestChainConfig,
->>>>>>> 576681f2
 			Alloc: GenesisAlloc{
 				address: {Balance: funds},
 				// The address 0xAAAA sloads 0x00 and 0x01
@@ -3156,7 +3137,7 @@
 		aa = common.HexToAddress("0x000000000000000000000000000000000000aaaa")
 
 		// Generate a canonical chain to act as the main dataset
-		engine = ethash.NewFaker()
+		engine = ubqhash.NewFaker()
 		db     = rawdb.NewMemoryDatabase()
 
 		// A sender who makes transactions, has some funds
@@ -3166,7 +3147,7 @@
 		addr2   = crypto.PubkeyToAddress(key2.PublicKey)
 		funds   = new(big.Int).Mul(common.Big1, big.NewInt(params.Ether))
 		gspec   = &Genesis{
-			Config: params.AllEthashProtocolChanges,
+			Config: params.AllUbqhashProtocolChanges,
 			Alloc: GenesisAlloc{
 				addr1: {Balance: funds},
 				addr2: {Balance: funds},
@@ -3241,7 +3222,7 @@
 	actual := state.GetBalance(block.Coinbase())
 	expected := new(big.Int).Add(
 		new(big.Int).SetUint64(block.GasUsed()*block.Transactions()[0].GasTipCap().Uint64()),
-		ethash.ConstantinopleBlockReward,
+		ubqhash.ConstantinopleBlockReward,
 	)
 	if actual.Cmp(expected) != 0 {
 		t.Fatalf("miner balance incorrect: expected %d, got %d", expected, actual)
@@ -3281,7 +3262,7 @@
 	actual = state.GetBalance(block.Coinbase())
 	expected = new(big.Int).Add(
 		new(big.Int).SetUint64(block.GasUsed()*effectiveTip),
-		ethash.ConstantinopleBlockReward,
+		ubqhash.ConstantinopleBlockReward,
 	)
 	if actual.Cmp(expected) != 0 {
 		t.Fatalf("miner balance incorrect: expected %d, got %d", expected, actual)
