// Copyright 2020 The go-ethereum Authors
// This file is part of the go-ethereum library.
//
// The go-ethereum library is free software: you can redistribute it and/or modify
// it under the terms of the GNU Lesser General Public License as published by
// the Free Software Foundation, either version 3 of the License, or
// (at your option) any later version.
//
// The go-ethereum library is distributed in the hope that it will be useful,
// but WITHOUT ANY WARRANTY; without even the implied warranty of
// MERCHANTABILITY or FITNESS FOR A PARTICULAR PURPOSE. See the
// GNU Lesser General Public License for more details.
//
// You should have received a copy of the GNU Lesser General Public License
// along with the go-ethereum library. If not, see <http://www.gnu.org/licenses/>.

// Tests that abnormal program termination (i.e.crash) and restart can recovery
// the snapshot properly if the snapshot is enabled.

package core

import (
	"bytes"
	"fmt"
	"io/ioutil"
	"math/big"
	"os"
	"strings"
	"testing"
	"time"

	"github.com/ubiq/go-ubiq/v5/consensus"
	"github.com/ubiq/go-ubiq/v5/consensus/ubqhash"
	"github.com/ubiq/go-ubiq/v5/core/rawdb"
	"github.com/ubiq/go-ubiq/v5/core/types"
	"github.com/ubiq/go-ubiq/v5/core/vm"
	"github.com/ubiq/go-ubiq/v5/ethdb"
	"github.com/ubiq/go-ubiq/v5/params"
)

// snapshotTestBasic wraps the common testing fields in the snapshot tests.
type snapshotTestBasic struct {
	chainBlocks   int    // Number of blocks to generate for the canonical chain
	snapshotBlock uint64 // Block number of the relevant snapshot disk layer
	commitBlock   uint64 // Block number for which to commit the state to disk

	expCanonicalBlocks int    // Number of canonical blocks expected to remain in the database (excl. genesis)
	expHeadHeader      uint64 // Block number of the expected head header
	expHeadFastBlock   uint64 // Block number of the expected head fast sync block
	expHeadBlock       uint64 // Block number of the expected head full block
	expSnapshotBottom  uint64 // The block height corresponding to the snapshot disk layer

	// share fields, set in runtime
	datadir string
	db      ethdb.Database
	gendb   ethdb.Database
	engine  consensus.Engine
}

func (basic *snapshotTestBasic) prepare(t *testing.T) (*BlockChain, []*types.Block) {
	// Create a temporary persistent database
	datadir, err := ioutil.TempDir("", "")
	if err != nil {
		t.Fatalf("Failed to create temporary datadir: %v", err)
	}
	os.RemoveAll(datadir)

	db, err := rawdb.NewLevelDBDatabaseWithFreezer(datadir, 0, 0, datadir, "", false)
	if err != nil {
		t.Fatalf("Failed to create persistent database: %v", err)
	}
	// Initialize a fresh chain
	var (
<<<<<<< HEAD
		genesis = new(Genesis).MustCommit(db)
		engine  = ubqhash.NewFullFaker()
=======
		genesis = (&Genesis{BaseFee: big.NewInt(params.InitialBaseFee)}).MustCommit(db)
		engine  = ethash.NewFullFaker()
>>>>>>> 576681f2
		gendb   = rawdb.NewMemoryDatabase()

		// Snapshot is enabled, the first snapshot is created from the Genesis.
		// The snapshot memory allowance is 256MB, it means no snapshot flush
		// will happen during the block insertion.
		cacheConfig = defaultCacheConfig
	)
	chain, err := NewBlockChain(db, cacheConfig, params.AllUbqhashProtocolChanges, engine, vm.Config{}, nil, nil)
	if err != nil {
		t.Fatalf("Failed to create chain: %v", err)
	}
	blocks, _ := GenerateChain(params.TestChainConfig, genesis, engine, gendb, basic.chainBlocks, func(i int, b *BlockGen) {})

	// Insert the blocks with configured settings.
	var breakpoints []uint64
	if basic.commitBlock > basic.snapshotBlock {
		breakpoints = append(breakpoints, basic.snapshotBlock, basic.commitBlock)
	} else {
		breakpoints = append(breakpoints, basic.commitBlock, basic.snapshotBlock)
	}
	var startPoint uint64
	for _, point := range breakpoints {
		if _, err := chain.InsertChain(blocks[startPoint:point]); err != nil {
			t.Fatalf("Failed to import canonical chain start: %v", err)
		}
		startPoint = point

		if basic.commitBlock > 0 && basic.commitBlock == point {
			chain.stateCache.TrieDB().Commit(blocks[point-1].Root(), true, nil)
		}
		if basic.snapshotBlock > 0 && basic.snapshotBlock == point {
			// Flushing the entire snap tree into the disk, the
			// relavant (a) snapshot root and (b) snapshot generator
			// will be persisted atomically.
			chain.snaps.Cap(blocks[point-1].Root(), 0)
			diskRoot, blockRoot := chain.snaps.DiskRoot(), blocks[point-1].Root()
			if !bytes.Equal(diskRoot.Bytes(), blockRoot.Bytes()) {
				t.Fatalf("Failed to flush disk layer change, want %x, got %x", blockRoot, diskRoot)
			}
		}
	}
	if _, err := chain.InsertChain(blocks[startPoint:]); err != nil {
		t.Fatalf("Failed to import canonical chain tail: %v", err)
	}

	// Set runtime fields
	basic.datadir = datadir
	basic.db = db
	basic.gendb = gendb
	basic.engine = engine
	return chain, blocks
}

func (basic *snapshotTestBasic) verify(t *testing.T, chain *BlockChain, blocks []*types.Block) {
	// Iterate over all the remaining blocks and ensure there are no gaps
	verifyNoGaps(t, chain, true, blocks)
	verifyCutoff(t, chain, true, blocks, basic.expCanonicalBlocks)

	if head := chain.CurrentHeader(); head.Number.Uint64() != basic.expHeadHeader {
		t.Errorf("Head header mismatch: have %d, want %d", head.Number, basic.expHeadHeader)
	}
	if head := chain.CurrentFastBlock(); head.NumberU64() != basic.expHeadFastBlock {
		t.Errorf("Head fast block mismatch: have %d, want %d", head.NumberU64(), basic.expHeadFastBlock)
	}
	if head := chain.CurrentBlock(); head.NumberU64() != basic.expHeadBlock {
		t.Errorf("Head block mismatch: have %d, want %d", head.NumberU64(), basic.expHeadBlock)
	}

	// Check the disk layer, ensure they are matched
	block := chain.GetBlockByNumber(basic.expSnapshotBottom)
	if block == nil {
		t.Errorf("The correspnding block[%d] of snapshot disk layer is missing", basic.expSnapshotBottom)
	} else if !bytes.Equal(chain.snaps.DiskRoot().Bytes(), block.Root().Bytes()) {
		t.Errorf("The snapshot disk layer root is incorrect, want %x, get %x", block.Root(), chain.snaps.DiskRoot())
	}

	// Check the snapshot, ensure it's integrated
	if err := chain.snaps.Verify(block.Root()); err != nil {
		t.Errorf("The disk layer is not integrated %v", err)
	}
}

func (basic *snapshotTestBasic) dump() string {
	buffer := new(strings.Builder)

	fmt.Fprint(buffer, "Chain:\n  G")
	for i := 0; i < basic.chainBlocks; i++ {
		fmt.Fprintf(buffer, "->C%d", i+1)
	}
	fmt.Fprint(buffer, " (HEAD)\n\n")

	fmt.Fprintf(buffer, "Commit:   G")
	if basic.commitBlock > 0 {
		fmt.Fprintf(buffer, ", C%d", basic.commitBlock)
	}
	fmt.Fprint(buffer, "\n")

	fmt.Fprintf(buffer, "Snapshot: G")
	if basic.snapshotBlock > 0 {
		fmt.Fprintf(buffer, ", C%d", basic.snapshotBlock)
	}
	fmt.Fprint(buffer, "\n")

	//if crash {
	//	fmt.Fprintf(buffer, "\nCRASH\n\n")
	//} else {
	//	fmt.Fprintf(buffer, "\nSetHead(%d)\n\n", basic.setHead)
	//}
	fmt.Fprintf(buffer, "------------------------------\n\n")

	fmt.Fprint(buffer, "Expected in leveldb:\n  G")
	for i := 0; i < basic.expCanonicalBlocks; i++ {
		fmt.Fprintf(buffer, "->C%d", i+1)
	}
	fmt.Fprintf(buffer, "\n\n")
	fmt.Fprintf(buffer, "Expected head header    : C%d\n", basic.expHeadHeader)
	fmt.Fprintf(buffer, "Expected head fast block: C%d\n", basic.expHeadFastBlock)
	if basic.expHeadBlock == 0 {
		fmt.Fprintf(buffer, "Expected head block     : G\n")
	} else {
		fmt.Fprintf(buffer, "Expected head block     : C%d\n", basic.expHeadBlock)
	}
	if basic.expSnapshotBottom == 0 {
		fmt.Fprintf(buffer, "Expected snapshot disk  : G\n")
	} else {
		fmt.Fprintf(buffer, "Expected snapshot disk  : C%d\n", basic.expSnapshotBottom)
	}
	return buffer.String()
}

func (basic *snapshotTestBasic) teardown() {
	basic.db.Close()
	basic.gendb.Close()
	os.RemoveAll(basic.datadir)
}

// snapshotTest is a test case type for normal snapshot recovery.
// It can be used for testing that restart Geth normally.
type snapshotTest struct {
	snapshotTestBasic
}

func (snaptest *snapshotTest) test(t *testing.T) {
	// It's hard to follow the test case, visualize the input
	// log.Root().SetHandler(log.LvlFilterHandler(log.LvlTrace, log.StreamHandler(os.Stderr, log.TerminalFormat(true))))
	// fmt.Println(tt.dump())
	chain, blocks := snaptest.prepare(t)

	// Restart the chain normally
	chain.Stop()
	newchain, err := NewBlockChain(snaptest.db, nil, params.AllUbqhashProtocolChanges, snaptest.engine, vm.Config{}, nil, nil)
	if err != nil {
		t.Fatalf("Failed to recreate chain: %v", err)
	}
	defer newchain.Stop()

	snaptest.verify(t, newchain, blocks)
}

// crashSnapshotTest is a test case type for innormal snapshot recovery.
// It can be used for testing that restart Geth after the crash.
type crashSnapshotTest struct {
	snapshotTestBasic
}

func (snaptest *crashSnapshotTest) test(t *testing.T) {
	// It's hard to follow the test case, visualize the input
	// log.Root().SetHandler(log.LvlFilterHandler(log.LvlTrace, log.StreamHandler(os.Stderr, log.TerminalFormat(true))))
	// fmt.Println(tt.dump())
	chain, blocks := snaptest.prepare(t)

	// Pull the plug on the database, simulating a hard crash
	db := chain.db
	db.Close()

	// Start a new blockchain back up and see where the repair leads us
	newdb, err := rawdb.NewLevelDBDatabaseWithFreezer(snaptest.datadir, 0, 0, snaptest.datadir, "", false)
	if err != nil {
		t.Fatalf("Failed to reopen persistent database: %v", err)
	}
	defer newdb.Close()

	// The interesting thing is: instead of starting the blockchain after
	// the crash, we do restart twice here: one after the crash and one
	// after the normal stop. It's used to ensure the broken snapshot
	// can be detected all the time.
	newchain, err := NewBlockChain(newdb, nil, params.AllUbqhashProtocolChanges, snaptest.engine, vm.Config{}, nil, nil)
	if err != nil {
		t.Fatalf("Failed to recreate chain: %v", err)
	}
	newchain.Stop()

	newchain, err = NewBlockChain(newdb, nil, params.AllUbqhashProtocolChanges, snaptest.engine, vm.Config{}, nil, nil)
	if err != nil {
		t.Fatalf("Failed to recreate chain: %v", err)
	}
	defer newchain.Stop()

	snaptest.verify(t, newchain, blocks)
}

// gappedSnapshotTest is a test type used to test this scenario:
// - have a complete snapshot
// - restart without enabling the snapshot
// - insert a few blocks
// - restart with enabling the snapshot again
type gappedSnapshotTest struct {
	snapshotTestBasic
	gapped int // Number of blocks to insert without enabling snapshot
}

func (snaptest *gappedSnapshotTest) test(t *testing.T) {
	// It's hard to follow the test case, visualize the input
	// log.Root().SetHandler(log.LvlFilterHandler(log.LvlTrace, log.StreamHandler(os.Stderr, log.TerminalFormat(true))))
	// fmt.Println(tt.dump())
	chain, blocks := snaptest.prepare(t)

	// Insert blocks without enabling snapshot if gapping is required.
	chain.Stop()
	gappedBlocks, _ := GenerateChain(params.TestChainConfig, blocks[len(blocks)-1], snaptest.engine, snaptest.gendb, snaptest.gapped, func(i int, b *BlockGen) {})

	// Insert a few more blocks without enabling snapshot
	var cacheConfig = &CacheConfig{
		TrieCleanLimit: 256,
		TrieDirtyLimit: 256,
		TrieTimeLimit:  5 * time.Minute,
		SnapshotLimit:  0,
	}
	newchain, err := NewBlockChain(snaptest.db, cacheConfig, params.AllUbqhashProtocolChanges, snaptest.engine, vm.Config{}, nil, nil)
	if err != nil {
		t.Fatalf("Failed to recreate chain: %v", err)
	}
	newchain.InsertChain(gappedBlocks)
	newchain.Stop()

	// Restart the chain with enabling the snapshot
	newchain, err = NewBlockChain(snaptest.db, nil, params.AllUbqhashProtocolChanges, snaptest.engine, vm.Config{}, nil, nil)
	if err != nil {
		t.Fatalf("Failed to recreate chain: %v", err)
	}
	defer newchain.Stop()

	snaptest.verify(t, newchain, blocks)
}

// setHeadSnapshotTest is the test type used to test this scenario:
// - have a complete snapshot
// - set the head to a lower point
// - restart
type setHeadSnapshotTest struct {
	snapshotTestBasic
	setHead uint64 // Block number to set head back to
}

func (snaptest *setHeadSnapshotTest) test(t *testing.T) {
	// It's hard to follow the test case, visualize the input
	// log.Root().SetHandler(log.LvlFilterHandler(log.LvlTrace, log.StreamHandler(os.Stderr, log.TerminalFormat(true))))
	// fmt.Println(tt.dump())
	chain, blocks := snaptest.prepare(t)

	// Rewind the chain if setHead operation is required.
	chain.SetHead(snaptest.setHead)
	chain.Stop()

	newchain, err := NewBlockChain(snaptest.db, nil, params.AllUbqhashProtocolChanges, snaptest.engine, vm.Config{}, nil, nil)
	if err != nil {
		t.Fatalf("Failed to recreate chain: %v", err)
	}
	defer newchain.Stop()

	snaptest.verify(t, newchain, blocks)
}

// restartCrashSnapshotTest is the test type used to test this scenario:
// - have a complete snapshot
// - restart chain
// - insert more blocks with enabling the snapshot
// - commit the snapshot
// - crash
// - restart again
type restartCrashSnapshotTest struct {
	snapshotTestBasic
	newBlocks int
}

func (snaptest *restartCrashSnapshotTest) test(t *testing.T) {
	// It's hard to follow the test case, visualize the input
	// log.Root().SetHandler(log.LvlFilterHandler(log.LvlTrace, log.StreamHandler(os.Stderr, log.TerminalFormat(true))))
	// fmt.Println(tt.dump())
	chain, blocks := snaptest.prepare(t)

	// Firstly, stop the chain properly, with all snapshot journal
	// and state committed.
	chain.Stop()

	newchain, err := NewBlockChain(snaptest.db, nil, params.AllUbqhashProtocolChanges, snaptest.engine, vm.Config{}, nil, nil)
	if err != nil {
		t.Fatalf("Failed to recreate chain: %v", err)
	}
	newBlocks, _ := GenerateChain(params.TestChainConfig, blocks[len(blocks)-1], snaptest.engine, snaptest.gendb, snaptest.newBlocks, func(i int, b *BlockGen) {})
	newchain.InsertChain(newBlocks)

	// Commit the entire snapshot into the disk if requested. Note only
	// (a) snapshot root and (b) snapshot generator will be committed,
	// the diff journal is not.
	newchain.Snapshots().Cap(newBlocks[len(newBlocks)-1].Root(), 0)

	// Simulate the blockchain crash
	// Don't call chain.Stop here, so that no snapshot
	// journal and latest state will be committed

	// Restart the chain after the crash
	newchain, err = NewBlockChain(snaptest.db, nil, params.AllUbqhashProtocolChanges, snaptest.engine, vm.Config{}, nil, nil)
	if err != nil {
		t.Fatalf("Failed to recreate chain: %v", err)
	}
	defer newchain.Stop()

	snaptest.verify(t, newchain, blocks)
}

// wipeCrashSnapshotTest is the test type used to test this scenario:
// - have a complete snapshot
// - restart, insert more blocks without enabling the snapshot
// - restart again with enabling the snapshot
// - crash
type wipeCrashSnapshotTest struct {
	snapshotTestBasic
	newBlocks int
}

func (snaptest *wipeCrashSnapshotTest) test(t *testing.T) {
	// It's hard to follow the test case, visualize the input
	// log.Root().SetHandler(log.LvlFilterHandler(log.LvlTrace, log.StreamHandler(os.Stderr, log.TerminalFormat(true))))
	// fmt.Println(tt.dump())
	chain, blocks := snaptest.prepare(t)

	// Firstly, stop the chain properly, with all snapshot journal
	// and state committed.
	chain.Stop()

	config := &CacheConfig{
		TrieCleanLimit: 256,
		TrieDirtyLimit: 256,
		TrieTimeLimit:  5 * time.Minute,
		SnapshotLimit:  0,
	}
	newchain, err := NewBlockChain(snaptest.db, config, params.AllUbqhashProtocolChanges, snaptest.engine, vm.Config{}, nil, nil)
	if err != nil {
		t.Fatalf("Failed to recreate chain: %v", err)
	}
	newBlocks, _ := GenerateChain(params.TestChainConfig, blocks[len(blocks)-1], snaptest.engine, snaptest.gendb, snaptest.newBlocks, func(i int, b *BlockGen) {})
	newchain.InsertChain(newBlocks)
	newchain.Stop()

	// Restart the chain, the wiper should starts working
	config = &CacheConfig{
		TrieCleanLimit: 256,
		TrieDirtyLimit: 256,
		TrieTimeLimit:  5 * time.Minute,
		SnapshotLimit:  256,
		SnapshotWait:   false, // Don't wait rebuild
	}
	newchain, err = NewBlockChain(snaptest.db, config, params.AllUbqhashProtocolChanges, snaptest.engine, vm.Config{}, nil, nil)
	if err != nil {
		t.Fatalf("Failed to recreate chain: %v", err)
	}
	// Simulate the blockchain crash.

	newchain, err = NewBlockChain(snaptest.db, nil, params.AllUbqhashProtocolChanges, snaptest.engine, vm.Config{}, nil, nil)
	if err != nil {
		t.Fatalf("Failed to recreate chain: %v", err)
	}
	snaptest.verify(t, newchain, blocks)
}

// Tests a Geth restart with valid snapshot. Before the shutdown, all snapshot
// journal will be persisted correctly. In this case no snapshot recovery is
// required.
func TestRestartWithNewSnapshot(t *testing.T) {
	// Chain:
	//   G->C1->C2->C3->C4->C5->C6->C7->C8 (HEAD)
	//
	// Commit:   G
	// Snapshot: G
	//
	// SetHead(0)
	//
	// ------------------------------
	//
	// Expected in leveldb:
	//   G->C1->C2->C3->C4->C5->C6->C7->C8
	//
	// Expected head header    : C8
	// Expected head fast block: C8
	// Expected head block     : C8
	// Expected snapshot disk  : G
	test := &snapshotTest{
		snapshotTestBasic{
			chainBlocks:        8,
			snapshotBlock:      0,
			commitBlock:        0,
			expCanonicalBlocks: 8,
			expHeadHeader:      8,
			expHeadFastBlock:   8,
			expHeadBlock:       8,
			expSnapshotBottom:  0, // Initial disk layer built from genesis
		},
	}
	test.test(t)
	test.teardown()
}

// Tests a Geth was crashed and restarts with a broken snapshot. In this case the
// chain head should be rewound to the point with available state. And also the
// new head should must be lower than disk layer. But there is no committed point
// so the chain should be rewound to genesis and the disk layer should be left
// for recovery.
func TestNoCommitCrashWithNewSnapshot(t *testing.T) {
	// Chain:
	//   G->C1->C2->C3->C4->C5->C6->C7->C8 (HEAD)
	//
	// Commit:   G
	// Snapshot: G, C4
	//
	// CRASH
	//
	// ------------------------------
	//
	// Expected in leveldb:
	//   G->C1->C2->C3->C4->C5->C6->C7->C8
	//
	// Expected head header    : C8
	// Expected head fast block: C8
	// Expected head block     : G
	// Expected snapshot disk  : C4
	test := &crashSnapshotTest{
		snapshotTestBasic{
			chainBlocks:        8,
			snapshotBlock:      4,
			commitBlock:        0,
			expCanonicalBlocks: 8,
			expHeadHeader:      8,
			expHeadFastBlock:   8,
			expHeadBlock:       0,
			expSnapshotBottom:  4, // Last committed disk layer, wait recovery
		},
	}
	test.test(t)
	test.teardown()
}

// Tests a Geth was crashed and restarts with a broken snapshot. In this case the
// chain head should be rewound to the point with available state. And also the
// new head should must be lower than disk layer. But there is only a low committed
// point so the chain should be rewound to committed point and the disk layer
// should be left for recovery.
func TestLowCommitCrashWithNewSnapshot(t *testing.T) {
	// Chain:
	//   G->C1->C2->C3->C4->C5->C6->C7->C8 (HEAD)
	//
	// Commit:   G, C2
	// Snapshot: G, C4
	//
	// CRASH
	//
	// ------------------------------
	//
	// Expected in leveldb:
	//   G->C1->C2->C3->C4->C5->C6->C7->C8
	//
	// Expected head header    : C8
	// Expected head fast block: C8
	// Expected head block     : C2
	// Expected snapshot disk  : C4
	test := &crashSnapshotTest{
		snapshotTestBasic{
			chainBlocks:        8,
			snapshotBlock:      4,
			commitBlock:        2,
			expCanonicalBlocks: 8,
			expHeadHeader:      8,
			expHeadFastBlock:   8,
			expHeadBlock:       2,
			expSnapshotBottom:  4, // Last committed disk layer, wait recovery
		},
	}
	test.test(t)
	test.teardown()
}

// Tests a Geth was crashed and restarts with a broken snapshot. In this case
// the chain head should be rewound to the point with available state. And also
// the new head should must be lower than disk layer. But there is only a high
// committed point so the chain should be rewound to genesis and the disk layer
// should be left for recovery.
func TestHighCommitCrashWithNewSnapshot(t *testing.T) {
	// Chain:
	//   G->C1->C2->C3->C4->C5->C6->C7->C8 (HEAD)
	//
	// Commit:   G, C6
	// Snapshot: G, C4
	//
	// CRASH
	//
	// ------------------------------
	//
	// Expected in leveldb:
	//   G->C1->C2->C3->C4->C5->C6->C7->C8
	//
	// Expected head header    : C8
	// Expected head fast block: C8
	// Expected head block     : G
	// Expected snapshot disk  : C4
	test := &crashSnapshotTest{
		snapshotTestBasic{
			chainBlocks:        8,
			snapshotBlock:      4,
			commitBlock:        6,
			expCanonicalBlocks: 8,
			expHeadHeader:      8,
			expHeadFastBlock:   8,
			expHeadBlock:       0,
			expSnapshotBottom:  4, // Last committed disk layer, wait recovery
		},
	}
	test.test(t)
	test.teardown()
}

// Tests a Geth was running with snapshot enabled. Then restarts without
// enabling snapshot and after that re-enable the snapshot again. In this
// case the snapshot should be rebuilt with latest chain head.
func TestGappedNewSnapshot(t *testing.T) {
	// Chain:
	//   G->C1->C2->C3->C4->C5->C6->C7->C8 (HEAD)
	//
	// Commit:   G
	// Snapshot: G
	//
	// SetHead(0)
	//
	// ------------------------------
	//
	// Expected in leveldb:
	//   G->C1->C2->C3->C4->C5->C6->C7->C8->C9->C10
	//
	// Expected head header    : C10
	// Expected head fast block: C10
	// Expected head block     : C10
	// Expected snapshot disk  : C10
	test := &gappedSnapshotTest{
		snapshotTestBasic: snapshotTestBasic{
			chainBlocks:        8,
			snapshotBlock:      0,
			commitBlock:        0,
			expCanonicalBlocks: 10,
			expHeadHeader:      10,
			expHeadFastBlock:   10,
			expHeadBlock:       10,
			expSnapshotBottom:  10, // Rebuilt snapshot from the latest HEAD
		},
		gapped: 2,
	}
	test.test(t)
	test.teardown()
}

// Tests the Geth was running with snapshot enabled and resetHead is applied.
// In this case the head is rewound to the target(with state available). After
// that the chain is restarted and the original disk layer is kept.
func TestSetHeadWithNewSnapshot(t *testing.T) {
	// Chain:
	//   G->C1->C2->C3->C4->C5->C6->C7->C8 (HEAD)
	//
	// Commit:   G
	// Snapshot: G
	//
	// SetHead(4)
	//
	// ------------------------------
	//
	// Expected in leveldb:
	//   G->C1->C2->C3->C4
	//
	// Expected head header    : C4
	// Expected head fast block: C4
	// Expected head block     : C4
	// Expected snapshot disk  : G
	test := &setHeadSnapshotTest{
		snapshotTestBasic: snapshotTestBasic{
			chainBlocks:        8,
			snapshotBlock:      0,
			commitBlock:        0,
			expCanonicalBlocks: 4,
			expHeadHeader:      4,
			expHeadFastBlock:   4,
			expHeadBlock:       4,
			expSnapshotBottom:  0, // The initial disk layer is built from the genesis
		},
		setHead: 4,
	}
	test.test(t)
	test.teardown()
}

// Tests the Geth was running with a complete snapshot and then imports a few
// more new blocks on top without enabling the snapshot. After the restart,
// crash happens. Check everything is ok after the restart.
func TestRecoverSnapshotFromWipingCrash(t *testing.T) {
	// Chain:
	//   G->C1->C2->C3->C4->C5->C6->C7->C8 (HEAD)
	//
	// Commit:   G
	// Snapshot: G
	//
	// SetHead(0)
	//
	// ------------------------------
	//
	// Expected in leveldb:
	//   G->C1->C2->C3->C4->C5->C6->C7->C8->C9->C10
	//
	// Expected head header    : C10
	// Expected head fast block: C10
	// Expected head block     : C8
	// Expected snapshot disk  : C10
	test := &wipeCrashSnapshotTest{
		snapshotTestBasic: snapshotTestBasic{
			chainBlocks:        8,
			snapshotBlock:      4,
			commitBlock:        0,
			expCanonicalBlocks: 10,
			expHeadHeader:      10,
			expHeadFastBlock:   10,
			expHeadBlock:       10,
			expSnapshotBottom:  10,
		},
		newBlocks: 2,
	}
	test.test(t)
	test.teardown()
}<|MERGE_RESOLUTION|>--- conflicted
+++ resolved
@@ -71,13 +71,8 @@
 	}
 	// Initialize a fresh chain
 	var (
-<<<<<<< HEAD
-		genesis = new(Genesis).MustCommit(db)
+		genesis = (&Genesis{BaseFee: big.NewInt(params.InitialBaseFee)}).MustCommit(db)
 		engine  = ubqhash.NewFullFaker()
-=======
-		genesis = (&Genesis{BaseFee: big.NewInt(params.InitialBaseFee)}).MustCommit(db)
-		engine  = ethash.NewFullFaker()
->>>>>>> 576681f2
 		gendb   = rawdb.NewMemoryDatabase()
 
 		// Snapshot is enabled, the first snapshot is created from the Genesis.
