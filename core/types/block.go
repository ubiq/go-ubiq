--- conflicted
+++ resolved
@@ -107,9 +107,6 @@
 // Size returns the approximate memory used by all internal contents. It is used
 // to approximate and limit the memory consumption of various caches.
 func (h *Header) Size() common.StorageSize {
-<<<<<<< HEAD
-	return common.StorageSize(unsafe.Sizeof(*h)) + common.StorageSize(len(h.Extra)+(h.Difficulty.BitLen()+h.Number.BitLen())/8)
-=======
 	return headerSize + common.StorageSize(len(h.Extra)+(h.Difficulty.BitLen()+h.Number.BitLen())/8)
 }
 
@@ -130,7 +127,6 @@
 		return fmt.Errorf("too large block extradata: size %d", eLen)
 	}
 	return nil
->>>>>>> 6d74d1e5
 }
 
 func rlpHash(x interface{}) (h common.Hash) {
