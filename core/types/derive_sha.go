// Copyright 2014 The go-ethereum Authors
// This file is part of the go-ethereum library.
//
// The go-ethereum library is free software: you can redistribute it and/or modify
// it under the terms of the GNU Lesser General Public License as published by
// the Free Software Foundation, either version 3 of the License, or
// (at your option) any later version.
//
// The go-ethereum library is distributed in the hope that it will be useful,
// but WITHOUT ANY WARRANTY; without even the implied warranty of
// MERCHANTABILITY or FITNESS FOR A PARTICULAR PURPOSE. See the
// GNU Lesser General Public License for more details.
//
// You should have received a copy of the GNU Lesser General Public License
// along with the go-ethereum library. If not, see <http://www.gnu.org/licenses/>.

package types

import (
	"bytes"

<<<<<<< HEAD
	"github.com/ubiq/go-ubiq/common"
	"github.com/ubiq/go-ubiq/rlp"
	"github.com/ubiq/go-ubiq/trie"
=======
	"github.com/ethereum/go-ethereum/common"
	"github.com/ethereum/go-ethereum/rlp"
>>>>>>> c71a7e26
)

// DerivableList is the interface which can derive the hash.
type DerivableList interface {
	Len() int
	GetRlp(i int) []byte
}

// Hasher is the tool used to calculate the hash of derivable list.
type Hasher interface {
	Reset()
	Update([]byte, []byte)
	Hash() common.Hash
}

func DeriveSha(list DerivableList, hasher Hasher) common.Hash {
	hasher.Reset()
	keybuf := new(bytes.Buffer)
	for i := 0; i < list.Len(); i++ {
		keybuf.Reset()
		rlp.Encode(keybuf, uint(i))
		hasher.Update(keybuf.Bytes(), list.GetRlp(i))
	}
	return hasher.Hash()
}<|MERGE_RESOLUTION|>--- conflicted
+++ resolved
@@ -19,14 +19,8 @@
 import (
 	"bytes"
 
-<<<<<<< HEAD
 	"github.com/ubiq/go-ubiq/common"
 	"github.com/ubiq/go-ubiq/rlp"
-	"github.com/ubiq/go-ubiq/trie"
-=======
-	"github.com/ethereum/go-ethereum/common"
-	"github.com/ethereum/go-ethereum/rlp"
->>>>>>> c71a7e26
 )
 
 // DerivableList is the interface which can derive the hash.
