// Copyright 2014 The go-ethereum Authors
// This file is part of the go-ethereum library.
//
// The go-ethereum library is free software: you can redistribute it and/or modify
// it under the terms of the GNU Lesser General Public License as published by
// the Free Software Foundation, either version 3 of the License, or
// (at your option) any later version.
//
// The go-ethereum library is distributed in the hope that it will be useful,
// but WITHOUT ANY WARRANTY; without even the implied warranty of
// MERCHANTABILITY or FITNESS FOR A PARTICULAR PURPOSE. See the
// GNU Lesser General Public License for more details.
//
// You should have received a copy of the GNU Lesser General Public License
// along with the go-ethereum library. If not, see <http://www.gnu.org/licenses/>.

package types

import (
<<<<<<< HEAD
	"bytes"

	"github.com/ubiq/go-ubiq/common"
	"github.com/ubiq/go-ubiq/rlp"
=======
	"github.com/ethereum/go-ethereum/common"
	"github.com/ethereum/go-ethereum/rlp"
>>>>>>> cc05b050
)

type DerivableList interface {
	Len() int
	GetRlp(i int) []byte
}

// Hasher is the tool used to calculate the hash of derivable list.
type Hasher interface {
	Reset()
	Update([]byte, []byte)
	Hash() common.Hash
}

func DeriveSha(list DerivableList, hasher Hasher) common.Hash {
	hasher.Reset()

	// StackTrie requires values to be inserted in increasing
	// hash order, which is not the order that `list` provides
	// hashes in. This insertion sequence ensures that the
	// order is correct.

	var buf []byte
	for i := 1; i < list.Len() && i <= 0x7f; i++ {
		buf = rlp.AppendUint64(buf[:0], uint64(i))
		hasher.Update(buf, list.GetRlp(i))
	}
	if list.Len() > 0 {
		buf = rlp.AppendUint64(buf[:0], 0)
		hasher.Update(buf, list.GetRlp(0))
	}
	for i := 0x80; i < list.Len(); i++ {
		buf = rlp.AppendUint64(buf[:0], uint64(i))
		hasher.Update(buf, list.GetRlp(i))
	}
	return hasher.Hash()
}<|MERGE_RESOLUTION|>--- conflicted
+++ resolved
@@ -17,15 +17,8 @@
 package types
 
 import (
-<<<<<<< HEAD
-	"bytes"
-
 	"github.com/ubiq/go-ubiq/common"
 	"github.com/ubiq/go-ubiq/rlp"
-=======
-	"github.com/ethereum/go-ethereum/common"
-	"github.com/ethereum/go-ethereum/rlp"
->>>>>>> cc05b050
 )
 
 type DerivableList interface {
