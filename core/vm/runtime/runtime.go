// Copyright 2015 The go-ethereum Authors
// This file is part of the go-ethereum library.
//
// The go-ethereum library is free software: you can redistribute it and/or modify
// it under the terms of the GNU Lesser General Public License as published by
// the Free Software Foundation, either version 3 of the License, or
// (at your option) any later version.
//
// The go-ethereum library is distributed in the hope that it will be useful,
// but WITHOUT ANY WARRANTY; without even the implied warranty of
// MERCHANTABILITY or FITNESS FOR A PARTICULAR PURPOSE. See the
// GNU Lesser General Public License for more details.
//
// You should have received a copy of the GNU Lesser General Public License
// along with the go-ethereum library. If not, see <http://www.gnu.org/licenses/>.

package runtime

import (
	"math"
	"math/big"
	"time"

	"github.com/ubiq/go-ubiq/common"
	"github.com/ubiq/go-ubiq/core/rawdb"
	"github.com/ubiq/go-ubiq/core/state"
	"github.com/ubiq/go-ubiq/core/vm"
	"github.com/ubiq/go-ubiq/crypto"
	"github.com/ubiq/go-ubiq/params"
)

// Config is a basic type specifying certain configuration flags for running
// the EVM.
type Config struct {
	ChainConfig *params.ChainConfig
	Difficulty  *big.Int
	Origin      common.Address
	Coinbase    common.Address
	BlockNumber *big.Int
	Time        *big.Int
	GasLimit    uint64
	GasPrice    *big.Int
	Value       *big.Int
	Debug       bool
	EVMConfig   vm.Config

	State     *state.StateDB
	GetHashFn func(n uint64) common.Hash
}

// sets defaults on the config
func setDefaults(cfg *Config) {
	if cfg.ChainConfig == nil {
		cfg.ChainConfig = &params.ChainConfig{
<<<<<<< HEAD
			ChainID:        big.NewInt(8),
			HomesteadBlock: new(big.Int),
			EIP150Block:    new(big.Int),
			EIP155Block:    new(big.Int),
			EIP158Block:    new(big.Int),
=======
			ChainID:             big.NewInt(1),
			HomesteadBlock:      new(big.Int),
			DAOForkBlock:        new(big.Int),
			DAOForkSupport:      false,
			EIP150Block:         new(big.Int),
			EIP150Hash:          common.Hash{},
			EIP155Block:         new(big.Int),
			EIP158Block:         new(big.Int),
			ByzantiumBlock:      new(big.Int),
			ConstantinopleBlock: new(big.Int),
			PetersburgBlock:     new(big.Int),
			IstanbulBlock:       new(big.Int),
			MuirGlacierBlock:    new(big.Int),
			YoloV1Block:         nil,
>>>>>>> c71a7e26
		}
	}

	if cfg.Difficulty == nil {
		cfg.Difficulty = new(big.Int)
	}
	if cfg.Time == nil {
		cfg.Time = big.NewInt(time.Now().Unix())
	}
	if cfg.GasLimit == 0 {
		cfg.GasLimit = math.MaxUint64
	}
	if cfg.GasPrice == nil {
		cfg.GasPrice = new(big.Int)
	}
	if cfg.Value == nil {
		cfg.Value = new(big.Int)
	}
	if cfg.BlockNumber == nil {
		cfg.BlockNumber = new(big.Int)
	}
	if cfg.GetHashFn == nil {
		cfg.GetHashFn = func(n uint64) common.Hash {
			return common.BytesToHash(crypto.Keccak256([]byte(new(big.Int).SetUint64(n).String())))
		}
	}
}

// Execute executes the code using the input as call data during the execution.
// It returns the EVM's return value, the new state and an error if it failed.
//
// Execute sets up an in-memory, temporary, environment for the execution of
// the given code. It makes sure that it's restored to its original state afterwards.
func Execute(code, input []byte, cfg *Config) ([]byte, *state.StateDB, error) {
	if cfg == nil {
		cfg = new(Config)
	}
	setDefaults(cfg)

	if cfg.State == nil {
		cfg.State, _ = state.New(common.Hash{}, state.NewDatabase(rawdb.NewMemoryDatabase()), nil)
	}
	var (
		address = common.BytesToAddress([]byte("contract"))
		vmenv   = NewEnv(cfg)
		sender  = vm.AccountRef(cfg.Origin)
	)
	cfg.State.CreateAccount(address)
	// set the receiver's (the executing contract) code for execution.
	cfg.State.SetCode(address, code)
	// Call the code with the given configuration.
	ret, _, err := vmenv.Call(
		sender,
		common.BytesToAddress([]byte("contract")),
		input,
		cfg.GasLimit,
		cfg.Value,
	)

	return ret, cfg.State, err
}

// Create executes the code using the EVM create method
func Create(input []byte, cfg *Config) ([]byte, common.Address, uint64, error) {
	if cfg == nil {
		cfg = new(Config)
	}
	setDefaults(cfg)

	if cfg.State == nil {
		cfg.State, _ = state.New(common.Hash{}, state.NewDatabase(rawdb.NewMemoryDatabase()), nil)
	}
	var (
		vmenv  = NewEnv(cfg)
		sender = vm.AccountRef(cfg.Origin)
	)

	// Call the code with the given configuration.
	code, address, leftOverGas, err := vmenv.Create(
		sender,
		input,
		cfg.GasLimit,
		cfg.Value,
	)
	return code, address, leftOverGas, err
}

// Call executes the code given by the contract's address. It will return the
// EVM's return value or an error if it failed.
//
// Call, unlike Execute, requires a config and also requires the State field to
// be set.
func Call(address common.Address, input []byte, cfg *Config) ([]byte, uint64, error) {
	setDefaults(cfg)

	vmenv := NewEnv(cfg)

	sender := cfg.State.GetOrNewStateObject(cfg.Origin)
	// Call the code with the given configuration.
	ret, leftOverGas, err := vmenv.Call(
		sender,
		address,
		input,
		cfg.GasLimit,
		cfg.Value,
	)

	return ret, leftOverGas, err
}<|MERGE_RESOLUTION|>--- conflicted
+++ resolved
@@ -52,28 +52,15 @@
 func setDefaults(cfg *Config) {
 	if cfg.ChainConfig == nil {
 		cfg.ChainConfig = &params.ChainConfig{
-<<<<<<< HEAD
-			ChainID:        big.NewInt(8),
-			HomesteadBlock: new(big.Int),
-			EIP150Block:    new(big.Int),
-			EIP155Block:    new(big.Int),
-			EIP158Block:    new(big.Int),
-=======
-			ChainID:             big.NewInt(1),
+			ChainID:             big.NewInt(8),
 			HomesteadBlock:      new(big.Int),
-			DAOForkBlock:        new(big.Int),
-			DAOForkSupport:      false,
 			EIP150Block:         new(big.Int),
-			EIP150Hash:          common.Hash{},
 			EIP155Block:         new(big.Int),
 			EIP158Block:         new(big.Int),
 			ByzantiumBlock:      new(big.Int),
 			ConstantinopleBlock: new(big.Int),
 			PetersburgBlock:     new(big.Int),
 			IstanbulBlock:       new(big.Int),
-			MuirGlacierBlock:    new(big.Int),
-			YoloV1Block:         nil,
->>>>>>> c71a7e26
 		}
 	}
 
