--- conflicted
+++ resolved
@@ -63,10 +63,7 @@
 			PetersburgBlock:     new(big.Int),
 			IstanbulBlock:       new(big.Int),
 			BerlinBlock:         new(big.Int),
-<<<<<<< HEAD
-=======
 			LondonBlock:         new(big.Int),
->>>>>>> 576681f2
 		}
 	}
 
