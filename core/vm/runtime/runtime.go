// Copyright 2015 The go-ethereum Authors
// This file is part of the go-ethereum library.
//
// The go-ethereum library is free software: you can redistribute it and/or modify
// it under the terms of the GNU Lesser General Public License as published by
// the Free Software Foundation, either version 3 of the License, or
// (at your option) any later version.
//
// The go-ethereum library is distributed in the hope that it will be useful,
// but WITHOUT ANY WARRANTY; without even the implied warranty of
// MERCHANTABILITY or FITNESS FOR A PARTICULAR PURPOSE. See the
// GNU Lesser General Public License for more details.
//
// You should have received a copy of the GNU Lesser General Public License
// along with the go-ethereum library. If not, see <http://www.gnu.org/licenses/>.

package runtime

import (
	"math"
	"math/big"
	"time"

	"github.com/ubiq/go-ubiq/v5/common"
	"github.com/ubiq/go-ubiq/v5/core/rawdb"
	"github.com/ubiq/go-ubiq/v5/core/state"
	"github.com/ubiq/go-ubiq/v5/core/vm"
	"github.com/ubiq/go-ubiq/v5/crypto"
	"github.com/ubiq/go-ubiq/v5/params"
)

// Config is a basic type specifying certain configuration flags for running
// the EVM.
type Config struct {
	ChainConfig *params.ChainConfig
	Difficulty  *big.Int
	Origin      common.Address
	Coinbase    common.Address
	BlockNumber *big.Int
	Time        *big.Int
	GasLimit    uint64
	GasPrice    *big.Int
	Value       *big.Int
	Debug       bool
	EVMConfig   vm.Config

	State     *state.StateDB
	GetHashFn func(n uint64) common.Hash
}

// sets defaults on the config
func setDefaults(cfg *Config) {
	if cfg.ChainConfig == nil {
		cfg.ChainConfig = &params.ChainConfig{
			ChainID:             big.NewInt(8),
			HomesteadBlock:      new(big.Int),
			EIP150Block:         new(big.Int),
			EIP155Block:         new(big.Int),
			EIP158Block:         new(big.Int),
			ByzantiumBlock:      new(big.Int),
			ConstantinopleBlock: new(big.Int),
			PetersburgBlock:     new(big.Int),
			IstanbulBlock:       new(big.Int),
<<<<<<< HEAD
=======
			MuirGlacierBlock:    new(big.Int),
			BerlinBlock:         new(big.Int),
			YoloV3Block:         nil,
>>>>>>> 97d11b01
		}
	}

	if cfg.Difficulty == nil {
		cfg.Difficulty = new(big.Int)
	}
	if cfg.Time == nil {
		cfg.Time = big.NewInt(time.Now().Unix())
	}
	if cfg.GasLimit == 0 {
		cfg.GasLimit = math.MaxUint64
	}
	if cfg.GasPrice == nil {
		cfg.GasPrice = new(big.Int)
	}
	if cfg.Value == nil {
		cfg.Value = new(big.Int)
	}
	if cfg.BlockNumber == nil {
		cfg.BlockNumber = new(big.Int)
	}
	if cfg.GetHashFn == nil {
		cfg.GetHashFn = func(n uint64) common.Hash {
			return common.BytesToHash(crypto.Keccak256([]byte(new(big.Int).SetUint64(n).String())))
		}
	}
}

// Execute executes the code using the input as call data during the execution.
// It returns the EVM's return value, the new state and an error if it failed.
//
// Execute sets up an in-memory, temporary, environment for the execution of
// the given code. It makes sure that it's restored to its original state afterwards.
func Execute(code, input []byte, cfg *Config) ([]byte, *state.StateDB, error) {
	if cfg == nil {
		cfg = new(Config)
	}
	setDefaults(cfg)

	if cfg.State == nil {
		cfg.State, _ = state.New(common.Hash{}, state.NewDatabase(rawdb.NewMemoryDatabase()), nil)
	}
	var (
		address = common.BytesToAddress([]byte("contract"))
		vmenv   = NewEnv(cfg)
		sender  = vm.AccountRef(cfg.Origin)
	)
<<<<<<< HEAD
=======
	if rules := cfg.ChainConfig.Rules(vmenv.Context.BlockNumber); rules.IsBerlin {
		cfg.State.PrepareAccessList(cfg.Origin, &address, vm.ActivePrecompiles(rules), nil)
	}
>>>>>>> 97d11b01
	cfg.State.CreateAccount(address)
	// set the receiver's (the executing contract) code for execution.
	cfg.State.SetCode(address, code)
	// Call the code with the given configuration.
	ret, _, err := vmenv.Call(
		sender,
		common.BytesToAddress([]byte("contract")),
		input,
		cfg.GasLimit,
		cfg.Value,
	)

	return ret, cfg.State, err
}

// Create executes the code using the EVM create method
func Create(input []byte, cfg *Config) ([]byte, common.Address, uint64, error) {
	if cfg == nil {
		cfg = new(Config)
	}
	setDefaults(cfg)

	if cfg.State == nil {
		cfg.State, _ = state.New(common.Hash{}, state.NewDatabase(rawdb.NewMemoryDatabase()), nil)
	}
	var (
		vmenv  = NewEnv(cfg)
		sender = vm.AccountRef(cfg.Origin)
	)
<<<<<<< HEAD

=======
	if rules := cfg.ChainConfig.Rules(vmenv.Context.BlockNumber); rules.IsBerlin {
		cfg.State.PrepareAccessList(cfg.Origin, nil, vm.ActivePrecompiles(rules), nil)
	}
>>>>>>> 97d11b01
	// Call the code with the given configuration.
	code, address, leftOverGas, err := vmenv.Create(
		sender,
		input,
		cfg.GasLimit,
		cfg.Value,
	)
	return code, address, leftOverGas, err
}

// Call executes the code given by the contract's address. It will return the
// EVM's return value or an error if it failed.
//
// Call, unlike Execute, requires a config and also requires the State field to
// be set.
func Call(address common.Address, input []byte, cfg *Config) ([]byte, uint64, error) {
	setDefaults(cfg)

	vmenv := NewEnv(cfg)

	sender := cfg.State.GetOrNewStateObject(cfg.Origin)
<<<<<<< HEAD
=======
	statedb := cfg.State
>>>>>>> 97d11b01

	if rules := cfg.ChainConfig.Rules(vmenv.Context.BlockNumber); rules.IsBerlin {
		statedb.PrepareAccessList(cfg.Origin, &address, vm.ActivePrecompiles(rules), nil)
	}
	// Call the code with the given configuration.
	ret, leftOverGas, err := vmenv.Call(
		sender,
		address,
		input,
		cfg.GasLimit,
		cfg.Value,
	)
	return ret, leftOverGas, err
}<|MERGE_RESOLUTION|>--- conflicted
+++ resolved
@@ -61,12 +61,7 @@
 			ConstantinopleBlock: new(big.Int),
 			PetersburgBlock:     new(big.Int),
 			IstanbulBlock:       new(big.Int),
-<<<<<<< HEAD
-=======
-			MuirGlacierBlock:    new(big.Int),
 			BerlinBlock:         new(big.Int),
-			YoloV3Block:         nil,
->>>>>>> 97d11b01
 		}
 	}
 
@@ -114,12 +109,9 @@
 		vmenv   = NewEnv(cfg)
 		sender  = vm.AccountRef(cfg.Origin)
 	)
-<<<<<<< HEAD
-=======
 	if rules := cfg.ChainConfig.Rules(vmenv.Context.BlockNumber); rules.IsBerlin {
 		cfg.State.PrepareAccessList(cfg.Origin, &address, vm.ActivePrecompiles(rules), nil)
 	}
->>>>>>> 97d11b01
 	cfg.State.CreateAccount(address)
 	// set the receiver's (the executing contract) code for execution.
 	cfg.State.SetCode(address, code)
@@ -149,13 +141,9 @@
 		vmenv  = NewEnv(cfg)
 		sender = vm.AccountRef(cfg.Origin)
 	)
-<<<<<<< HEAD
-
-=======
 	if rules := cfg.ChainConfig.Rules(vmenv.Context.BlockNumber); rules.IsBerlin {
 		cfg.State.PrepareAccessList(cfg.Origin, nil, vm.ActivePrecompiles(rules), nil)
 	}
->>>>>>> 97d11b01
 	// Call the code with the given configuration.
 	code, address, leftOverGas, err := vmenv.Create(
 		sender,
@@ -177,10 +165,7 @@
 	vmenv := NewEnv(cfg)
 
 	sender := cfg.State.GetOrNewStateObject(cfg.Origin)
-<<<<<<< HEAD
-=======
 	statedb := cfg.State
->>>>>>> 97d11b01
 
 	if rules := cfg.ChainConfig.Rules(vmenv.Context.BlockNumber); rules.IsBerlin {
 		statedb.PrepareAccessList(cfg.Origin, &address, vm.ActivePrecompiles(rules), nil)
