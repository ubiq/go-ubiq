--- conflicted
+++ resolved
@@ -16,19 +16,8 @@
 
 package vm
 
-<<<<<<< HEAD
-import (
-	"math/big"
-
-	"github.com/ubiq/go-ubiq/common/math"
-)
-
-func memorySha3(stack *Stack) *big.Int {
-	return calcMemSize(stack.Back(0), stack.Back(1))
-=======
 func memorySha3(stack *Stack) (uint64, bool) {
 	return calcMemSize64(stack.Back(0), stack.Back(1))
->>>>>>> 6d74d1e5
 }
 
 func memoryCallDataCopy(stack *Stack) (uint64, bool) {
