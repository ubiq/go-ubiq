--- conflicted
+++ resolved
@@ -18,11 +18,6 @@
 
 import (
 	"math/big"
-<<<<<<< HEAD
-
-	"github.com/ubiq/go-ubiq/params"
-=======
->>>>>>> 6d74d1e5
 )
 
 // Gas costs
