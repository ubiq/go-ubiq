// Copyright 2017 The go-ethereum Authors
// This file is part of the go-ethereum library.
//
// The go-ethereum library is free software: you can redistribute it and/or modify
// it under the terms of the GNU Lesser General Public License as published by
// the Free Software Foundation, either version 3 of the License, or
// (at your option) any later version.
//
// The go-ethereum library is distributed in the hope that it will be useful,
// but WITHOUT ANY WARRANTY; without even the implied warranty of
// MERCHANTABILITY or FITNESS FOR A PARTICULAR PURPOSE. See the
// GNU Lesser General Public License for more details.
//
// You should have received a copy of the GNU Lesser General Public License
// along with the go-ethereum library. If not, see <http://www.gnu.org/licenses/>.

package vm

import (
<<<<<<< HEAD
	"github.com/ubiq/go-ubiq/common"
	"github.com/ubiq/go-ubiq/common/math"
	"github.com/ubiq/go-ubiq/params"
=======
	"errors"

	"github.com/ethereum/go-ethereum/common"
	"github.com/ethereum/go-ethereum/common/math"
	"github.com/ethereum/go-ethereum/params"
>>>>>>> 6d74d1e5
)

// memoryGasCost calculates the quadratic gas for memory expansion. It does so
// only for the memory region that is expanded, not the total memory.
func memoryGasCost(mem *Memory, newMemSize uint64) (uint64, error) {
	if newMemSize == 0 {
		return 0, nil
	}
	// The maximum that will fit in a uint64 is max_word_count - 1. Anything above
	// that will result in an overflow. Additionally, a newMemSize which results in
	// a newMemSizeWords larger than 0xFFFFFFFF will cause the square operation to
	// overflow. The constant 0x1FFFFFFFE0 is the highest number that can be used
	// without overflowing the gas calculation.
	if newMemSize > 0x1FFFFFFFE0 {
		return 0, ErrGasUintOverflow
	}
	newMemSizeWords := toWordSize(newMemSize)
	newMemSize = newMemSizeWords * 32

	if newMemSize > uint64(mem.Len()) {
		square := newMemSizeWords * newMemSizeWords
		linCoef := newMemSizeWords * params.MemoryGas
		quadCoef := square / params.QuadCoeffDiv
		newTotalFee := linCoef + quadCoef

		fee := newTotalFee - mem.lastGasCost
		mem.lastGasCost = newTotalFee

		return fee, nil
	}
	return 0, nil
}

// memoryCopierGas creates the gas functions for the following opcodes, and takes
// the stack position of the operand which determines the size of the data to copy
// as argument:
// CALLDATACOPY (stack position 2)
// CODECOPY (stack position 2)
// EXTCODECOPY (stack poition 3)
// RETURNDATACOPY (stack position 2)
func memoryCopierGas(stackpos int) gasFunc {
	return func(evm *EVM, contract *Contract, stack *Stack, mem *Memory, memorySize uint64) (uint64, error) {
		// Gas for expanding the memory
		gas, err := memoryGasCost(mem, memorySize)
		if err != nil {
			return 0, err
		}
		// And gas for copying data, charged per word at param.CopyGas
		words, overflow := bigUint64(stack.Back(stackpos))
		if overflow {
			return 0, ErrGasUintOverflow
		}

		if words, overflow = math.SafeMul(toWordSize(words), params.CopyGas); overflow {
			return 0, ErrGasUintOverflow
		}

		if gas, overflow = math.SafeAdd(gas, words); overflow {
			return 0, ErrGasUintOverflow
		}
		return gas, nil
	}
}

var (
	gasCallDataCopy   = memoryCopierGas(2)
	gasCodeCopy       = memoryCopierGas(2)
	gasExtCodeCopy    = memoryCopierGas(3)
	gasReturnDataCopy = memoryCopierGas(2)
)

func gasSStore(evm *EVM, contract *Contract, stack *Stack, mem *Memory, memorySize uint64) (uint64, error) {
	var (
		y, x    = stack.Back(1), stack.Back(0)
		current = evm.StateDB.GetState(contract.Address(), common.BigToHash(x))
	)
	// The legacy gas metering only takes into consideration the current state
	// Legacy rules should be applied if we are in Petersburg (removal of EIP-1283)
	// OR Constantinople is not active
	if evm.chainRules.IsPetersburg || !evm.chainRules.IsConstantinople {
		// This checks for 3 scenario's and calculates gas accordingly:
		//
		// 1. From a zero-value address to a non-zero value         (NEW VALUE)
		// 2. From a non-zero value address to a zero-value address (DELETE)
		// 3. From a non-zero to a non-zero                         (CHANGE)
		switch {
		case current == (common.Hash{}) && y.Sign() != 0: // 0 => non 0
			return params.SstoreSetGas, nil
		case current != (common.Hash{}) && y.Sign() == 0: // non 0 => 0
			evm.StateDB.AddRefund(params.SstoreRefundGas)
			return params.SstoreClearGas, nil
		default: // non 0 => non 0 (or 0 => 0)
			return params.SstoreResetGas, nil
		}
	}
	// The new gas metering is based on net gas costs (EIP-1283):
	//
	// 1. If current value equals new value (this is a no-op), 200 gas is deducted.
	// 2. If current value does not equal new value
	//   2.1. If original value equals current value (this storage slot has not been changed by the current execution context)
	//     2.1.1. If original value is 0, 20000 gas is deducted.
	// 	   2.1.2. Otherwise, 5000 gas is deducted. If new value is 0, add 15000 gas to refund counter.
	// 	2.2. If original value does not equal current value (this storage slot is dirty), 200 gas is deducted. Apply both of the following clauses.
	// 	  2.2.1. If original value is not 0
	//       2.2.1.1. If current value is 0 (also means that new value is not 0), remove 15000 gas from refund counter. We can prove that refund counter will never go below 0.
	//       2.2.1.2. If new value is 0 (also means that current value is not 0), add 15000 gas to refund counter.
	// 	  2.2.2. If original value equals new value (this storage slot is reset)
	//       2.2.2.1. If original value is 0, add 19800 gas to refund counter.
	// 	     2.2.2.2. Otherwise, add 4800 gas to refund counter.
	value := common.BigToHash(y)
	if current == value { // noop (1)
		return params.NetSstoreNoopGas, nil
	}
	original := evm.StateDB.GetCommittedState(contract.Address(), common.BigToHash(x))
	if original == current {
		if original == (common.Hash{}) { // create slot (2.1.1)
			return params.NetSstoreInitGas, nil
		}
		if value == (common.Hash{}) { // delete slot (2.1.2b)
			evm.StateDB.AddRefund(params.NetSstoreClearRefund)
		}
		return params.NetSstoreCleanGas, nil // write existing slot (2.1.2)
	}
	if original != (common.Hash{}) {
		if current == (common.Hash{}) { // recreate slot (2.2.1.1)
			evm.StateDB.SubRefund(params.NetSstoreClearRefund)
		} else if value == (common.Hash{}) { // delete slot (2.2.1.2)
			evm.StateDB.AddRefund(params.NetSstoreClearRefund)
		}
	}
	if original == value {
		if original == (common.Hash{}) { // reset to original inexistent slot (2.2.2.1)
			evm.StateDB.AddRefund(params.NetSstoreResetClearRefund)
		} else { // reset to original existing slot (2.2.2.2)
			evm.StateDB.AddRefund(params.NetSstoreResetRefund)
		}
	}
	return params.NetSstoreDirtyGas, nil
}

// 0. If *gasleft* is less than or equal to 2300, fail the current call.
// 1. If current value equals new value (this is a no-op), SSTORE_NOOP_GAS gas is deducted.
// 2. If current value does not equal new value:
//   2.1. If original value equals current value (this storage slot has not been changed by the current execution context):
//     2.1.1. If original value is 0, SSTORE_INIT_GAS gas is deducted.
//     2.1.2. Otherwise, SSTORE_CLEAN_GAS gas is deducted. If new value is 0, add SSTORE_CLEAR_REFUND to refund counter.
//   2.2. If original value does not equal current value (this storage slot is dirty), SSTORE_DIRTY_GAS gas is deducted. Apply both of the following clauses:
//     2.2.1. If original value is not 0:
//       2.2.1.1. If current value is 0 (also means that new value is not 0), subtract SSTORE_CLEAR_REFUND gas from refund counter. We can prove that refund counter will never go below 0.
//       2.2.1.2. If new value is 0 (also means that current value is not 0), add SSTORE_CLEAR_REFUND gas to refund counter.
//     2.2.2. If original value equals new value (this storage slot is reset):
//       2.2.2.1. If original value is 0, add SSTORE_INIT_REFUND to refund counter.
//       2.2.2.2. Otherwise, add SSTORE_CLEAN_REFUND gas to refund counter.
func gasSStoreEIP2200(evm *EVM, contract *Contract, stack *Stack, mem *Memory, memorySize uint64) (uint64, error) {
	// If we fail the minimum gas availability invariant, fail (0)
	if contract.Gas <= params.SstoreSentryGasEIP2200 {
		return 0, errors.New("not enough gas for reentrancy sentry")
	}
	// Gas sentry honoured, do the actual gas calculation based on the stored value
	var (
		y, x    = stack.Back(1), stack.Back(0)
		current = evm.StateDB.GetState(contract.Address(), common.BigToHash(x))
	)
	value := common.BigToHash(y)

	if current == value { // noop (1)
		return params.SstoreNoopGasEIP2200, nil
	}
	original := evm.StateDB.GetCommittedState(contract.Address(), common.BigToHash(x))
	if original == current {
		if original == (common.Hash{}) { // create slot (2.1.1)
			return params.SstoreInitGasEIP2200, nil
		}
		if value == (common.Hash{}) { // delete slot (2.1.2b)
			evm.StateDB.AddRefund(params.SstoreClearRefundEIP2200)
		}
		return params.SstoreCleanGasEIP2200, nil // write existing slot (2.1.2)
	}
	if original != (common.Hash{}) {
		if current == (common.Hash{}) { // recreate slot (2.2.1.1)
			evm.StateDB.SubRefund(params.SstoreClearRefundEIP2200)
		} else if value == (common.Hash{}) { // delete slot (2.2.1.2)
			evm.StateDB.AddRefund(params.SstoreClearRefundEIP2200)
		}
	}
	if original == value {
		if original == (common.Hash{}) { // reset to original inexistent slot (2.2.2.1)
			evm.StateDB.AddRefund(params.SstoreInitRefundEIP2200)
		} else { // reset to original existing slot (2.2.2.2)
			evm.StateDB.AddRefund(params.SstoreCleanRefundEIP2200)
		}
	}
	return params.SstoreDirtyGasEIP2200, nil // dirty update (2.2)
}

func makeGasLog(n uint64) gasFunc {
	return func(evm *EVM, contract *Contract, stack *Stack, mem *Memory, memorySize uint64) (uint64, error) {
		requestedSize, overflow := bigUint64(stack.Back(1))
		if overflow {
			return 0, ErrGasUintOverflow
		}

		gas, err := memoryGasCost(mem, memorySize)
		if err != nil {
			return 0, err
		}

		if gas, overflow = math.SafeAdd(gas, params.LogGas); overflow {
			return 0, ErrGasUintOverflow
		}
		if gas, overflow = math.SafeAdd(gas, n*params.LogTopicGas); overflow {
			return 0, ErrGasUintOverflow
		}

		var memorySizeGas uint64
		if memorySizeGas, overflow = math.SafeMul(requestedSize, params.LogDataGas); overflow {
			return 0, ErrGasUintOverflow
		}
		if gas, overflow = math.SafeAdd(gas, memorySizeGas); overflow {
			return 0, ErrGasUintOverflow
		}
		return gas, nil
	}
}

func gasSha3(evm *EVM, contract *Contract, stack *Stack, mem *Memory, memorySize uint64) (uint64, error) {
	gas, err := memoryGasCost(mem, memorySize)
	if err != nil {
		return 0, err
	}
	wordGas, overflow := bigUint64(stack.Back(1))
	if overflow {
		return 0, ErrGasUintOverflow
	}
	if wordGas, overflow = math.SafeMul(toWordSize(wordGas), params.Sha3WordGas); overflow {
		return 0, ErrGasUintOverflow
	}
	if gas, overflow = math.SafeAdd(gas, wordGas); overflow {
		return 0, ErrGasUintOverflow
	}
	return gas, nil
}

// pureMemoryGascost is used by several operations, which aside from their
// static cost have a dynamic cost which is solely based on the memory
// expansion
func pureMemoryGascost(evm *EVM, contract *Contract, stack *Stack, mem *Memory, memorySize uint64) (uint64, error) {
	return memoryGasCost(mem, memorySize)
}

var (
	gasReturn  = pureMemoryGascost
	gasRevert  = pureMemoryGascost
	gasMLoad   = pureMemoryGascost
	gasMStore8 = pureMemoryGascost
	gasMStore  = pureMemoryGascost
	gasCreate  = pureMemoryGascost
)

func gasCreate2(evm *EVM, contract *Contract, stack *Stack, mem *Memory, memorySize uint64) (uint64, error) {
	gas, err := memoryGasCost(mem, memorySize)
	if err != nil {
		return 0, err
	}
	wordGas, overflow := bigUint64(stack.Back(2))
	if overflow {
		return 0, ErrGasUintOverflow
	}
	if wordGas, overflow = math.SafeMul(toWordSize(wordGas), params.Sha3WordGas); overflow {
		return 0, ErrGasUintOverflow
	}
	if gas, overflow = math.SafeAdd(gas, wordGas); overflow {
		return 0, ErrGasUintOverflow
	}
	return gas, nil
}

func gasExpFrontier(evm *EVM, contract *Contract, stack *Stack, mem *Memory, memorySize uint64) (uint64, error) {
	expByteLen := uint64((stack.data[stack.len()-2].BitLen() + 7) / 8)

	var (
		gas      = expByteLen * params.ExpByteFrontier // no overflow check required. Max is 256 * ExpByte gas
		overflow bool
	)
	if gas, overflow = math.SafeAdd(gas, params.ExpGas); overflow {
		return 0, ErrGasUintOverflow
	}
	return gas, nil
}

func gasExpEIP158(evm *EVM, contract *Contract, stack *Stack, mem *Memory, memorySize uint64) (uint64, error) {
	expByteLen := uint64((stack.data[stack.len()-2].BitLen() + 7) / 8)

	var (
		gas      = expByteLen * params.ExpByteEIP158 // no overflow check required. Max is 256 * ExpByte gas
		overflow bool
	)
	if gas, overflow = math.SafeAdd(gas, params.ExpGas); overflow {
		return 0, ErrGasUintOverflow
	}
	return gas, nil
}

func gasCall(evm *EVM, contract *Contract, stack *Stack, mem *Memory, memorySize uint64) (uint64, error) {
	var (
		gas            uint64
		transfersValue = stack.Back(2).Sign() != 0
		address        = common.BigToAddress(stack.Back(1))
	)
	if evm.chainRules.IsEIP158 {
		if transfersValue && evm.StateDB.Empty(address) {
			gas += params.CallNewAccountGas
		}
	} else if !evm.StateDB.Exist(address) {
		gas += params.CallNewAccountGas
	}
	if transfersValue {
		gas += params.CallValueTransferGas
	}
	memoryGas, err := memoryGasCost(mem, memorySize)
	if err != nil {
		return 0, err
	}
	var overflow bool
	if gas, overflow = math.SafeAdd(gas, memoryGas); overflow {
		return 0, ErrGasUintOverflow
	}

	evm.callGasTemp, err = callGas(evm.chainRules.IsEIP150, contract.Gas, gas, stack.Back(0))
	if err != nil {
		return 0, err
	}
	if gas, overflow = math.SafeAdd(gas, evm.callGasTemp); overflow {
		return 0, ErrGasUintOverflow
	}
	return gas, nil
}

func gasCallCode(evm *EVM, contract *Contract, stack *Stack, mem *Memory, memorySize uint64) (uint64, error) {
	memoryGas, err := memoryGasCost(mem, memorySize)
	if err != nil {
		return 0, err
	}
	var (
		gas      uint64
		overflow bool
	)
	if stack.Back(2).Sign() != 0 {
		gas += params.CallValueTransferGas
	}
	if gas, overflow = math.SafeAdd(gas, memoryGas); overflow {
		return 0, ErrGasUintOverflow
	}
	evm.callGasTemp, err = callGas(evm.chainRules.IsEIP150, contract.Gas, gas, stack.Back(0))
	if err != nil {
		return 0, err
	}
	if gas, overflow = math.SafeAdd(gas, evm.callGasTemp); overflow {
		return 0, ErrGasUintOverflow
	}
	return gas, nil
}

func gasDelegateCall(evm *EVM, contract *Contract, stack *Stack, mem *Memory, memorySize uint64) (uint64, error) {
	gas, err := memoryGasCost(mem, memorySize)
	if err != nil {
		return 0, err
	}
	evm.callGasTemp, err = callGas(evm.chainRules.IsEIP150, contract.Gas, gas, stack.Back(0))
	if err != nil {
		return 0, err
	}
	var overflow bool
	if gas, overflow = math.SafeAdd(gas, evm.callGasTemp); overflow {
		return 0, ErrGasUintOverflow
	}
	return gas, nil
}

func gasStaticCall(evm *EVM, contract *Contract, stack *Stack, mem *Memory, memorySize uint64) (uint64, error) {
	gas, err := memoryGasCost(mem, memorySize)
	if err != nil {
		return 0, err
	}
	evm.callGasTemp, err = callGas(evm.chainRules.IsEIP150, contract.Gas, gas, stack.Back(0))
	if err != nil {
		return 0, err
	}
	var overflow bool
	if gas, overflow = math.SafeAdd(gas, evm.callGasTemp); overflow {
		return 0, ErrGasUintOverflow
	}
	return gas, nil
}

func gasSelfdestruct(evm *EVM, contract *Contract, stack *Stack, mem *Memory, memorySize uint64) (uint64, error) {
	var gas uint64
	// EIP150 homestead gas reprice fork:
	if evm.chainRules.IsEIP150 {
		gas = params.SelfdestructGasEIP150
		var address = common.BigToAddress(stack.Back(0))

		if evm.chainRules.IsEIP158 {
			// if empty and transfers value
			if evm.StateDB.Empty(address) && evm.StateDB.GetBalance(contract.Address()).Sign() != 0 {
				gas += params.CreateBySelfdestructGas
			}
		} else if !evm.StateDB.Exist(address) {
			gas += params.CreateBySelfdestructGas
		}
	}

	if !evm.StateDB.HasSuicided(contract.Address()) {
		evm.StateDB.AddRefund(params.SelfdestructRefundGas)
	}
	return gas, nil
}<|MERGE_RESOLUTION|>--- conflicted
+++ resolved
@@ -17,17 +17,11 @@
 package vm
 
 import (
-<<<<<<< HEAD
+	"errors"
+
 	"github.com/ubiq/go-ubiq/common"
 	"github.com/ubiq/go-ubiq/common/math"
 	"github.com/ubiq/go-ubiq/params"
-=======
-	"errors"
-
-	"github.com/ethereum/go-ethereum/common"
-	"github.com/ethereum/go-ethereum/common/math"
-	"github.com/ethereum/go-ethereum/params"
->>>>>>> 6d74d1e5
 )
 
 // memoryGasCost calculates the quadratic gas for memory expansion. It does so
