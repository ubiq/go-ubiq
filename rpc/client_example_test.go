// Copyright 2016 The go-ethereum Authors
// This file is part of the go-ethereum library.
//
// The go-ethereum library is free software: you can redistribute it and/or modify
// it under the terms of the GNU Lesser General Public License as published by
// the Free Software Foundation, either version 3 of the License, or
// (at your option) any later version.
//
// The go-ethereum library is distributed in the hope that it will be useful,
// but WITHOUT ANY WARRANTY; without even the implied warranty of
// MERCHANTABILITY or FITNESS FOR A PARTICULAR PURPOSE. See the
// GNU Lesser General Public License for more details.
//
// You should have received a copy of the GNU Lesser General Public License
// along with the go-ethereum library. If not, see <http://www.gnu.org/licenses/>.

package rpc_test

import (
	"context"
	"fmt"
	"time"

<<<<<<< HEAD
	"github.com/ubiq/go-ubiq/rpc"
=======
	"github.com/ethereum/go-ethereum/common/hexutil"
	"github.com/ethereum/go-ethereum/rpc"
>>>>>>> 6d74d1e5
)

// In this example, our client wishes to track the latest 'block number'
// known to the server. The server supports two methods:
//
// eth_getBlockByNumber("latest", {})
//    returns the latest block object.
//
// eth_subscribe("newHeads")
//    creates a subscription which fires block objects when new blocks arrive.

type Block struct {
	Number *hexutil.Big
}

func ExampleClientSubscription() {
	// Connect the client.
	client, _ := rpc.Dial("ws://127.0.0.1:8545")
	subch := make(chan Block)

	// Ensure that subch receives the latest block.
	go func() {
		for i := 0; ; i++ {
			if i > 0 {
				time.Sleep(2 * time.Second)
			}
			subscribeBlocks(client, subch)
		}
	}()

	// Print events from the subscription as they arrive.
	for block := range subch {
		fmt.Println("latest block:", block.Number)
	}
}

// subscribeBlocks runs in its own goroutine and maintains
// a subscription for new blocks.
func subscribeBlocks(client *rpc.Client, subch chan Block) {
	ctx, cancel := context.WithTimeout(context.Background(), 10*time.Second)
	defer cancel()

	// Subscribe to new blocks.
	sub, err := client.EthSubscribe(ctx, subch, "newHeads")
	if err != nil {
		fmt.Println("subscribe error:", err)
		return
	}

	// The connection is established now.
	// Update the channel with the current block.
	var lastBlock Block
	err = client.CallContext(ctx, &lastBlock, "eth_getBlockByNumber", "latest", false)
	if err != nil {
		fmt.Println("can't get latest block:", err)
		return
	}
	subch <- lastBlock

	// The subscription will deliver events to the channel. Wait for the
	// subscription to end for any reason, then loop around to re-establish
	// the connection.
	fmt.Println("connection lost: ", <-sub.Err())
}<|MERGE_RESOLUTION|>--- conflicted
+++ resolved
@@ -21,12 +21,8 @@
 	"fmt"
 	"time"
 
-<<<<<<< HEAD
+	"github.com/ubiq/go-ubiq/common/hexutil"
 	"github.com/ubiq/go-ubiq/rpc"
-=======
-	"github.com/ethereum/go-ethereum/common/hexutil"
-	"github.com/ethereum/go-ethereum/rpc"
->>>>>>> 6d74d1e5
 )
 
 // In this example, our client wishes to track the latest 'block number'
