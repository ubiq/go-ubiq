--- conflicted
+++ resolved
@@ -7,11 +7,7 @@
 // Package bn256 implements the Optimal Ate pairing over a 256-bit Barreto-Naehrig curve.
 package bn256
 
-<<<<<<< HEAD
-import "github.com/ubiq/go-ubiq/crypto/bn256/google"
-=======
-import bn256 "github.com/ethereum/go-ethereum/crypto/bn256/google"
->>>>>>> 6d74d1e5
+import bn256 "github.com/ubiq/go-ubiq/crypto/bn256/google"
 
 // G1 is an abstract cyclic group. The zero value is suitable for use as the
 // output of an operation, but cannot be used as an input.
