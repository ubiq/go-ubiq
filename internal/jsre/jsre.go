// Copyright 2015 The go-ethereum Authors
// This file is part of the go-ethereum library.
//
// The go-ethereum library is free software: you can redistribute it and/or modify
// it under the terms of the GNU Lesser General Public License as published by
// the Free Software Foundation, either version 3 of the License, or
// (at your option) any later version.
//
// The go-ethereum library is distributed in the hope that it will be useful,
// but WITHOUT ANY WARRANTY; without even the implied warranty of
// MERCHANTABILITY or FITNESS FOR A PARTICULAR PURPOSE. See the
// GNU Lesser General Public License for more details.
//
// You should have received a copy of the GNU Lesser General Public License
// along with the go-ethereum library. If not, see <http://www.gnu.org/licenses/>.

// Package jsre provides execution environment for JavaScript.
package jsre

import (
	crand "crypto/rand"
	"encoding/binary"
	"fmt"
	"io"
	"io/ioutil"
	"math/rand"
	"time"

<<<<<<< HEAD
	"github.com/robertkrimen/otto"
	"github.com/ubiq/go-ubiq/common"
	"github.com/ubiq/go-ubiq/internal/jsre/deps"
=======
	"github.com/dop251/goja"
	"github.com/ethereum/go-ethereum/common"
>>>>>>> 6d74d1e5
)

// JSRE is a JS runtime environment embedding the goja interpreter.
// It provides helper functions to load code from files, run code snippets
// and bind native go objects to JS.
//
// The runtime runs all code on a dedicated event loop and does not expose the underlying
// goja runtime directly. To use the runtime, call JSRE.Do. When binding a Go function,
// use the Call type to gain access to the runtime.
type JSRE struct {
	assetPath     string
	output        io.Writer
	evalQueue     chan *evalReq
	stopEventLoop chan bool
	closed        chan struct{}
	vm            *goja.Runtime
}

// Call is the argument type of Go functions which are callable from JS.
type Call struct {
	goja.FunctionCall
	VM *goja.Runtime
}

// jsTimer is a single timer instance with a callback function
type jsTimer struct {
	timer    *time.Timer
	duration time.Duration
	interval bool
	call     goja.FunctionCall
}

// evalReq is a serialized vm execution request processed by runEventLoop.
type evalReq struct {
	fn   func(vm *goja.Runtime)
	done chan bool
}

// runtime must be stopped with Stop() after use and cannot be used after stopping
func New(assetPath string, output io.Writer) *JSRE {
	re := &JSRE{
		assetPath:     assetPath,
		output:        output,
		closed:        make(chan struct{}),
		evalQueue:     make(chan *evalReq),
		stopEventLoop: make(chan bool),
		vm:            goja.New(),
	}
	go re.runEventLoop()
	re.Set("loadScript", MakeCallback(re.vm, re.loadScript))
	re.Set("inspect", re.prettyPrintJS)
	return re
}

// randomSource returns a pseudo random value generator.
func randomSource() *rand.Rand {
	bytes := make([]byte, 8)
	seed := time.Now().UnixNano()
	if _, err := crand.Read(bytes); err == nil {
		seed = int64(binary.LittleEndian.Uint64(bytes))
	}

	src := rand.NewSource(seed)
	return rand.New(src)
}

// This function runs the main event loop from a goroutine that is started
// when JSRE is created. Use Stop() before exiting to properly stop it.
// The event loop processes vm access requests from the evalQueue in a
// serialized way and calls timer callback functions at the appropriate time.

// Exported functions always access the vm through the event queue. You can
// call the functions of the goja vm directly to circumvent the queue. These
// functions should be used if and only if running a routine that was already
// called from JS through an RPC call.
func (re *JSRE) runEventLoop() {
	defer close(re.closed)

	r := randomSource()
	re.vm.SetRandSource(r.Float64)

	registry := map[*jsTimer]*jsTimer{}
	ready := make(chan *jsTimer)

	newTimer := func(call goja.FunctionCall, interval bool) (*jsTimer, goja.Value) {
		delay := call.Argument(1).ToInteger()
		if 0 >= delay {
			delay = 1
		}
		timer := &jsTimer{
			duration: time.Duration(delay) * time.Millisecond,
			call:     call,
			interval: interval,
		}
		registry[timer] = timer

		timer.timer = time.AfterFunc(timer.duration, func() {
			ready <- timer
		})

		return timer, re.vm.ToValue(timer)
	}

	setTimeout := func(call goja.FunctionCall) goja.Value {
		_, value := newTimer(call, false)
		return value
	}

	setInterval := func(call goja.FunctionCall) goja.Value {
		_, value := newTimer(call, true)
		return value
	}

	clearTimeout := func(call goja.FunctionCall) goja.Value {
		timer := call.Argument(0).Export()
		if timer, ok := timer.(*jsTimer); ok {
			timer.timer.Stop()
			delete(registry, timer)
		}
		return goja.Undefined()
	}
	re.vm.Set("_setTimeout", setTimeout)
	re.vm.Set("_setInterval", setInterval)
	re.vm.RunString(`var setTimeout = function(args) {
		if (arguments.length < 1) {
			throw TypeError("Failed to execute 'setTimeout': 1 argument required, but only 0 present.");
		}
		return _setTimeout.apply(this, arguments);
	}`)
	re.vm.RunString(`var setInterval = function(args) {
		if (arguments.length < 1) {
			throw TypeError("Failed to execute 'setInterval': 1 argument required, but only 0 present.");
		}
		return _setInterval.apply(this, arguments);
	}`)
	re.vm.Set("clearTimeout", clearTimeout)
	re.vm.Set("clearInterval", clearTimeout)

	var waitForCallbacks bool

loop:
	for {
		select {
		case timer := <-ready:
			// execute callback, remove/reschedule the timer
			var arguments []interface{}
			if len(timer.call.Arguments) > 2 {
				tmp := timer.call.Arguments[2:]
				arguments = make([]interface{}, 2+len(tmp))
				for i, value := range tmp {
					arguments[i+2] = value
				}
			} else {
				arguments = make([]interface{}, 1)
			}
			arguments[0] = timer.call.Arguments[0]
			call, isFunc := goja.AssertFunction(timer.call.Arguments[0])
			if !isFunc {
				panic(re.vm.ToValue("js error: timer/timeout callback is not a function"))
			}
			call(goja.Null(), timer.call.Arguments...)

			_, inreg := registry[timer] // when clearInterval is called from within the callback don't reset it
			if timer.interval && inreg {
				timer.timer.Reset(timer.duration)
			} else {
				delete(registry, timer)
				if waitForCallbacks && (len(registry) == 0) {
					break loop
				}
			}
		case req := <-re.evalQueue:
			// run the code, send the result back
			req.fn(re.vm)
			close(req.done)
			if waitForCallbacks && (len(registry) == 0) {
				break loop
			}
		case waitForCallbacks = <-re.stopEventLoop:
			if !waitForCallbacks || (len(registry) == 0) {
				break loop
			}
		}
	}

	for _, timer := range registry {
		timer.timer.Stop()
		delete(registry, timer)
	}
}

// Do executes the given function on the JS event loop.
func (re *JSRE) Do(fn func(*goja.Runtime)) {
	done := make(chan bool)
	req := &evalReq{fn, done}
	re.evalQueue <- req
	<-done
}

// stops the event loop before exit, optionally waits for all timers to expire
func (re *JSRE) Stop(waitForCallbacks bool) {
	select {
	case <-re.closed:
	case re.stopEventLoop <- waitForCallbacks:
		<-re.closed
	}
}

// Exec(file) loads and runs the contents of a file
// if a relative path is given, the jsre's assetPath is used
func (re *JSRE) Exec(file string) error {
	code, err := ioutil.ReadFile(common.AbsolutePath(re.assetPath, file))
	if err != nil {
		return err
	}
	return re.Compile(file, string(code))
}

// Run runs a piece of JS code.
func (re *JSRE) Run(code string) (v goja.Value, err error) {
	re.Do(func(vm *goja.Runtime) { v, err = vm.RunString(code) })
	return v, err
}

// Set assigns value v to a variable in the JS environment.
func (re *JSRE) Set(ns string, v interface{}) (err error) {
	re.Do(func(vm *goja.Runtime) { vm.Set(ns, v) })
	return err
}

// MakeCallback turns the given function into a function that's callable by JS.
func MakeCallback(vm *goja.Runtime, fn func(Call) (goja.Value, error)) goja.Value {
	return vm.ToValue(func(call goja.FunctionCall) goja.Value {
		result, err := fn(Call{call, vm})
		if err != nil {
			panic(vm.NewGoError(err))
		}
		return result
	})
}

// Evaluate executes code and pretty prints the result to the specified output stream.
func (re *JSRE) Evaluate(code string, w io.Writer) {
	re.Do(func(vm *goja.Runtime) {
		val, err := vm.RunString(code)
		if err != nil {
			prettyError(vm, err, w)
		} else {
			prettyPrint(vm, val, w)
		}
		fmt.Fprintln(w)
	})
}

// Compile compiles and then runs a piece of JS code.
func (re *JSRE) Compile(filename string, src string) (err error) {
	re.Do(func(vm *goja.Runtime) { _, err = compileAndRun(vm, filename, src) })
	return err
}

// loadScript loads and executes a JS file.
func (re *JSRE) loadScript(call Call) (goja.Value, error) {
	file := call.Argument(0).ToString().String()
	file = common.AbsolutePath(re.assetPath, file)
	source, err := ioutil.ReadFile(file)
	if err != nil {
		return nil, fmt.Errorf("Could not read file %s: %v", file, err)
	}
	value, err := compileAndRun(re.vm, file, string(source))
	if err != nil {
		return nil, fmt.Errorf("Error while compiling or running script: %v", err)
	}
	return value, nil
}

func compileAndRun(vm *goja.Runtime, filename string, src string) (goja.Value, error) {
	script, err := goja.Compile(filename, src, false)
	if err != nil {
		return goja.Null(), err
	}
	return vm.RunProgram(script)
}<|MERGE_RESOLUTION|>--- conflicted
+++ resolved
@@ -26,14 +26,8 @@
 	"math/rand"
 	"time"
 
-<<<<<<< HEAD
-	"github.com/robertkrimen/otto"
+	"github.com/dop251/goja"
 	"github.com/ubiq/go-ubiq/common"
-	"github.com/ubiq/go-ubiq/internal/jsre/deps"
-=======
-	"github.com/dop251/goja"
-	"github.com/ethereum/go-ethereum/common"
->>>>>>> 6d74d1e5
 )
 
 // JSRE is a JS runtime environment embedding the goja interpreter.
