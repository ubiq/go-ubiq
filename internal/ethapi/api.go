--- conflicted
+++ resolved
@@ -26,12 +26,15 @@
 	"time"
 
 	"github.com/davecgh/go-spew/spew"
-<<<<<<< HEAD
+	"github.com/tyler-smith/go-bip39"
 	"github.com/ubiq/go-ubiq/accounts"
+	"github.com/ubiq/go-ubiq/accounts/abi"
 	"github.com/ubiq/go-ubiq/accounts/keystore"
+	"github.com/ubiq/go-ubiq/accounts/scwallet"
 	"github.com/ubiq/go-ubiq/common"
 	"github.com/ubiq/go-ubiq/common/hexutil"
 	"github.com/ubiq/go-ubiq/common/math"
+	"github.com/ubiq/go-ubiq/consensus/clique"
 	"github.com/ubiq/go-ubiq/consensus/ubqhash"
 	"github.com/ubiq/go-ubiq/core"
 	"github.com/ubiq/go-ubiq/core/rawdb"
@@ -43,34 +46,6 @@
 	"github.com/ubiq/go-ubiq/params"
 	"github.com/ubiq/go-ubiq/rlp"
 	"github.com/ubiq/go-ubiq/rpc"
-	"github.com/syndtr/goleveldb/leveldb"
-	"github.com/syndtr/goleveldb/leveldb/util"
-)
-
-const (
-	defaultGasPrice = params.GWei
-=======
-	"github.com/ethereum/go-ethereum/accounts"
-	"github.com/ethereum/go-ethereum/accounts/abi"
-	"github.com/ethereum/go-ethereum/accounts/keystore"
-	"github.com/ethereum/go-ethereum/accounts/scwallet"
-	"github.com/ethereum/go-ethereum/common"
-	"github.com/ethereum/go-ethereum/common/hexutil"
-	"github.com/ethereum/go-ethereum/common/math"
-	"github.com/ethereum/go-ethereum/consensus/clique"
-	"github.com/ethereum/go-ethereum/consensus/ethash"
-	"github.com/ethereum/go-ethereum/core"
-	"github.com/ethereum/go-ethereum/core/rawdb"
-	"github.com/ethereum/go-ethereum/core/types"
-	"github.com/ethereum/go-ethereum/core/vm"
-	"github.com/ethereum/go-ethereum/crypto"
-	"github.com/ethereum/go-ethereum/log"
-	"github.com/ethereum/go-ethereum/p2p"
-	"github.com/ethereum/go-ethereum/params"
-	"github.com/ethereum/go-ethereum/rlp"
-	"github.com/ethereum/go-ethereum/rpc"
-	"github.com/tyler-smith/go-bip39"
->>>>>>> 6d74d1e5
 )
 
 // PublicEthereumAPI provides an API to access Ethereum related information.
@@ -765,55 +740,23 @@
 	Data     *hexutil.Bytes  `json:"data"`
 }
 
-<<<<<<< HEAD
-func (s *PublicBlockChainAPI) doCall(ctx context.Context, args CallArgs, blockNr rpc.BlockNumber, timeout time.Duration, globalGasCap *big.Int) ([]byte, uint64, bool, error) {
-	defer func(start time.Time) { log.Debug("Executing EVM call finished", "runtime", time.Since(start)) }(time.Now())
-
-	state, header, err := s.b.StateAndHeaderByNumber(ctx, blockNr)
-	if state == nil || err != nil {
-		return nil, 0, false, err
-	}
-	// Set sender address or use a default if none specified
-	addr := args.From
-	if addr == (common.Address{}) {
-		if wallets := s.b.AccountManager().Wallets(); len(wallets) > 0 {
-			if accounts := wallets[0].Accounts(); len(accounts) > 0 {
-				addr = accounts[0].Address
-			}
-		}
-=======
 // ToMessage converts CallArgs to the Message type used by the core evm
 func (args *CallArgs) ToMessage(globalGasCap *big.Int) types.Message {
 	// Set sender address or use zero address if none specified.
 	var addr common.Address
 	if args.From != nil {
 		addr = *args.From
->>>>>>> 6d74d1e5
 	}
 
 	// Set default gas & gas price if none were set
-<<<<<<< HEAD
-	gas := uint64(args.Gas)
-	if gas == 0 {
-		gas = math.MaxUint64 / 2
-=======
 	gas := uint64(math.MaxUint64 / 2)
 	if args.Gas != nil {
 		gas = uint64(*args.Gas)
->>>>>>> 6d74d1e5
 	}
 	if globalGasCap != nil && globalGasCap.Uint64() < gas {
 		log.Warn("Caller gas above allowance, capping", "requested", gas, "cap", globalGasCap)
 		gas = globalGasCap.Uint64()
 	}
-<<<<<<< HEAD
-	gasPrice := args.GasPrice.ToInt()
-	if gasPrice.Sign() == 0 {
-		gasPrice = new(big.Int).SetUint64(defaultGasPrice)
-	}
-	// Create new call message
-	msg := types.NewMessage(addr, args.To, 0, args.Value.ToInt(), gas, gasPrice, args.Data, false)
-=======
 	gasPrice := new(big.Int)
 	if args.GasPrice != nil {
 		gasPrice = args.GasPrice.ToInt()
@@ -849,7 +792,6 @@
 
 func DoCall(ctx context.Context, b Backend, args CallArgs, blockNrOrHash rpc.BlockNumberOrHash, overrides map[common.Address]account, vmCfg vm.Config, timeout time.Duration, globalGasCap *big.Int) (*core.ExecutionResult, error) {
 	defer func(start time.Time) { log.Debug("Executing EVM call finished", "runtime", time.Since(start)) }(time.Now())
->>>>>>> 6d74d1e5
 
 	state, header, err := b.StateAndHeaderByNumberOrHash(ctx, blockNrOrHash)
 	if state == nil || err != nil {
@@ -923,12 +865,6 @@
 }
 
 // Call executes the given transaction on the state for the given block number.
-<<<<<<< HEAD
-// It doesn't make and changes in the state/blockchain and is useful to execute and retrieve values.
-func (s *PublicBlockChainAPI) Call(ctx context.Context, args CallArgs, blockNr rpc.BlockNumber) (hexutil.Bytes, error) {
-	result, _, _, err := s.doCall(ctx, args, blockNr, 5*time.Second, s.b.RPCGasCap())
-	return (hexutil.Bytes)(result), err
-=======
 //
 // Additionally, the caller can specify a batch of contract for fields overriding.
 //
@@ -944,7 +880,6 @@
 		return nil, err
 	}
 	return result.Return(), nil
->>>>>>> 6d74d1e5
 }
 
 type estimateGasError struct {
@@ -986,9 +921,6 @@
 		}
 		hi = block.GasLimit()
 	}
-<<<<<<< HEAD
-	gasCap := s.b.RPCGasCap()
-=======
 	// Recap the highest gas limit with account's available balance.
 	if args.GasPrice != nil && args.GasPrice.ToInt().Uint64() != 0 {
 		state, _, err := b.StateAndHeaderByNumberOrHash(ctx, blockNrOrHash)
@@ -1015,7 +947,6 @@
 		}
 	}
 	// Recap the highest gas allowance with specified gascap.
->>>>>>> 6d74d1e5
 	if gasCap != nil && hi > gasCap.Uint64() {
 		log.Warn("Caller gas above allowance, capping", "requested", hi, "cap", gasCap)
 		hi = gasCap.Uint64()
@@ -1026,18 +957,12 @@
 	executable := func(gas uint64) (bool, *core.ExecutionResult, error) {
 		args.Gas = (*hexutil.Uint64)(&gas)
 
-<<<<<<< HEAD
-		_, _, failed, err := s.doCall(ctx, args, rpc.PendingBlockNumber, 0, gasCap)
-		if err != nil || failed {
-			return false
-=======
 		result, err := DoCall(ctx, b, args, blockNrOrHash, nil, vm.Config{}, 0, gasCap)
 		if err != nil {
 			if err == core.ErrIntrinsicGas {
 				return true, nil, nil // Special case, raise gas limit
 			}
 			return true, nil, err // Bail out
->>>>>>> 6d74d1e5
 		}
 		return result.Failed(), result, nil
 	}
@@ -1060,10 +985,6 @@
 	}
 	// Reject the transaction as invalid if it still fails at the highest allowance
 	if hi == cap {
-<<<<<<< HEAD
-		if !executable(hi) {
-			return 0, fmt.Errorf("gas required exceeds allowance (%d) or always failing transaction", cap)
-=======
 		failed, result, err := executable(hi)
 		if err != nil {
 			return 0, err
@@ -1087,7 +1008,6 @@
 			}
 			// Otherwise, the specified gas cap is too low
 			return 0, estimateGasError{error: fmt.Sprintf("gas required exceeds allowance (%d)", cap)}
->>>>>>> 6d74d1e5
 		}
 	}
 	return hexutil.Uint64(hi), nil
