// Copyright 2016 The go-ethereum Authors
// This file is part of the go-ethereum library.
//
// The go-ethereum library is free software: you can redistribute it and/or modify
// it under the terms of the GNU Lesser General Public License as published by
// the Free Software Foundation, either version 3 of the License, or
// (at your option) any later version.
//
// The go-ethereum library is distributed in the hope that it will be useful,
// but WITHOUT ANY WARRANTY; without even the implied warranty of
// MERCHANTABILITY or FITNESS FOR A PARTICULAR PURPOSE. See the
// GNU Lesser General Public License for more details.
//
// You should have received a copy of the GNU Lesser General Public License
// along with the go-ethereum library. If not, see <http://www.gnu.org/licenses/>.

package build

import (
	"bytes"
	"flag"
	"fmt"
	"io"
	"io/ioutil"
	"log"
	"os"
	"os/exec"
	"path"
	"path/filepath"
	"runtime"
	"strings"
	"text/template"
)

var DryRunFlag = flag.Bool("n", false, "dry run, don't execute commands")

// MustRun executes the given command and exits the host process for
// any error.
func MustRun(cmd *exec.Cmd) {
	fmt.Println(">>>", strings.Join(cmd.Args, " "))
	if !*DryRunFlag {
		cmd.Stderr = os.Stderr
		cmd.Stdout = os.Stdout
		if err := cmd.Run(); err != nil {
			log.Fatal(err)
		}
	}
}

func MustRunCommand(cmd string, args ...string) {
	MustRun(exec.Command(cmd, args...))
}

var warnedAboutGit bool

// RunGit runs a git subcommand and returns its output.
// The command must complete successfully.
func RunGit(args ...string) string {
	cmd := exec.Command("git", args...)
	var stdout, stderr bytes.Buffer
	cmd.Stdout, cmd.Stderr = &stdout, &stderr
	if err := cmd.Run(); err != nil {
		if e, ok := err.(*exec.Error); ok && e.Err == exec.ErrNotFound {
			if !warnedAboutGit {
				log.Println("Warning: can't find 'git' in PATH")
				warnedAboutGit = true
			}
			return ""
		}
		log.Fatal(strings.Join(cmd.Args, " "), ": ", err, "\n", stderr.String())
	}
	return strings.TrimSpace(stdout.String())
}

// readGitFile returns content of file in .git directory.
func readGitFile(file string) string {
	content, err := ioutil.ReadFile(path.Join(".git", file))
	if err != nil {
		return ""
	}
	return strings.TrimSpace(string(content))
}

// Render renders the given template file into outputFile.
func Render(templateFile, outputFile string, outputPerm os.FileMode, x interface{}) {
	tpl := template.Must(template.ParseFiles(templateFile))
	render(tpl, outputFile, outputPerm, x)
}

// RenderString renders the given template string into outputFile.
func RenderString(templateContent, outputFile string, outputPerm os.FileMode, x interface{}) {
	tpl := template.Must(template.New("").Parse(templateContent))
	render(tpl, outputFile, outputPerm, x)
}

func render(tpl *template.Template, outputFile string, outputPerm os.FileMode, x interface{}) {
	if err := os.MkdirAll(filepath.Dir(outputFile), 0755); err != nil {
		log.Fatal(err)
	}
	out, err := os.OpenFile(outputFile, os.O_CREATE|os.O_WRONLY|os.O_EXCL, outputPerm)
	if err != nil {
		log.Fatal(err)
	}
	if err := tpl.Execute(out, x); err != nil {
		log.Fatal(err)
	}
	if err := out.Close(); err != nil {
		log.Fatal(err)
	}
}

// GoTool returns the command that runs a go tool. This uses go from GOROOT instead of PATH
// so that go commands executed by build use the same version of Go as the 'host' that runs
// build code. e.g.
//
//     /usr/lib/go-1.12.1/bin/go run build/ci.go ...
//
// runs using go 1.12.1 and invokes go 1.12.1 tools from the same GOROOT. This is also important
// because runtime.Version checks on the host should match the tools that are run.
func GoTool(tool string, args ...string) *exec.Cmd {
	args = append([]string{tool}, args...)
	return exec.Command(filepath.Join(runtime.GOROOT(), "bin", "go"), args...)
}

// UploadSFTP uploads files to a remote host using the sftp command line tool.
// The destination host may be specified either as [user@]host[: or as a URI in
// the form sftp://[user@]host[:port].
func UploadSFTP(identityFile, host, dir string, files []string) error {
	sftp := exec.Command("sftp")
	sftp.Stdout = nil
	sftp.Stderr = os.Stderr
	if identityFile != "" {
		sftp.Args = append(sftp.Args, "-i", identityFile)
	}
	sftp.Args = append(sftp.Args, host)
	fmt.Println(">>>", strings.Join(sftp.Args, " "))
	if *DryRunFlag {
		return nil
	}

	stdin, err := sftp.StdinPipe()
	if err != nil {
		return fmt.Errorf("can't create stdin pipe for sftp: %v", err)
	}
	if err := sftp.Start(); err != nil {
		return err
	}
	in := io.MultiWriter(stdin, os.Stdout)
	for _, f := range files {
		fmt.Fprintln(in, "put", f, path.Join(dir, filepath.Base(f)))
	}
<<<<<<< HEAD
	return patterns
}

// UploadSFTP uploads files to a remote host using the sftp command line tool.
// The destination host may be specified either as [user@]host[: or as a URI in
// the form sftp://[user@]host[:port].
func UploadSFTP(identityFile, host, dir string, files []string) error {
	sftp := exec.Command("sftp")
	sftp.Stdout = nil
	sftp.Stderr = os.Stderr
	if identityFile != "" {
		sftp.Args = append(sftp.Args, "-i", identityFile)
	}
	sftp.Args = append(sftp.Args, host)
	fmt.Println(">>>", strings.Join(sftp.Args, " "))
	if *DryRunFlag {
		return nil
	}

	stdin, err := sftp.StdinPipe()
	if err != nil {
		return fmt.Errorf("can't create stdin pipe for sftp: %v", err)
	}
	if err := sftp.Start(); err != nil {
		return err
	}
	in := io.MultiWriter(stdin, os.Stdout)
	for _, f := range files {
		fmt.Fprintln(in, "put", f, path.Join(dir, filepath.Base(f)))
	}
=======
>>>>>>> 6d74d1e5
	stdin.Close()
	return sftp.Wait()
}<|MERGE_RESOLUTION|>--- conflicted
+++ resolved
@@ -149,8 +149,8 @@
 	for _, f := range files {
 		fmt.Fprintln(in, "put", f, path.Join(dir, filepath.Base(f)))
 	}
-<<<<<<< HEAD
-	return patterns
+	stdin.Close()
+	return sftp.Wait()
 }
 
 // UploadSFTP uploads files to a remote host using the sftp command line tool.
@@ -180,8 +180,6 @@
 	for _, f := range files {
 		fmt.Fprintln(in, "put", f, path.Join(dir, filepath.Base(f)))
 	}
-=======
->>>>>>> 6d74d1e5
 	stdin.Close()
 	return sftp.Wait()
 }