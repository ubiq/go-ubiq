--- conflicted
+++ resolved
@@ -2,15 +2,7 @@
 # with Go source code. If you know what GOPATH is then you probably
 # don't need to bother with make.
 
-<<<<<<< HEAD
-.PHONY: gubiq android ios gubiq-cross evm all test clean
-.PHONY: gubiq-linux gubiq-linux-386 gubiq-linux-amd64 gubiq-linux-mips64 gubiq-linux-mips64le
-.PHONY: gubiq-linux-arm gubiq-linux-arm-5 gubiq-linux-arm-6 gubiq-linux-arm-7 gubiq-linux-arm64
-.PHONY: gubiq-darwin gubiq-darwin-386 gubiq-darwin-amd64
-.PHONY: gubiq-windows gubiq-windows-386 gubiq-windows-amd64
-=======
-.PHONY: geth android ios evm all test clean
->>>>>>> 6c4dc6c3
+.PHONY: gubiq android ios evm all test clean
 
 GOBIN = ./build/bin
 GO ?= latest
@@ -56,100 +48,4 @@
 	env GOBIN= go install github.com/golang/protobuf/protoc-gen-go@latest
 	env GOBIN= go install ./cmd/abigen
 	@type "solc" 2> /dev/null || echo 'Please install solc'
-<<<<<<< HEAD
-	@type "protoc" 2> /dev/null || echo 'Please install protoc'
-
-# Cross Compilation Targets (xgo)
-
-gubiq-cross: gubiq-linux gubiq-darwin gubiq-windows gubiq-android gubiq-ios
-	@echo "Full cross compilation done:"
-	@ls -ld $(GOBIN)/gubiq-*
-
-gubiq-linux: gubiq-linux-386 gubiq-linux-amd64 gubiq-linux-arm gubiq-linux-mips64 gubiq-linux-mips64le
-	@echo "Linux cross compilation done:"
-	@ls -ld $(GOBIN)/gubiq-linux-*
-
-gubiq-linux-386:
-	$(GORUN) build/ci.go xgo -- --go=$(GO) --targets=linux/386 -v ./cmd/gubiq
-	@echo "Linux 386 cross compilation done:"
-	@ls -ld $(GOBIN)/gubiq-linux-* | grep 386
-
-gubiq-linux-amd64:
-	$(GORUN) build/ci.go xgo -- --go=$(GO) --targets=linux/amd64 -v ./cmd/gubiq
-	@echo "Linux amd64 cross compilation done:"
-	@ls -ld $(GOBIN)/gubiq-linux-* | grep amd64
-
-gubiq-linux-arm: gubiq-linux-arm-5 gubiq-linux-arm-6 gubiq-linux-arm-7 gubiq-linux-arm64
-	@echo "Linux ARM cross compilation done:"
-	@ls -ld $(GOBIN)/gubiq-linux-* | grep arm
-
-gubiq-linux-arm-5:
-	$(GORUN) build/ci.go xgo -- --go=$(GO) --targets=linux/arm-5 -v ./cmd/gubiq
-	@echo "Linux ARMv5 cross compilation done:"
-	@ls -ld $(GOBIN)/gubiq-linux-* | grep arm-5
-
-gubiq-linux-arm-6:
-	$(GORUN) build/ci.go xgo -- --go=$(GO) --targets=linux/arm-6 -v ./cmd/gubiq
-	@echo "Linux ARMv6 cross compilation done:"
-	@ls -ld $(GOBIN)/gubiq-linux-* | grep arm-6
-
-gubiq-linux-arm-7:
-	$(GORUN) build/ci.go xgo -- --go=$(GO) --targets=linux/arm-7 -v ./cmd/gubiq
-	@echo "Linux ARMv7 cross compilation done:"
-	@ls -ld $(GOBIN)/gubiq-linux-* | grep arm-7
-
-gubiq-linux-arm64:
-	$(GORUN) build/ci.go xgo -- --go=$(GO) --targets=linux/arm64 -v ./cmd/gubiq
-	@echo "Linux ARM64 cross compilation done:"
-	@ls -ld $(GOBIN)/gubiq-linux-* | grep arm64
-
-gubiq-linux-mips:
-	$(GORUN) build/ci.go xgo -- --go=$(GO) --targets=linux/mips --ldflags '-extldflags "-static"' -v ./cmd/gubiq
-	@echo "Linux MIPS cross compilation done:"
-	@ls -ld $(GOBIN)/gubiq-linux-* | grep mips
-
-gubiq-linux-mipsle:
-	$(GORUN) build/ci.go xgo -- --go=$(GO) --targets=linux/mipsle --ldflags '-extldflags "-static"' -v ./cmd/gubiq
-	@echo "Linux MIPSle cross compilation done:"
-	@ls -ld $(GOBIN)/gubiq-linux-* | grep mipsle
-
-gubiq-linux-mips64:
-	$(GORUN) build/ci.go xgo -- --go=$(GO) --targets=linux/mips64 --ldflags '-extldflags "-static"' -v ./cmd/gubiq
-	@echo "Linux MIPS64 cross compilation done:"
-	@ls -ld $(GOBIN)/gubiq-linux-* | grep mips64
-
-gubiq-linux-mips64le:
-	$(GORUN) build/ci.go xgo -- --go=$(GO) --targets=linux/mips64le --ldflags '-extldflags "-static"' -v ./cmd/gubiq
-	@echo "Linux MIPS64le cross compilation done:"
-	@ls -ld $(GOBIN)/gubiq-linux-* | grep mips64le
-
-gubiq-darwin: gubiq-darwin-386 gubiq-darwin-amd64
-	@echo "Darwin cross compilation done:"
-	@ls -ld $(GOBIN)/gubiq-darwin-*
-
-gubiq-darwin-386:
-	$(GORUN) build/ci.go xgo -- --go=$(GO) --targets=darwin/386 -v ./cmd/gubiq
-	@echo "Darwin 386 cross compilation done:"
-	@ls -ld $(GOBIN)/gubiq-darwin-* | grep 386
-
-gubiq-darwin-amd64:
-	$(GORUN) build/ci.go xgo -- --go=$(GO) --targets=darwin/amd64 -v ./cmd/gubiq
-	@echo "Darwin amd64 cross compilation done:"
-	@ls -ld $(GOBIN)/gubiq-darwin-* | grep amd64
-
-gubiq-windows: gubiq-windows-386 gubiq-windows-amd64
-	@echo "Windows cross compilation done:"
-	@ls -ld $(GOBIN)/gubiq-windows-*
-
-gubiq-windows-386:
-	$(GORUN) build/ci.go xgo -- --go=$(GO) --targets=windows/386 -v ./cmd/gubiq
-	@echo "Windows 386 cross compilation done:"
-	@ls -ld $(GOBIN)/gubiq-windows-* | grep 386
-
-gubiq-windows-amd64:
-	$(GORUN) build/ci.go xgo -- --go=$(GO) --targets=windows/amd64 -v ./cmd/gubiq
-	@echo "Windows amd64 cross compilation done:"
-	@ls -ld $(GOBIN)/gubiq-windows-* | grep amd64
-=======
-	@type "protoc" 2> /dev/null || echo 'Please install protoc'
->>>>>>> 6c4dc6c3
+	@type "protoc" 2> /dev/null || echo 'Please install protoc'