--- conflicted
+++ resolved
@@ -23,15 +23,10 @@
 android:
 	$(GORUN) build/ci.go aar --local
 	@echo "Done building."
-<<<<<<< HEAD
 	@echo "Import \"$(GOBIN)/gubiq.aar\" to use the library."
-
-=======
-	@echo "Import \"$(GOBIN)/geth.aar\" to use the library."
-	@echo "Import \"$(GOBIN)/geth-sources.jar\" to add javadocs"
+	@echo "Import \"$(GOBIN)/gubiq-sources.jar\" to add javadocs"
 	@echo "For more info see https://stackoverflow.com/questions/20994336/android-studio-how-to-attach-javadoc"
 	
->>>>>>> cc05b050
 ios:
 	$(GORUN) build/ci.go xcode --local
 	@echo "Done building."
