--- conflicted
+++ resolved
@@ -26,22 +26,13 @@
 	"testing"
 	"time"
 
-<<<<<<< HEAD
 	"github.com/ubiq/go-ubiq/common"
 	"github.com/ubiq/go-ubiq/consensus/ubqhash"
 	"github.com/ubiq/go-ubiq/core"
 	"github.com/ubiq/go-ubiq/eth"
 	"github.com/ubiq/go-ubiq/internal/jsre"
+	"github.com/ubiq/go-ubiq/miner"
 	"github.com/ubiq/go-ubiq/node"
-=======
-	"github.com/ethereum/go-ethereum/common"
-	"github.com/ethereum/go-ethereum/consensus/ethash"
-	"github.com/ethereum/go-ethereum/core"
-	"github.com/ethereum/go-ethereum/eth"
-	"github.com/ethereum/go-ethereum/internal/jsre"
-	"github.com/ethereum/go-ethereum/miner"
-	"github.com/ethereum/go-ethereum/node"
->>>>>>> 6d74d1e5
 )
 
 const (
@@ -106,19 +97,12 @@
 		t.Fatalf("failed to create node: %v", err)
 	}
 	ethConf := &eth.Config{
-<<<<<<< HEAD
-		Genesis:   core.DeveloperGenesisBlock(15, common.Address{}),
-		Etherbase: common.HexToAddress(testAddress),
-		Ubqhash: ubqhash.Config{
-			PowMode: ubqhash.ModeTest,
-=======
 		Genesis: core.DeveloperGenesisBlock(15, common.Address{}),
 		Miner: miner.Config{
 			Etherbase: common.HexToAddress(testAddress),
 		},
-		Ethash: ethash.Config{
-			PowMode: ethash.ModeTest,
->>>>>>> 6d74d1e5
+		Ubqhash: ubqhash.Config{
+			PowMode: ubqhash.ModeTest,
 		},
 	}
 	if confOverride != nil {
