--- conflicted
+++ resolved
@@ -28,19 +28,13 @@
 	"strings"
 	"syscall"
 
-<<<<<<< HEAD
+	"github.com/dop251/goja"
+	"github.com/mattn/go-colorable"
+	"github.com/peterh/liner"
 	"github.com/ubiq/go-ubiq/internal/jsre"
+	"github.com/ubiq/go-ubiq/internal/jsre/deps"
 	"github.com/ubiq/go-ubiq/internal/web3ext"
 	"github.com/ubiq/go-ubiq/rpc"
-=======
-	"github.com/dop251/goja"
-	"github.com/ethereum/go-ethereum/internal/jsre"
-	"github.com/ethereum/go-ethereum/internal/jsre/deps"
-	"github.com/ethereum/go-ethereum/internal/web3ext"
-	"github.com/ethereum/go-ethereum/rpc"
->>>>>>> 6d74d1e5
-	"github.com/mattn/go-colorable"
-	"github.com/peterh/liner"
 )
 
 var (
@@ -303,17 +297,7 @@
 // Welcome show summary of current Gubiq instance and some metadata about the
 // console's available modules.
 func (c *Console) Welcome() {
-<<<<<<< HEAD
-	// Print some generic Gubiq metadata
-	fmt.Fprintf(c.printer, "Welcome to the Gubiq JavaScript console!\n\n")
-	c.jsre.Run(`
-		console.log("instance: " + web3.version.node);
-		console.log("coinbase: " + eth.coinbase);
-		console.log("at block: " + eth.blockNumber + " (" + new Date(1000 * eth.getBlock(eth.blockNumber).timestamp) + ")");
-		console.log(" datadir: " + admin.datadir);
-	`)
-=======
-	message := "Welcome to the Geth JavaScript console!\n\n"
+	message := "Welcome to the Gubiq JavaScript console!\n\n"
 
 	// Print some generic Geth metadata
 	if res, err := c.jsre.Run(`
@@ -329,7 +313,6 @@
 	`); err == nil {
 		message += res.String()
 	}
->>>>>>> 6d74d1e5
 	// List all the supported modules for the user to call
 	if apis, err := c.client.SupportedModules(); err == nil {
 		modules := make([]string, 0, len(apis))
