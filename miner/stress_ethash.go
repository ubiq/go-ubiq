// Copyright 2018 The go-ethereum Authors
// This file is part of the go-ethereum library.
//
// The go-ethereum library is free software: you can redistribute it and/or modify
// it under the terms of the GNU Lesser General Public License as published by
// the Free Software Foundation, either version 3 of the License, or
// (at your option) any later version.
//
// The go-ethereum library is distributed in the hope that it will be useful,
// but WITHOUT ANY WARRANTY; without even the implied warranty of
// MERCHANTABILITY or FITNESS FOR A PARTICULAR PURPOSE. See the
// GNU Lesser General Public License for more details.
//
// You should have received a copy of the GNU Lesser General Public License
// along with the go-ethereum library. If not, see <http://www.gnu.org/licenses/>.

// +build none

// This file contains a miner stress test based on the Ubqhash consensus engine.
package main

import (
	"crypto/ecdsa"
	"io/ioutil"
	"math/big"
	"math/rand"
	"os"
	"path/filepath"
	"time"

<<<<<<< HEAD
	"github.com/ubiq/go-ubiq/accounts/keystore"
	"github.com/ubiq/go-ubiq/common"
	"github.com/ubiq/go-ubiq/common/fdlimit"
	"github.com/ubiq/go-ubiq/consensus/ubqhash"
	"github.com/ubiq/go-ubiq/core"
	"github.com/ubiq/go-ubiq/core/types"
	"github.com/ubiq/go-ubiq/crypto"
	"github.com/ubiq/go-ubiq/eth"
	"github.com/ubiq/go-ubiq/eth/downloader"
	"github.com/ubiq/go-ubiq/log"
	"github.com/ubiq/go-ubiq/node"
	"github.com/ubiq/go-ubiq/p2p"
	"github.com/ubiq/go-ubiq/p2p/enode"
	"github.com/ubiq/go-ubiq/params"
=======
	"github.com/ethereum/go-ethereum/accounts/keystore"
	"github.com/ethereum/go-ethereum/common"
	"github.com/ethereum/go-ethereum/common/fdlimit"
	"github.com/ethereum/go-ethereum/consensus/ethash"
	"github.com/ethereum/go-ethereum/core"
	"github.com/ethereum/go-ethereum/core/types"
	"github.com/ethereum/go-ethereum/crypto"
	"github.com/ethereum/go-ethereum/eth"
	"github.com/ethereum/go-ethereum/eth/downloader"
	"github.com/ethereum/go-ethereum/log"
	"github.com/ethereum/go-ethereum/miner"
	"github.com/ethereum/go-ethereum/node"
	"github.com/ethereum/go-ethereum/p2p"
	"github.com/ethereum/go-ethereum/p2p/enode"
	"github.com/ethereum/go-ethereum/params"
>>>>>>> 6d74d1e5
)

func main() {
	log.Root().SetHandler(log.LvlFilterHandler(log.LvlInfo, log.StreamHandler(os.Stderr, log.TerminalFormat(true))))
	fdlimit.Raise(2048)

	// Generate a batch of accounts to seal and fund with
	faucets := make([]*ecdsa.PrivateKey, 128)
	for i := 0; i < len(faucets); i++ {
		faucets[i], _ = crypto.GenerateKey()
	}
	// Pre-generate the ubqhash mining DAG so we don't race
	ubqhash.MakeDataset(1, filepath.Join(os.Getenv("HOME"), ".ubqhash"))

	// Create an Ubqhash network based off of the Ropsten config
	genesis := makeGenesis(faucets)

	var (
		nodes  []*node.Node
		enodes []*enode.Node
	)
	for i := 0; i < 4; i++ {
		// Start the node and wait until it's up
		node, err := makeMiner(genesis)
		if err != nil {
			panic(err)
		}
		defer node.Close()

		for node.Server().NodeInfo().Ports.Listener == 0 {
			time.Sleep(250 * time.Millisecond)
		}
		// Connect the node to al the previous ones
		for _, n := range enodes {
			node.Server().AddPeer(n)
		}
		// Start tracking the node and it's enode
		nodes = append(nodes, node)
		enodes = append(enodes, node.Server().Self())

		// Inject the signer key and start sealing with it
		store := node.AccountManager().Backends(keystore.KeyStoreType)[0].(*keystore.KeyStore)
		if _, err := store.NewAccount(""); err != nil {
			panic(err)
		}
	}
	// Iterate over all the nodes and start signing with them
	time.Sleep(3 * time.Second)

	for _, node := range nodes {
		var ethereum *eth.Ethereum
		if err := node.Service(&ethereum); err != nil {
			panic(err)
		}
		if err := ethereum.StartMining(1); err != nil {
			panic(err)
		}
	}
	time.Sleep(3 * time.Second)

	// Start injecting transactions from the faucets like crazy
	nonces := make([]uint64, len(faucets))
	for {
		index := rand.Intn(len(faucets))

		// Fetch the accessor for the relevant signer
		var ethereum *eth.Ethereum
		if err := nodes[index%len(nodes)].Service(&ethereum); err != nil {
			panic(err)
		}
		// Create a self transaction and inject into the pool
		tx, err := types.SignTx(types.NewTransaction(nonces[index], crypto.PubkeyToAddress(faucets[index].PublicKey), new(big.Int), 21000, big.NewInt(100000000000+rand.Int63n(65536)), nil), types.HomesteadSigner{}, faucets[index])
		if err != nil {
			panic(err)
		}
		if err := ethereum.TxPool().AddLocal(tx); err != nil {
			panic(err)
		}
		nonces[index]++

		// Wait if we're too saturated
		if pend, _ := ethereum.TxPool().Stats(); pend > 2048 {
			time.Sleep(100 * time.Millisecond)
		}
	}
}

// makeGenesis creates a custom Ubqhash genesis block based on some pre-defined
// faucet accounts.
func makeGenesis(faucets []*ecdsa.PrivateKey) *core.Genesis {
	genesis := core.DefaultRopstenGenesisBlock()
	genesis.Difficulty = params.MinimumDifficulty
	genesis.GasLimit = 25000000

	genesis.Config.ChainID = big.NewInt(18)
	genesis.Config.EIP150Hash = common.Hash{}

	genesis.Alloc = core.GenesisAlloc{}
	for _, faucet := range faucets {
		genesis.Alloc[crypto.PubkeyToAddress(faucet.PublicKey)] = core.GenesisAccount{
			Balance: new(big.Int).Exp(big.NewInt(2), big.NewInt(128), nil),
		}
	}
	return genesis
}

func makeMiner(genesis *core.Genesis) (*node.Node, error) {
	// Define the basic configurations for the Ethereum node
	datadir, _ := ioutil.TempDir("", "")

	config := &node.Config{
		Name:    "gubiq",
		Version: params.Version,
		DataDir: datadir,
		P2P: p2p.Config{
			ListenAddr:  "0.0.0.0:0",
			NoDiscovery: true,
			MaxPeers:    25,
		},
		NoUSB:             true,
		UseLightweightKDF: true,
	}
	// Start the node and configure a full Ethereum node on it
	stack, err := node.New(config)
	if err != nil {
		return nil, err
	}
	if err := stack.Register(func(ctx *node.ServiceContext) (node.Service, error) {
		return eth.New(ctx, &eth.Config{
			Genesis:         genesis,
			NetworkId:       genesis.Config.ChainID.Uint64(),
			SyncMode:        downloader.FullSync,
			DatabaseCache:   256,
			DatabaseHandles: 256,
			TxPool:          core.DefaultTxPoolConfig,
			GPO:             eth.DefaultConfig.GPO,
<<<<<<< HEAD
			Ubqhash:          eth.DefaultConfig.Ubqhash,
			MinerGasFloor:   genesis.GasLimit * 9 / 10,
			MinerGasCeil:    genesis.GasLimit * 11 / 10,
			MinerGasPrice:   big.NewInt(1),
			MinerRecommit:   time.Second,
=======
			Ethash:          eth.DefaultConfig.Ethash,
			Miner: miner.Config{
				GasFloor: genesis.GasLimit * 9 / 10,
				GasCeil:  genesis.GasLimit * 11 / 10,
				GasPrice: big.NewInt(1),
				Recommit: time.Second,
			},
>>>>>>> 6d74d1e5
		})
	}); err != nil {
		return nil, err
	}
	// Start the node and return if successful
	return stack, stack.Start()
}<|MERGE_RESOLUTION|>--- conflicted
+++ resolved
@@ -28,7 +28,6 @@
 	"path/filepath"
 	"time"
 
-<<<<<<< HEAD
 	"github.com/ubiq/go-ubiq/accounts/keystore"
 	"github.com/ubiq/go-ubiq/common"
 	"github.com/ubiq/go-ubiq/common/fdlimit"
@@ -39,27 +38,11 @@
 	"github.com/ubiq/go-ubiq/eth"
 	"github.com/ubiq/go-ubiq/eth/downloader"
 	"github.com/ubiq/go-ubiq/log"
+	"github.com/ubiq/go-ubiq/miner"
 	"github.com/ubiq/go-ubiq/node"
 	"github.com/ubiq/go-ubiq/p2p"
 	"github.com/ubiq/go-ubiq/p2p/enode"
 	"github.com/ubiq/go-ubiq/params"
-=======
-	"github.com/ethereum/go-ethereum/accounts/keystore"
-	"github.com/ethereum/go-ethereum/common"
-	"github.com/ethereum/go-ethereum/common/fdlimit"
-	"github.com/ethereum/go-ethereum/consensus/ethash"
-	"github.com/ethereum/go-ethereum/core"
-	"github.com/ethereum/go-ethereum/core/types"
-	"github.com/ethereum/go-ethereum/crypto"
-	"github.com/ethereum/go-ethereum/eth"
-	"github.com/ethereum/go-ethereum/eth/downloader"
-	"github.com/ethereum/go-ethereum/log"
-	"github.com/ethereum/go-ethereum/miner"
-	"github.com/ethereum/go-ethereum/node"
-	"github.com/ethereum/go-ethereum/p2p"
-	"github.com/ethereum/go-ethereum/p2p/enode"
-	"github.com/ethereum/go-ethereum/params"
->>>>>>> 6d74d1e5
 )
 
 func main() {
@@ -196,21 +179,13 @@
 			DatabaseHandles: 256,
 			TxPool:          core.DefaultTxPoolConfig,
 			GPO:             eth.DefaultConfig.GPO,
-<<<<<<< HEAD
-			Ubqhash:          eth.DefaultConfig.Ubqhash,
-			MinerGasFloor:   genesis.GasLimit * 9 / 10,
-			MinerGasCeil:    genesis.GasLimit * 11 / 10,
-			MinerGasPrice:   big.NewInt(1),
-			MinerRecommit:   time.Second,
-=======
-			Ethash:          eth.DefaultConfig.Ethash,
+			Ubqhash:         eth.DefaultConfig.Ubqhash,
 			Miner: miner.Config{
 				GasFloor: genesis.GasLimit * 9 / 10,
 				GasCeil:  genesis.GasLimit * 11 / 10,
 				GasPrice: big.NewInt(1),
 				Recommit: time.Second,
 			},
->>>>>>> 6d74d1e5
 		})
 	}); err != nil {
 		return nil, err
