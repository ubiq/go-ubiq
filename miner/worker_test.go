// Copyright 2018 The go-ethereum Authors
// This file is part of the go-ethereum library.
//
// The go-ethereum library is free software: you can redistribute it and/or modify
// it under the terms of the GNU Lesser General Public License as published by
// the Free Software Foundation, either version 3 of the License, or
// (at your option) any later version.
//
// The go-ethereum library is distributed in the hope that it will be useful,
// but WITHOUT ANY WARRANTY; without even the implied warranty of
// MERCHANTABILITY or FITNESS FOR A PARTICULAR PURPOSE. See the
// GNU Lesser General Public License for more details.
//
// You should have received a copy of the GNU Lesser General Public License
// along with the go-ethereum library. If not, see <http://www.gnu.org/licenses/>.

package miner

import (
	"math/big"
	"math/rand"
	"sync/atomic"
	"testing"
	"time"

	"github.com/ubiq/go-ubiq/v5/accounts"
	"github.com/ubiq/go-ubiq/v5/common"
	"github.com/ubiq/go-ubiq/v5/consensus"
	"github.com/ubiq/go-ubiq/v5/consensus/clique"
	"github.com/ubiq/go-ubiq/v5/consensus/ubqhash"
	"github.com/ubiq/go-ubiq/v5/core"
	"github.com/ubiq/go-ubiq/v5/core/rawdb"
	"github.com/ubiq/go-ubiq/v5/core/types"
	"github.com/ubiq/go-ubiq/v5/core/vm"
	"github.com/ubiq/go-ubiq/v5/crypto"
	"github.com/ubiq/go-ubiq/v5/ethdb"
	"github.com/ubiq/go-ubiq/v5/event"
	"github.com/ubiq/go-ubiq/v5/params"
)

const (
	// testCode is the testing contract binary code which will initialises some
	// variables in constructor
	testCode = "0x60806040527fffffffffffffffffffffffffffffffffffffffffffffffffffffffffffffff0060005534801561003457600080fd5b5060fc806100436000396000f3fe6080604052348015600f57600080fd5b506004361060325760003560e01c80630c4dae8814603757806398a213cf146053575b600080fd5b603d607e565b6040518082815260200191505060405180910390f35b607c60048036036020811015606757600080fd5b81019080803590602001909291905050506084565b005b60005481565b806000819055507fe9e44f9f7da8c559de847a3232b57364adc0354f15a2cd8dc636d54396f9587a6000546040518082815260200191505060405180910390a15056fea265627a7a723058208ae31d9424f2d0bc2a3da1a5dd659db2d71ec322a17db8f87e19e209e3a1ff4a64736f6c634300050a0032"

	// testGas is the gas required for contract deployment.
	testGas = 144109
)

var (
	// Test chain configurations
	testTxPoolConfig   core.TxPoolConfig
	ubqhashChainConfig *params.ChainConfig
	cliqueChainConfig  *params.ChainConfig

	// Test accounts
	testBankKey, _  = crypto.GenerateKey()
	testBankAddress = crypto.PubkeyToAddress(testBankKey.PublicKey)
	testBankFunds   = big.NewInt(1000000000000000000)

	testUserKey, _  = crypto.GenerateKey()
	testUserAddress = crypto.PubkeyToAddress(testUserKey.PublicKey)

	// Test transactions
	pendingTxs []*types.Transaction
	newTxs     []*types.Transaction

	testConfig = &Config{
		Recommit: time.Second,
		GasCeil:  params.GenesisGasLimit,
	}
)

func init() {
	testTxPoolConfig = core.DefaultTxPoolConfig
	testTxPoolConfig.Journal = ""
<<<<<<< HEAD
	ubqhashChainConfig = params.TestChainConfig
	cliqueChainConfig = params.TestChainConfig
=======
	ethashChainConfig = new(params.ChainConfig)
	*ethashChainConfig = *params.TestChainConfig
	cliqueChainConfig = new(params.ChainConfig)
	*cliqueChainConfig = *params.TestChainConfig
>>>>>>> eae3b194
	cliqueChainConfig.Clique = &params.CliqueConfig{
		Period: 10,
		Epoch:  30000,
	}

	signer := types.LatestSigner(params.TestChainConfig)
	tx1 := types.MustSignNewTx(testBankKey, signer, &types.AccessListTx{
		ChainID:  params.TestChainConfig.ChainID,
		Nonce:    0,
		To:       &testUserAddress,
		Value:    big.NewInt(1000),
		Gas:      params.TxGas,
		GasPrice: big.NewInt(params.InitialBaseFee),
	})
	pendingTxs = append(pendingTxs, tx1)

	tx2 := types.MustSignNewTx(testBankKey, signer, &types.LegacyTx{
		Nonce:    1,
		To:       &testUserAddress,
		Value:    big.NewInt(1000),
		Gas:      params.TxGas,
		GasPrice: big.NewInt(params.InitialBaseFee),
	})
	newTxs = append(newTxs, tx2)

	rand.Seed(time.Now().UnixNano())
}

// testWorkerBackend implements worker.Backend interfaces and wraps all information needed during the testing.
type testWorkerBackend struct {
	db         ethdb.Database
	txPool     *core.TxPool
	chain      *core.BlockChain
	testTxFeed event.Feed
	genesis    *core.Genesis
	uncleBlock *types.Block
}

func newTestWorkerBackend(t *testing.T, chainConfig *params.ChainConfig, engine consensus.Engine, db ethdb.Database, n int) *testWorkerBackend {
	var gspec = core.Genesis{
		Config: chainConfig,
		Alloc:  core.GenesisAlloc{testBankAddress: {Balance: testBankFunds}},
	}

	switch e := engine.(type) {
	case *clique.Clique:
		gspec.ExtraData = make([]byte, 32+common.AddressLength+crypto.SignatureLength)
		copy(gspec.ExtraData[32:32+common.AddressLength], testBankAddress.Bytes())
		e.Authorize(testBankAddress, func(account accounts.Account, s string, data []byte) ([]byte, error) {
			return crypto.Sign(crypto.Keccak256(data), testBankKey)
		})
	case *ubqhash.Ubqhash:
	default:
		t.Fatalf("unexpected consensus engine type: %T", engine)
	}
	genesis := gspec.MustCommit(db)

	chain, _ := core.NewBlockChain(db, &core.CacheConfig{TrieDirtyDisabled: true}, gspec.Config, engine, vm.Config{}, nil, nil)
	txpool := core.NewTxPool(testTxPoolConfig, chainConfig, chain)

	// Generate a small n-block chain and an uncle block for it
	if n > 0 {
		blocks, _ := core.GenerateChain(chainConfig, genesis, engine, db, n, func(i int, gen *core.BlockGen) {
			gen.SetCoinbase(testBankAddress)
		})
		if _, err := chain.InsertChain(blocks); err != nil {
			t.Fatalf("failed to insert origin chain: %v", err)
		}
	}
	parent := genesis
	if n > 0 {
		parent = chain.GetBlockByHash(chain.CurrentBlock().ParentHash())
	}
	blocks, _ := core.GenerateChain(chainConfig, parent, engine, db, 1, func(i int, gen *core.BlockGen) {
		gen.SetCoinbase(testUserAddress)
	})

	return &testWorkerBackend{
		db:         db,
		chain:      chain,
		txPool:     txpool,
		genesis:    &gspec,
		uncleBlock: blocks[0],
	}
}

func (b *testWorkerBackend) BlockChain() *core.BlockChain { return b.chain }
func (b *testWorkerBackend) TxPool() *core.TxPool         { return b.txPool }

func (b *testWorkerBackend) newRandomUncle() *types.Block {
	var parent *types.Block
	cur := b.chain.CurrentBlock()
	if cur.NumberU64() == 0 {
		parent = b.chain.Genesis()
	} else {
		parent = b.chain.GetBlockByHash(b.chain.CurrentBlock().ParentHash())
	}
	blocks, _ := core.GenerateChain(b.chain.Config(), parent, b.chain.Engine(), b.db, 1, func(i int, gen *core.BlockGen) {
		var addr = make([]byte, common.AddressLength)
		rand.Read(addr)
		gen.SetCoinbase(common.BytesToAddress(addr))
	})
	return blocks[0]
}

func (b *testWorkerBackend) newRandomTx(creation bool) *types.Transaction {
	var tx *types.Transaction
	gasPrice := big.NewInt(10 * params.InitialBaseFee)
	if creation {
		tx, _ = types.SignTx(types.NewContractCreation(b.txPool.Nonce(testBankAddress), big.NewInt(0), testGas, gasPrice, common.FromHex(testCode)), types.HomesteadSigner{}, testBankKey)
	} else {
		tx, _ = types.SignTx(types.NewTransaction(b.txPool.Nonce(testBankAddress), testUserAddress, big.NewInt(1000), params.TxGas, gasPrice, nil), types.HomesteadSigner{}, testBankKey)
	}
	return tx
}

func newTestWorker(t *testing.T, chainConfig *params.ChainConfig, engine consensus.Engine, db ethdb.Database, blocks int) (*worker, *testWorkerBackend) {
	backend := newTestWorkerBackend(t, chainConfig, engine, db, blocks)
	backend.txPool.AddLocals(pendingTxs)
	w := newWorker(testConfig, chainConfig, engine, backend, new(event.TypeMux), nil, false)
	w.setEtherbase(testBankAddress)
	return w, backend
}

func TestGenerateBlockAndImportUbqhash(t *testing.T) {
	testGenerateBlockAndImport(t, false)
}

func TestGenerateBlockAndImportClique(t *testing.T) {
	testGenerateBlockAndImport(t, true)
}

func testGenerateBlockAndImport(t *testing.T, isClique bool) {
	var (
		engine      consensus.Engine
		chainConfig *params.ChainConfig
		db          = rawdb.NewMemoryDatabase()
	)
	if isClique {
		chainConfig = params.AllCliqueProtocolChanges
		chainConfig.Clique = &params.CliqueConfig{Period: 1, Epoch: 30000}
		engine = clique.New(chainConfig.Clique, db)
	} else {
		chainConfig = params.AllUbqhashProtocolChanges
		engine = ubqhash.NewFaker()
	}

	chainConfig.LondonBlock = big.NewInt(0)
	w, b := newTestWorker(t, chainConfig, engine, db, 0)
	defer w.close()

	// This test chain imports the mined blocks.
	db2 := rawdb.NewMemoryDatabase()
	b.genesis.MustCommit(db2)
	chain, _ := core.NewBlockChain(db2, nil, b.chain.Config(), engine, vm.Config{}, nil, nil)
	defer chain.Stop()

	// Ignore empty commit here for less noise.
	w.skipSealHook = func(task *task) bool {
		return len(task.receipts) == 0
	}

	// Wait for mined blocks.
	sub := w.mux.Subscribe(core.NewMinedBlockEvent{})
	defer sub.Unsubscribe()

	// Start mining!
	w.start()

	for i := 0; i < 5; i++ {
		b.txPool.AddLocal(b.newRandomTx(true))
		b.txPool.AddLocal(b.newRandomTx(false))
		w.postSideBlock(core.ChainSideEvent{Block: b.newRandomUncle()})
		w.postSideBlock(core.ChainSideEvent{Block: b.newRandomUncle()})

		select {
		case ev := <-sub.Chan():
			block := ev.Data.(core.NewMinedBlockEvent).Block
			if _, err := chain.InsertChain([]*types.Block{block}); err != nil {
				t.Fatalf("failed to insert new mined block %d: %v", block.NumberU64(), err)
			}
		case <-time.After(3 * time.Second): // Worker needs 1s to include new changes.
			t.Fatalf("timeout")
		}
	}
}

func TestEmptyWorkUbqhash(t *testing.T) {
	testEmptyWork(t, ubqhashChainConfig, ubqhash.NewFaker())
}
func TestEmptyWorkClique(t *testing.T) {
	testEmptyWork(t, cliqueChainConfig, clique.New(cliqueChainConfig.Clique, rawdb.NewMemoryDatabase()))
}

func testEmptyWork(t *testing.T, chainConfig *params.ChainConfig, engine consensus.Engine) {
	defer engine.Close()

	w, _ := newTestWorker(t, chainConfig, engine, rawdb.NewMemoryDatabase(), 0)
	defer w.close()

	var (
		taskIndex int
		taskCh    = make(chan struct{}, 2)
	)
	checkEqual := func(t *testing.T, task *task, index int) {
		// The first empty work without any txs included
		receiptLen, balance := 0, big.NewInt(0)
		if index == 1 {
			// The second full work with 1 tx included
			receiptLen, balance = 1, big.NewInt(1000)
		}
		if len(task.receipts) != receiptLen {
			t.Fatalf("receipt number mismatch: have %d, want %d", len(task.receipts), receiptLen)
		}
		if task.state.GetBalance(testUserAddress).Cmp(balance) != 0 {
			t.Fatalf("account balance mismatch: have %d, want %d", task.state.GetBalance(testUserAddress), balance)
		}
	}
	w.newTaskHook = func(task *task) {
		if task.block.NumberU64() == 1 {
			checkEqual(t, task, taskIndex)
			taskIndex += 1
			taskCh <- struct{}{}
		}
	}
	w.skipSealHook = func(task *task) bool { return true }
	w.fullTaskHook = func() {
		time.Sleep(100 * time.Millisecond)
	}
	w.start() // Start mining!
	for i := 0; i < 2; i += 1 {
		select {
		case <-taskCh:
		case <-time.NewTimer(3 * time.Second).C:
			t.Error("new task timeout")
		}
	}
}

func TestStreamUncleBlock(t *testing.T) {
	ubqhash := ubqhash.NewFaker()
	defer ubqhash.Close()

	w, b := newTestWorker(t, ubqhashChainConfig, ubqhash, rawdb.NewMemoryDatabase(), 1)
	defer w.close()

	var taskCh = make(chan struct{})

	taskIndex := 0
	w.newTaskHook = func(task *task) {
		if task.block.NumberU64() == 2 {
			// The first task is an empty task, the second
			// one has 1 pending tx, the third one has 1 tx
			// and 1 uncle.
			if taskIndex == 2 {
				have := task.block.Header().UncleHash
				want := types.CalcUncleHash([]*types.Header{b.uncleBlock.Header()})
				if have != want {
					t.Errorf("uncle hash mismatch: have %s, want %s", have.Hex(), want.Hex())
				}
			}
			taskCh <- struct{}{}
			taskIndex += 1
		}
	}
	w.skipSealHook = func(task *task) bool {
		return true
	}
	w.fullTaskHook = func() {
		time.Sleep(100 * time.Millisecond)
	}
	w.start()

	for i := 0; i < 2; i += 1 {
		select {
		case <-taskCh:
		case <-time.NewTimer(time.Second).C:
			t.Error("new task timeout")
		}
	}

	w.postSideBlock(core.ChainSideEvent{Block: b.uncleBlock})

	select {
	case <-taskCh:
	case <-time.NewTimer(time.Second).C:
		t.Error("new task timeout")
	}
}

func TestRegenerateMiningBlockUbqhash(t *testing.T) {
	testRegenerateMiningBlock(t, ubqhashChainConfig, ubqhash.NewFaker())
}

func TestRegenerateMiningBlockClique(t *testing.T) {
	testRegenerateMiningBlock(t, cliqueChainConfig, clique.New(cliqueChainConfig.Clique, rawdb.NewMemoryDatabase()))
}

func testRegenerateMiningBlock(t *testing.T, chainConfig *params.ChainConfig, engine consensus.Engine) {
	defer engine.Close()

	w, b := newTestWorker(t, chainConfig, engine, rawdb.NewMemoryDatabase(), 0)
	defer w.close()

	var taskCh = make(chan struct{})

	taskIndex := 0
	w.newTaskHook = func(task *task) {
		if task.block.NumberU64() == 1 {
			// The first task is an empty task, the second
			// one has 1 pending tx, the third one has 2 txs
			if taskIndex == 2 {
				receiptLen, balance := 2, big.NewInt(2000)
				if len(task.receipts) != receiptLen {
					t.Errorf("receipt number mismatch: have %d, want %d", len(task.receipts), receiptLen)
				}
				if task.state.GetBalance(testUserAddress).Cmp(balance) != 0 {
					t.Errorf("account balance mismatch: have %d, want %d", task.state.GetBalance(testUserAddress), balance)
				}
			}
			taskCh <- struct{}{}
			taskIndex += 1
		}
	}
	w.skipSealHook = func(task *task) bool {
		return true
	}
	w.fullTaskHook = func() {
		time.Sleep(100 * time.Millisecond)
	}

	w.start()
	// Ignore the first two works
	for i := 0; i < 2; i += 1 {
		select {
		case <-taskCh:
		case <-time.NewTimer(time.Second).C:
			t.Error("new task timeout")
		}
	}
	b.txPool.AddLocals(newTxs)
	time.Sleep(time.Second)

	select {
	case <-taskCh:
	case <-time.NewTimer(time.Second).C:
		t.Error("new task timeout")
	}
}

func TestAdjustIntervalUbqhash(t *testing.T) {
	testAdjustInterval(t, ubqhashChainConfig, ubqhash.NewFaker())
}

func TestAdjustIntervalClique(t *testing.T) {
	testAdjustInterval(t, cliqueChainConfig, clique.New(cliqueChainConfig.Clique, rawdb.NewMemoryDatabase()))
}

func testAdjustInterval(t *testing.T, chainConfig *params.ChainConfig, engine consensus.Engine) {
	defer engine.Close()

	w, _ := newTestWorker(t, chainConfig, engine, rawdb.NewMemoryDatabase(), 0)
	defer w.close()

	w.skipSealHook = func(task *task) bool {
		return true
	}
	w.fullTaskHook = func() {
		time.Sleep(100 * time.Millisecond)
	}
	var (
		progress = make(chan struct{}, 10)
		result   = make([]float64, 0, 10)
		index    = 0
		start    uint32
	)
	w.resubmitHook = func(minInterval time.Duration, recommitInterval time.Duration) {
		// Short circuit if interval checking hasn't started.
		if atomic.LoadUint32(&start) == 0 {
			return
		}
		var wantMinInterval, wantRecommitInterval time.Duration

		switch index {
		case 0:
			wantMinInterval, wantRecommitInterval = 3*time.Second, 3*time.Second
		case 1:
			origin := float64(3 * time.Second.Nanoseconds())
			estimate := origin*(1-intervalAdjustRatio) + intervalAdjustRatio*(origin/0.8+intervalAdjustBias)
			wantMinInterval, wantRecommitInterval = 3*time.Second, time.Duration(estimate)*time.Nanosecond
		case 2:
			estimate := result[index-1]
			min := float64(3 * time.Second.Nanoseconds())
			estimate = estimate*(1-intervalAdjustRatio) + intervalAdjustRatio*(min-intervalAdjustBias)
			wantMinInterval, wantRecommitInterval = 3*time.Second, time.Duration(estimate)*time.Nanosecond
		case 3:
			wantMinInterval, wantRecommitInterval = time.Second, time.Second
		}

		// Check interval
		if minInterval != wantMinInterval {
			t.Errorf("resubmit min interval mismatch: have %v, want %v ", minInterval, wantMinInterval)
		}
		if recommitInterval != wantRecommitInterval {
			t.Errorf("resubmit interval mismatch: have %v, want %v", recommitInterval, wantRecommitInterval)
		}
		result = append(result, float64(recommitInterval.Nanoseconds()))
		index += 1
		progress <- struct{}{}
	}
	w.start()

	time.Sleep(time.Second) // Ensure two tasks have been summitted due to start opt
	atomic.StoreUint32(&start, 1)

	w.setRecommitInterval(3 * time.Second)
	select {
	case <-progress:
	case <-time.NewTimer(time.Second).C:
		t.Error("interval reset timeout")
	}

	w.resubmitAdjustCh <- &intervalAdjust{inc: true, ratio: 0.8}
	select {
	case <-progress:
	case <-time.NewTimer(time.Second).C:
		t.Error("interval reset timeout")
	}

	w.resubmitAdjustCh <- &intervalAdjust{inc: false}
	select {
	case <-progress:
	case <-time.NewTimer(time.Second).C:
		t.Error("interval reset timeout")
	}

	w.setRecommitInterval(500 * time.Millisecond)
	select {
	case <-progress:
	case <-time.NewTimer(time.Second).C:
		t.Error("interval reset timeout")
	}
}<|MERGE_RESOLUTION|>--- conflicted
+++ resolved
@@ -74,15 +74,10 @@
 func init() {
 	testTxPoolConfig = core.DefaultTxPoolConfig
 	testTxPoolConfig.Journal = ""
-<<<<<<< HEAD
-	ubqhashChainConfig = params.TestChainConfig
-	cliqueChainConfig = params.TestChainConfig
-=======
-	ethashChainConfig = new(params.ChainConfig)
-	*ethashChainConfig = *params.TestChainConfig
+	ubqhashChainConfig = new(params.ChainConfig)
+	*ubqhashChainConfig = *params.TestChainConfig
 	cliqueChainConfig = new(params.ChainConfig)
 	*cliqueChainConfig = *params.TestChainConfig
->>>>>>> eae3b194
 	cliqueChainConfig.Clique = &params.CliqueConfig{
 		Period: 10,
 		Epoch:  30000,
