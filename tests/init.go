// Copyright 2015 The go-ethereum Authors
// This file is part of the go-ethereum library.
//
// The go-ethereum library is free software: you can redistribute it and/or modify
// it under the terms of the GNU Lesser General Public License as published by
// the Free Software Foundation, either version 3 of the License, or
// (at your option) any later version.
//
// The go-ethereum library is distributed in the hope that it will be useful,
// but WITHOUT ANY WARRANTY; without even the implied warranty of
// MERCHANTABILITY or FITNESS FOR A PARTICULAR PURPOSE. See the
// GNU Lesser General Public License for more details.
//
// You should have received a copy of the GNU Lesser General Public License
// along with the go-ethereum library. If not, see <http://www.gnu.org/licenses/>.

package tests

import (
	"fmt"
	"math/big"
	"sort"

	"github.com/ubiq/go-ubiq/v5/params"
)

// Forks table defines supported forks and their chain config.
var Forks = map[string]*params.ChainConfig{
	"Frontier": {
		ChainID: big.NewInt(1),
	},
	"Homestead": {
		ChainID:        big.NewInt(1),
		HomesteadBlock: big.NewInt(0),
	},
	"EIP150": {
		ChainID:        big.NewInt(1),
		HomesteadBlock: big.NewInt(0),
		EIP150Block:    big.NewInt(0),
	},
	"EIP158": {
		ChainID:        big.NewInt(1),
		HomesteadBlock: big.NewInt(0),
		EIP150Block:    big.NewInt(0),
		EIP155Block:    big.NewInt(0),
		EIP158Block:    big.NewInt(0),
	},
	"Byzantium": {
		ChainID:        big.NewInt(1),
		HomesteadBlock: big.NewInt(0),
		EIP150Block:    big.NewInt(0),
		EIP155Block:    big.NewInt(0),
		EIP158Block:    big.NewInt(0),
		ByzantiumBlock: big.NewInt(0),
	},
	"Constantinople": {
		ChainID:             big.NewInt(1),
		HomesteadBlock:      big.NewInt(0),
		EIP150Block:         big.NewInt(0),
		EIP155Block:         big.NewInt(0),
		EIP158Block:         big.NewInt(0),
		ByzantiumBlock:      big.NewInt(0),
		ConstantinopleBlock: big.NewInt(0),
		PetersburgBlock:     big.NewInt(10000000),
	},
	"ConstantinopleFix": {
		ChainID:             big.NewInt(1),
		HomesteadBlock:      big.NewInt(0),
		EIP150Block:         big.NewInt(0),
		EIP155Block:         big.NewInt(0),
		EIP158Block:         big.NewInt(0),
		ByzantiumBlock:      big.NewInt(0),
		ConstantinopleBlock: big.NewInt(0),
		PetersburgBlock:     big.NewInt(0),
	},
	"Istanbul": {
		ChainID:             big.NewInt(1),
		HomesteadBlock:      big.NewInt(0),
		EIP150Block:         big.NewInt(0),
		EIP155Block:         big.NewInt(0),
		EIP158Block:         big.NewInt(0),
		ByzantiumBlock:      big.NewInt(0),
		ConstantinopleBlock: big.NewInt(0),
		PetersburgBlock:     big.NewInt(0),
		IstanbulBlock:       big.NewInt(0),
	},
	"FrontierToHomesteadAt5": {
		ChainID:        big.NewInt(1),
		HomesteadBlock: big.NewInt(5),
	},
	"HomesteadToEIP150At5": {
		ChainID:        big.NewInt(1),
		HomesteadBlock: big.NewInt(0),
		EIP150Block:    big.NewInt(5),
	},
	"EIP158ToByzantiumAt5": {
		ChainID:        big.NewInt(1),
		HomesteadBlock: big.NewInt(0),
		EIP150Block:    big.NewInt(0),
		EIP155Block:    big.NewInt(0),
		EIP158Block:    big.NewInt(0),
		ByzantiumBlock: big.NewInt(5),
	},
	"ByzantiumToConstantinopleAt5": {
		ChainID:             big.NewInt(1),
		HomesteadBlock:      big.NewInt(0),
		EIP150Block:         big.NewInt(0),
		EIP155Block:         big.NewInt(0),
		EIP158Block:         big.NewInt(0),
		ByzantiumBlock:      big.NewInt(0),
		ConstantinopleBlock: big.NewInt(5),
	},
	"ByzantiumToConstantinopleFixAt5": {
		ChainID:             big.NewInt(1),
		HomesteadBlock:      big.NewInt(0),
		EIP150Block:         big.NewInt(0),
		EIP155Block:         big.NewInt(0),
		EIP158Block:         big.NewInt(0),
		ByzantiumBlock:      big.NewInt(0),
		ConstantinopleBlock: big.NewInt(5),
		PetersburgBlock:     big.NewInt(5),
	},
	"ConstantinopleFixToIstanbulAt5": {
		ChainID:             big.NewInt(1),
		HomesteadBlock:      big.NewInt(0),
		EIP150Block:         big.NewInt(0),
		EIP155Block:         big.NewInt(0),
		EIP158Block:         big.NewInt(0),
		ByzantiumBlock:      big.NewInt(0),
		ConstantinopleBlock: big.NewInt(0),
		PetersburgBlock:     big.NewInt(0),
		IstanbulBlock:       big.NewInt(5),
	},
<<<<<<< HEAD
	// This specification is subject to change, but is for now identical to YOLOv1
	// for cross-client testing purposes
	"Berlin": {
=======
	"Berlin": {
		ChainID:             big.NewInt(1),
		HomesteadBlock:      big.NewInt(0),
		EIP150Block:         big.NewInt(0),
		EIP155Block:         big.NewInt(0),
		EIP158Block:         big.NewInt(0),
		ByzantiumBlock:      big.NewInt(0),
		ConstantinopleBlock: big.NewInt(0),
		PetersburgBlock:     big.NewInt(0),
		IstanbulBlock:       big.NewInt(0),
		BerlinBlock:         big.NewInt(0),
	},
	"BerlinToLondonAt5": {
		ChainID:             big.NewInt(1),
		HomesteadBlock:      big.NewInt(0),
		EIP150Block:         big.NewInt(0),
		EIP155Block:         big.NewInt(0),
		EIP158Block:         big.NewInt(0),
		ByzantiumBlock:      big.NewInt(0),
		ConstantinopleBlock: big.NewInt(0),
		PetersburgBlock:     big.NewInt(0),
		IstanbulBlock:       big.NewInt(0),
		BerlinBlock:         big.NewInt(0),
		LondonBlock:         big.NewInt(5),
	},
	"London": {
		ChainID:             big.NewInt(1),
		HomesteadBlock:      big.NewInt(0),
		EIP150Block:         big.NewInt(0),
		EIP155Block:         big.NewInt(0),
		EIP158Block:         big.NewInt(0),
		ByzantiumBlock:      big.NewInt(0),
		ConstantinopleBlock: big.NewInt(0),
		PetersburgBlock:     big.NewInt(0),
		IstanbulBlock:       big.NewInt(0),
		BerlinBlock:         big.NewInt(0),
		LondonBlock:         big.NewInt(0),
	},
	"Aleut": {
>>>>>>> 576681f2
		ChainID:             big.NewInt(1),
		HomesteadBlock:      big.NewInt(0),
		EIP150Block:         big.NewInt(0),
		EIP155Block:         big.NewInt(0),
		EIP158Block:         big.NewInt(0),
		ByzantiumBlock:      big.NewInt(0),
		ConstantinopleBlock: big.NewInt(0),
		PetersburgBlock:     big.NewInt(0),
		IstanbulBlock:       big.NewInt(0),
		BerlinBlock:         big.NewInt(0),
		LondonBlock:         big.NewInt(0),
	},
}

// Returns the set of defined fork names
func AvailableForks() []string {
	var availableForks []string
	for k := range Forks {
		availableForks = append(availableForks, k)
	}
	sort.Strings(availableForks)
	return availableForks
}

// UnsupportedForkError is returned when a test requests a fork that isn't implemented.
type UnsupportedForkError struct {
	Name string
}

func (e UnsupportedForkError) Error() string {
	return fmt.Sprintf("unsupported fork %q", e.Name)
}<|MERGE_RESOLUTION|>--- conflicted
+++ resolved
@@ -131,12 +131,7 @@
 		PetersburgBlock:     big.NewInt(0),
 		IstanbulBlock:       big.NewInt(5),
 	},
-<<<<<<< HEAD
-	// This specification is subject to change, but is for now identical to YOLOv1
-	// for cross-client testing purposes
 	"Berlin": {
-=======
-	"Berlin": {
 		ChainID:             big.NewInt(1),
 		HomesteadBlock:      big.NewInt(0),
 		EIP150Block:         big.NewInt(0),
@@ -175,7 +170,6 @@
 		LondonBlock:         big.NewInt(0),
 	},
 	"Aleut": {
->>>>>>> 576681f2
 		ChainID:             big.NewInt(1),
 		HomesteadBlock:      big.NewInt(0),
 		EIP150Block:         big.NewInt(0),
