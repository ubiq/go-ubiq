--- conflicted
+++ resolved
@@ -7,39 +7,14 @@
 
 environment:
   matrix:
-<<<<<<< HEAD
-    # We use gcc from MSYS2 because it is the most recent compiler version available on
-    # AppVeyor. Note: gcc.exe only works properly if the corresponding bin/ directory is
-    # contained in PATH.
     - GUBIQ_ARCH: amd64
-      GUBIQ_CC: C:\msys64\mingw64\bin\gcc.exe
-      PATH: C:\msys64\mingw64\bin;C:\Program Files (x86)\NSIS\;%PATH%
+      GUBIQ_MINGW: 'C:\msys64\mingw64'
     - GUBIQ_ARCH: 386
-      GUBIQ_CC: C:\msys64\mingw32\bin\gcc.exe
-      PATH: C:\msys64\mingw32\bin;C:\Program Files (x86)\NSIS\;%PATH%
-=======
-    - GETH_ARCH: amd64
-      GETH_MINGW: 'C:\msys64\mingw64'
-    - GETH_ARCH: 386
-      GETH_MINGW: 'C:\msys64\mingw32'
->>>>>>> eae3b194
+      GUBIQ_MINGW: 'C:\msys64\mingw32'
 
 install:
   - git submodule update --init --depth 1
   - go version
-<<<<<<< HEAD
-  - "%GUBIQ_CC% --version"
-
-build_script:
-  - go run build\ci.go install -dlgo -arch %GUBIQ_ARCH% -cc %GUBIQ_CC%
-
-after_build:
-  - go run build\ci.go archive -arch %GUBIQ_ARCH% -type zip -signer WINDOWS_SIGNING_KEY -upload gubiqstore/builds
-  - go run build\ci.go nsis -arch %GUBIQ_ARCH% -signer WINDOWS_SIGNING_KEY -upload gubiqstore/builds
-
-test_script:
-  - go run build\ci.go test -dlgo -arch %GUBIQ_ARCH% -cc %GUBIQ_CC% -coverage
-=======
 
 for:
   # Linux has its own script without -arch and -cc.
@@ -57,7 +32,7 @@
   - matrix:
       exclude:
         - image: Ubuntu
-          GETH_ARCH: 386
+          GUBIQ_ARCH: 386
 
   # Windows builds for amd64 + 386.
   - matrix:
@@ -67,17 +42,16 @@
       # We use gcc from MSYS2 because it is the most recent compiler version available on
       # AppVeyor. Note: gcc.exe only works properly if the corresponding bin/ directory is
       # contained in PATH.
-      GETH_CC: '%GETH_MINGW%\bin\gcc.exe'
-      PATH: '%GETH_MINGW%\bin;C:\Program Files (x86)\NSIS\;%PATH%'
+      GUBIQ_CC: '%GUBIQ_MINGW%\bin\gcc.exe'
+      PATH: '%GUBIQ_MINGW%\bin;C:\Program Files (x86)\NSIS\;%PATH%'
     build_script:
-      - 'echo %GETH_ARCH%'
-      - 'echo %GETH_CC%'
-      - '%GETH_CC% --version'
-      - go run build/ci.go install -dlgo -arch %GETH_ARCH% -cc %GETH_CC%
+      - 'echo %GUBIQ_ARCH%'
+      - 'echo %GUBIQ_CC%'
+      - '%GUBIQ_CC% --version'
+      - go run build/ci.go install -dlgo -arch %GUBIQ_ARCH% -cc %GUBIQ_CC%
     after_build:
       # Upload builds. Note that ci.go makes this a no-op PR builds.
-      - go run build/ci.go archive -arch %GETH_ARCH% -type zip -signer WINDOWS_SIGNING_KEY -upload gethstore/builds
-      - go run build/ci.go nsis -arch %GETH_ARCH% -signer WINDOWS_SIGNING_KEY -upload gethstore/builds
+      - go run build/ci.go archive -arch %GUBIQ_ARCH% -type zip -signer WINDOWS_SIGNING_KEY -upload gubiqstore/builds
+      - go run build/ci.go nsis -arch %GUBIQ_ARCH% -signer WINDOWS_SIGNING_KEY -upload gubiqstore/builds
     test_script:
-      - go run build/ci.go test -dlgo -arch %GETH_ARCH% -cc %GETH_CC% -coverage
->>>>>>> eae3b194
+      - go run build/ci.go test -dlgo -arch %GUBIQ_ARCH% -cc %GUBIQ_CC% -coverage