// Copyright 2015 The go-ethereum Authors
// This file is part of the go-ethereum library.
//
// The go-ethereum library is free software: you can redistribute it and/or modify
// it under the terms of the GNU Lesser General Public License as published by
// the Free Software Foundation, either version 3 of the License, or
// (at your option) any later version.
//
// The go-ethereum library is distributed in the hope that it will be useful,
// but WITHOUT ANY WARRANTY; without even the implied warranty of
// MERCHANTABILITY or FITNESS FOR A PARTICULAR PURPOSE. See the
// GNU Lesser General Public License for more details.
//
// You should have received a copy of the GNU Lesser General Public License
// along with the go-ethereum library. If not, see <http://www.gnu.org/licenses/>.

package params

import "github.com/ubiq/go-ubiq/common"

// MainnetBootnodes are the enode URLs of the P2P bootstrap nodes running on
// the main Ubiq network.
var MainnetBootnodes = []string{
	// Ubiq Go Bootnodes
	"enode://e68e5e6e1a27c1191c09ca3b05fe4e391cfb9648e00c6d085ba4b48931345636bc76117282c2155838d98f63d03994bb88ea9e8b8ecc254da8077398af1c6710@104.156.230.85:30388",
	"enode://f0862b1210672c50f32ec7827159aedd16c8790f64083a5830662e853abb04771ff79d88b2165da8741908aff7ded653e4419f0959f52be607c15b76b318f562@45.76.112.217:30388",
	"enode://3c50be8974756f304ac0195a2a11f9b5ba826354c8617d4b58da21a36102928ddecd96395c7227e9dd1409110ec1414d25b1cfe7f9e4b40732c507d605a7b2b9@45.32.179.15:30388",
	"enode://b920d3f9d2a3333dba7d2df8c655974ade36e435bca315ca8b9b307b0f4b4b8aae1004759755e8fc63d4b4d0e5a5452137896de9c141fdb244a65800c26d9df5@104.207.131.9:30388",
	"enode://2b9e41dc5a86f398111cb6b51d81005dece8b0f67c2560adae4bc3e2c54c3dab0db259300a4224b6862fae4a6aa38ad56df7cd0363e396697fdbe3ea4e3ea0c5@45.32.253.23:30388",
	"enode://966f1895b085bf7fdad648afed684b79de9e030a7303c1ebd2acae436e69d754e8d5d35238a08112fd049066c0d310d71ca61e94c16ec0dda4336c065674604c@45.32.117.58:30388",
	"enode://7435d85612144c7777f3eaf14dd754c35cbb97caad364add8c4eeb9bba00bd9ce15fe256ec8c674b3975f87c23ee7a48472c79d19e1d0feb432f3aceb35ab0cf@107.191.104.192:30388",
	"enode://b902a1538d5bbd6c676676c139e9470fcd942e0d299f5db8bd8ea690af9035f696fe3d88118fece4f74949beb4cf2ba9c3437a002f9a9d08e2b4bfc58fac490f@107.191.104.97:30388",
}

// TestnetBootnodes are the enode URLs of the P2P bootstrap nodes running on the
// Ubiq test network.
var TestnetBootnodes = []string{
	"enode://81b11410a96e0ea6ecc927f7714a2c256c13e200bc73d087ad120e5a3fc3e1e098760c6fae3dcd7a3c393e49c205e636bacfc10adf6581672f6d3a66e2442248@45.77.7.41:30388",
	"enode://0595ec507bb779873703f516072b37d07f3305271da3d9585ada3b1734535635eac50cffd8c9a413b87a77ede5f49af391a08ca9348d027fda74c38f1ea5ec91@108.61.188.12:30388",
	"enode://8cb060312b4667ed6a0f61dd6cc0cd5d39e70c17429cd5e8ca480fcd7caf72f1b9c92884ce1f8e06e84a7ed1580ba302df0e95ec2ce99f727297bd2787ed8149@45.76.90.144:30388",
}

/*
// RinkebyBootnodes are the enode URLs of the P2P bootstrap nodes running on the
// Rinkeby test network.
var RinkebyBootnodes = []string{
	"enode://81b11410a96e0ea6ecc927f7714a2c256c13e200bc73d087ad120e5a3fc3e1e098760c6fae3dcd7a3c393e49c205e636bacfc10adf6581672f6d3a66e2442248@45.77.7.41:30388",
	"enode://0595ec507bb779873703f516072b37d07f3305271da3d9585ada3b1734535635eac50cffd8c9a413b87a77ede5f49af391a08ca9348d027fda74c38f1ea5ec91@108.61.188.12:30388",
	"enode://8cb060312b4667ed6a0f61dd6cc0cd5d39e70c17429cd5e8ca480fcd7caf72f1b9c92884ce1f8e06e84a7ed1580ba302df0e95ec2ce99f727297bd2787ed8149@45.76.90.144:30388",
}
*/

// YoloV1Bootnodes are the enode URLs of the P2P bootstrap nodes running on the
// YOLOv1 ephemeral test network.
var YoloV1Bootnodes = []string{
	"enode://9e1096aa59862a6f164994cb5cb16f5124d6c992cdbf4535ff7dea43ea1512afe5448dca9df1b7ab0726129603f1a3336b631e4d7a1a44c94daddd03241587f9@35.178.210.161:30303",
}

const dnsPrefix = "enrtree://AKA3AM6LPBYEUDMVNU3BSVQJ5AD45Y7YPOHJLEF6W26QOE4VTUDPE@"

<<<<<<< HEAD
// These DNS names provide bootstrap connectivity for public testnets and the mainnet.
// See https://github.com/ethereum/discv4-dns-lists for more information.
var KnownDNSNetworks = map[common.Hash]string{
	MainnetGenesisHash: dnsPrefix + "all.mainnet.ethdisco.net",
	TestnetGenesisHash: dnsPrefix + "all.ropsten.ethdisco.net",
	// RinkebyGenesisHash: dnsPrefix + "all.rinkeby.ethdisco.net",
=======
// KnownDNSNetwork returns the address of a public DNS-based node list for the given
// genesis hash and protocol. See https://github.com/ethereum/discv4-dns-lists for more
// information.
func KnownDNSNetwork(genesis common.Hash, protocol string) string {
	var net string
	switch genesis {
	case MainnetGenesisHash:
		net = "mainnet"
	case RopstenGenesisHash:
		net = "ropsten"
	case RinkebyGenesisHash:
		net = "rinkeby"
	case GoerliGenesisHash:
		net = "goerli"
	default:
		return ""
	}
	return dnsPrefix + protocol + "." + net + ".ethdisco.net"
>>>>>>> c71a7e26
}<|MERGE_RESOLUTION|>--- conflicted
+++ resolved
@@ -58,14 +58,6 @@
 
 const dnsPrefix = "enrtree://AKA3AM6LPBYEUDMVNU3BSVQJ5AD45Y7YPOHJLEF6W26QOE4VTUDPE@"
 
-<<<<<<< HEAD
-// These DNS names provide bootstrap connectivity for public testnets and the mainnet.
-// See https://github.com/ethereum/discv4-dns-lists for more information.
-var KnownDNSNetworks = map[common.Hash]string{
-	MainnetGenesisHash: dnsPrefix + "all.mainnet.ethdisco.net",
-	TestnetGenesisHash: dnsPrefix + "all.ropsten.ethdisco.net",
-	// RinkebyGenesisHash: dnsPrefix + "all.rinkeby.ethdisco.net",
-=======
 // KnownDNSNetwork returns the address of a public DNS-based node list for the given
 // genesis hash and protocol. See https://github.com/ethereum/discv4-dns-lists for more
 // information.
@@ -73,16 +65,9 @@
 	var net string
 	switch genesis {
 	case MainnetGenesisHash:
-		net = "mainnet"
-	case RopstenGenesisHash:
-		net = "ropsten"
-	case RinkebyGenesisHash:
-		net = "rinkeby"
-	case GoerliGenesisHash:
-		net = "goerli"
+		net = "ubiq"
 	default:
 		return ""
 	}
 	return dnsPrefix + protocol + "." + net + ".ethdisco.net"
->>>>>>> c71a7e26
 }