// Copyright 2016 The go-ethereum Authors
// This file is part of the go-ethereum library.
//
// The go-ethereum library is free software: you can redistribute it and/or modify
// it under the terms of the GNU Lesser General Public License as published by
// the Free Software Foundation, either version 3 of the License, or
// (at your option) any later version.
//
// The go-ethereum library is distributed in the hope that it will be useful,
// but WITHOUT ANY WARRANTY; without even the implied warranty of
// MERCHANTABILITY or FITNESS FOR A PARTICULAR PURPOSE. See the
// GNU Lesser General Public License for more details.
//
// You should have received a copy of the GNU Lesser General Public License
// along with the go-ethereum library. If not, see <http://www.gnu.org/licenses/>.

package params

import (
	"encoding/binary"
	"fmt"
	"math"
	"math/big"

<<<<<<< HEAD
	"github.com/ubiq/go-ubiq/v5/common"
	"github.com/ubiq/go-ubiq/v5/crypto"
=======
	"github.com/ethereum/go-ethereum/common"
	"golang.org/x/crypto/sha3"
>>>>>>> 991384a7
)

// Genesis hashes to enforce below configs on.
var (
	MainnetGenesisHash = common.HexToHash("0x406f1b7dd39fca54d8c702141851ed8b755463ab5b560e6f19b963b4047418af")
	RinkebyGenesisHash = common.HexToHash("0x6341fd3daf94b748c72ced5a5b26028f2474f5f00d824504e4fa37a75767e177")
	GoerliGenesisHash  = common.HexToHash("0xbf7e331f7f7c1dd2e05159666b3bf8bc7a8a3a9eb1d518969eab529dd9b88c1a")
<<<<<<< HEAD
=======
	YoloV3GenesisHash  = common.HexToHash("0xf1f2876e8500c77afcc03228757b39477eceffccf645b734967fe3c7e16967b7")
>>>>>>> 991384a7
)

// TrustedCheckpoints associates each known checkpoint with the genesis hash of
// the chain it belongs to.
var TrustedCheckpoints = map[common.Hash]*TrustedCheckpoint{
	MainnetGenesisHash: MainnetTrustedCheckpoint,
	RinkebyGenesisHash: RinkebyTrustedCheckpoint,
	GoerliGenesisHash:  GoerliTrustedCheckpoint,
}

// CheckpointOracles associates each known checkpoint oracles with the genesis hash of
// the chain it belongs to.
var CheckpointOracles = map[common.Hash]*CheckpointOracleConfig{
	MainnetGenesisHash: MainnetCheckpointOracle,
	RinkebyGenesisHash: RinkebyCheckpointOracle,
	GoerliGenesisHash:  GoerliCheckpointOracle,
}

var (
	// MainnetChainConfig is the chain parameters to run a node on the main network.
	MainnetChainConfig = &ChainConfig{
		ChainID:             big.NewInt(8),
		HomesteadBlock:      big.NewInt(0),
		EIP150Block:         big.NewInt(0),
		EIP150Hash:          common.HexToHash("0x2086799aeebeae135c246c65021c82b4e15a2c451340993aacfd2751886514f0"),
		EIP155Block:         big.NewInt(10),
		EIP158Block:         big.NewInt(10),
		ByzantiumBlock:      big.NewInt(1075090), // Andromeda
		ConstantinopleBlock: big.NewInt(1075090), // Andromeda
		PetersburgBlock:     big.NewInt(1075090), // Andromeda
		IstanbulBlock:       big.NewInt(1500000), // Taurus
		BerlinBlock:         big.NewInt(math.MaxInt64),
		Ubqhash: &UbqhashConfig{
			DigishieldModBlock: big.NewInt(4088),
			FluxBlock:          big.NewInt(8000),
			MonetaryPolicy: []UbqhashMPStep{
				UbqhashMPStep{
					Block:  big.NewInt(0),
					Reward: big.NewInt(8e+18),
				},
				UbqhashMPStep{
					Block:  big.NewInt(358363),
					Reward: big.NewInt(7e+18),
				},
				UbqhashMPStep{
					Block:  big.NewInt(716727),
					Reward: big.NewInt(6e+18),
				},
				UbqhashMPStep{
					Block:  big.NewInt(1075090),
					Reward: big.NewInt(5e+18),
				},
				UbqhashMPStep{
					Block:  big.NewInt(1433454),
					Reward: big.NewInt(4e+18),
				},
				UbqhashMPStep{
					Block:  big.NewInt(1791818),
					Reward: big.NewInt(3e+18),
				},
				UbqhashMPStep{
					Block:  big.NewInt(2150181),
					Reward: big.NewInt(2e+18),
				},
				UbqhashMPStep{
					Block:  big.NewInt(2508545),
					Reward: big.NewInt(1e+18),
				},
			},
		},
	}

	// MainnetTrustedCheckpoint contains the light client trusted checkpoint for the main network.
	MainnetTrustedCheckpoint = &TrustedCheckpoint{}

	// MainnetCheckpointOracle contains a set of configs for the main network oracle.
	MainnetCheckpointOracle = &CheckpointOracleConfig{}

	// RinkebyChainConfig contains the chain parameters to run a node on the Rinkeby test network.
	RinkebyChainConfig = &ChainConfig{
		ChainID:             big.NewInt(4),
		HomesteadBlock:      big.NewInt(1),
		EIP150Block:         big.NewInt(2),
		EIP150Hash:          common.HexToHash("0x9b095b36c15eaf13044373aef8ee0bd3a382a5abb92e402afa44b8249c3a90e9"),
		EIP155Block:         big.NewInt(3),
		EIP158Block:         big.NewInt(3),
		ByzantiumBlock:      big.NewInt(1_035_301),
		ConstantinopleBlock: big.NewInt(3_660_663),
		PetersburgBlock:     big.NewInt(4_321_234),
		IstanbulBlock:       big.NewInt(5_435_345),
		BerlinBlock:         big.NewInt(8_290_928),
		Clique: &CliqueConfig{
			Period: 15,
			Epoch:  30000,
		},
	}

	// RinkebyTrustedCheckpoint contains the light client trusted checkpoint for the Rinkeby test network.
	RinkebyTrustedCheckpoint = &TrustedCheckpoint{
		SectionIndex: 254,
		SectionHead:  common.HexToHash("0x0cba01dd71baa22ac8fa0b105bc908e94f9ecfbc79b4eb97427fe07b5851dd10"),
		CHTRoot:      common.HexToHash("0x5673d8fc49c9c7d8729068640e4b392d46952a5a38798973bac1cf1d0d27ad7d"),
		BloomRoot:    common.HexToHash("0x70e01232b66df9a7778ae3291c9217afb9a2d9f799f32d7b912bd37e7bce83a8"),
	}

	// RinkebyCheckpointOracle contains a set of configs for the Rinkeby test network oracle.
	RinkebyCheckpointOracle = &CheckpointOracleConfig{
		Address: common.HexToAddress("0xebe8eFA441B9302A0d7eaECc277c09d20D684540"),
		Signers: []common.Address{
			common.HexToAddress("0xd9c9cd5f6779558b6e0ed4e6acf6b1947e7fa1f3"), // Peter
			common.HexToAddress("0x78d1aD571A1A09D60D9BBf25894b44e4C8859595"), // Martin
			common.HexToAddress("0x286834935f4A8Cfb4FF4C77D5770C2775aE2b0E7"), // Zsolt
			common.HexToAddress("0xb86e2B0Ab5A4B1373e40c51A7C712c70Ba2f9f8E"), // Gary
		},
		Threshold: 2,
	}

	// GoerliChainConfig contains the chain parameters to run a node on the Görli test network.
	GoerliChainConfig = &ChainConfig{
		ChainID:             big.NewInt(5),
		HomesteadBlock:      big.NewInt(0),
		EIP150Block:         big.NewInt(0),
		EIP155Block:         big.NewInt(0),
		EIP158Block:         big.NewInt(0),
		ByzantiumBlock:      big.NewInt(0),
		ConstantinopleBlock: big.NewInt(0),
		PetersburgBlock:     big.NewInt(0),
		IstanbulBlock:       big.NewInt(1_561_651),
		BerlinBlock:         big.NewInt(4_460_644),
		Clique: &CliqueConfig{
			Period: 15,
			Epoch:  30000,
		},
	}

	// GoerliTrustedCheckpoint contains the light client trusted checkpoint for the Görli test network.
	GoerliTrustedCheckpoint = &TrustedCheckpoint{
		SectionIndex: 138,
		SectionHead:  common.HexToHash("0xb7ea0566abd7d0def5b3c9afa3431debb7bb30b65af35f106ca93a59e6c859a7"),
		CHTRoot:      common.HexToHash("0x378c7ea9081242beb982e2e39567ba12f2ed3e59e5aba3f9db1d595646d7c9f4"),
		BloomRoot:    common.HexToHash("0x523c169286cfca52e8a6579d8c35dc8bf093412d8a7478163bfa81ae91c2492d"),
	}

	// GoerliCheckpointOracle contains a set of configs for the Goerli test network oracle.
	GoerliCheckpointOracle = &CheckpointOracleConfig{
		Address: common.HexToAddress("0x18CA0E045F0D772a851BC7e48357Bcaab0a0795D"),
		Signers: []common.Address{
			common.HexToAddress("0x4769bcaD07e3b938B7f43EB7D278Bc7Cb9efFb38"), // Peter
			common.HexToAddress("0x78d1aD571A1A09D60D9BBf25894b44e4C8859595"), // Martin
			common.HexToAddress("0x286834935f4A8Cfb4FF4C77D5770C2775aE2b0E7"), // Zsolt
			common.HexToAddress("0xb86e2B0Ab5A4B1373e40c51A7C712c70Ba2f9f8E"), // Gary
			common.HexToAddress("0x0DF8fa387C602AE62559cC4aFa4972A7045d6707"), // Guillaume
		},
		Threshold: 2,
	}

	// AllUbqhashProtocolChanges contains every protocol change (EIPs) introduced
	// and accepted by the Ethereum core developers into the Ubqhash consensus.
	//
	// This configuration is intentionally not using keyed fields to force anyone
	// adding flags to the config to also have to set these fields.
<<<<<<< HEAD
	AllUbqhashProtocolChanges = &ChainConfig{big.NewInt(1337), big.NewInt(0), big.NewInt(0), common.Hash{}, big.NewInt(0), big.NewInt(0), big.NewInt(0), big.NewInt(0), big.NewInt(0), big.NewInt(0), big.NewInt(0), nil, &UbqhashConfig{big.NewInt(0), big.NewInt(0), []UbqhashMPStep{}}, nil}
=======
	AllEthashProtocolChanges = &ChainConfig{big.NewInt(1337), big.NewInt(0), nil, false, big.NewInt(0), common.Hash{}, big.NewInt(0), big.NewInt(0), big.NewInt(0), big.NewInt(0), big.NewInt(0), big.NewInt(0), big.NewInt(0), big.NewInt(0), nil, nil, nil, new(EthashConfig), nil}
>>>>>>> 991384a7

	// AllCliqueProtocolChanges contains every protocol change (EIPs) introduced
	// and accepted by the Ubiq core developers into the Clique consensus.
	//
	// This configuration is intentionally not using keyed fields to force anyone
	// adding flags to the config to also have to set these fields.
<<<<<<< HEAD
	AllCliqueProtocolChanges = &ChainConfig{big.NewInt(1337), big.NewInt(0), big.NewInt(0), common.Hash{}, big.NewInt(0), big.NewInt(0), big.NewInt(0), big.NewInt(0), big.NewInt(0), big.NewInt(0), big.NewInt(0), nil, nil, &CliqueConfig{Period: 0, Epoch: 30000}}

	TestChainConfig = &ChainConfig{big.NewInt(1), big.NewInt(0), big.NewInt(0), common.Hash{}, big.NewInt(0), big.NewInt(0), big.NewInt(0), big.NewInt(0), big.NewInt(0), big.NewInt(0), big.NewInt(0), nil, new(UbqhashConfig), nil}
=======
	AllCliqueProtocolChanges = &ChainConfig{big.NewInt(1337), big.NewInt(0), nil, false, big.NewInt(0), common.Hash{}, big.NewInt(0), big.NewInt(0), big.NewInt(0), big.NewInt(0), big.NewInt(0), big.NewInt(0), big.NewInt(0), big.NewInt(0), nil, nil, nil, nil, &CliqueConfig{Period: 0, Epoch: 30000}}

	TestChainConfig = &ChainConfig{big.NewInt(1), big.NewInt(0), nil, false, big.NewInt(0), common.Hash{}, big.NewInt(0), big.NewInt(0), big.NewInt(0), big.NewInt(0), big.NewInt(0), big.NewInt(0), big.NewInt(0), big.NewInt(0), nil, nil, nil, new(EthashConfig), nil}
>>>>>>> 991384a7
	TestRules       = TestChainConfig.Rules(new(big.Int))
)

// TrustedCheckpoint represents a set of post-processed trie roots (CHT and
// BloomTrie) associated with the appropriate section index and head hash. It is
// used to start light syncing from this checkpoint and avoid downloading the
// entire header chain while still being able to securely access old headers/logs.
type TrustedCheckpoint struct {
	SectionIndex uint64      `json:"sectionIndex"`
	SectionHead  common.Hash `json:"sectionHead"`
	CHTRoot      common.Hash `json:"chtRoot"`
	BloomRoot    common.Hash `json:"bloomRoot"`
}

// HashEqual returns an indicator comparing the itself hash with given one.
func (c *TrustedCheckpoint) HashEqual(hash common.Hash) bool {
	if c.Empty() {
		return hash == common.Hash{}
	}
	return c.Hash() == hash
}

// Hash returns the hash of checkpoint's four key fields(index, sectionHead, chtRoot and bloomTrieRoot).
func (c *TrustedCheckpoint) Hash() common.Hash {
	var sectionIndex [8]byte
	binary.BigEndian.PutUint64(sectionIndex[:], c.SectionIndex)

	w := sha3.NewLegacyKeccak256()
	w.Write(sectionIndex[:])
	w.Write(c.SectionHead[:])
	w.Write(c.CHTRoot[:])
	w.Write(c.BloomRoot[:])

	var h common.Hash
	w.Sum(h[:0])
	return h
}

// Empty returns an indicator whether the checkpoint is regarded as empty.
func (c *TrustedCheckpoint) Empty() bool {
	return c.SectionHead == (common.Hash{}) || c.CHTRoot == (common.Hash{}) || c.BloomRoot == (common.Hash{})
}

// CheckpointOracleConfig represents a set of checkpoint contract(which acts as an oracle)
// config which used for light client checkpoint syncing.
type CheckpointOracleConfig struct {
	Address   common.Address   `json:"address"`
	Signers   []common.Address `json:"signers"`
	Threshold uint64           `json:"threshold"`
}

// ChainConfig is the core config which determines the blockchain settings.
//
// ChainConfig is stored in the database on a per block basis. This means
// that any network, identified by its genesis block, can have its own
// set of configuration options.
type ChainConfig struct {
	ChainID *big.Int `json:"chainId"` // chainId identifies the current chain and is used for replay protection

	HomesteadBlock *big.Int `json:"homesteadBlock,omitempty"` // Homestead switch block (nil = no fork, 0 = already homestead)

	// EIP150 implements the Gas price changes (https://github.com/ethereum/EIPs/issues/150)
	EIP150Block *big.Int    `json:"eip150Block,omitempty"` // EIP150 HF block (nil = no fork)
	EIP150Hash  common.Hash `json:"eip150Hash,omitempty"`  // EIP150 HF hash (needed for header only clients as only gas pricing changed)

	EIP155Block *big.Int `json:"eip155Block,omitempty"` // EIP155 HF block
	EIP158Block *big.Int `json:"eip158Block,omitempty"` // EIP158 HF block

	ByzantiumBlock      *big.Int `json:"byzantiumBlock,omitempty"`      // Byzantium switch block (nil = no fork, 0 = already on byzantium)
	ConstantinopleBlock *big.Int `json:"constantinopleBlock,omitempty"` // Constantinople switch block (nil = no fork, 0 = already activated)
	PetersburgBlock     *big.Int `json:"petersburgBlock,omitempty"`     // Petersburg switch block (nil = same as Constantinople)
	IstanbulBlock       *big.Int `json:"istanbulBlock,omitempty"`       // Istanbul switch block (nil = no fork, 0 = already on istanbul)
	BerlinBlock         *big.Int `json:"berlinBlock,omitempty"`         // Berlin switch block (nil = no fork, 0 = already on berlin)

<<<<<<< HEAD
	EWASMBlock *big.Int `json:"ewasmBlock,omitempty"` // EWASM switch block (nil = no fork, 0 = already activated)
=======
	YoloV3Block   *big.Int `json:"yoloV3Block,omitempty"`   // YOLO v3: Gas repricings TODO @holiman add EIP references
	EWASMBlock    *big.Int `json:"ewasmBlock,omitempty"`    // EWASM switch block (nil = no fork, 0 = already activated)
	CatalystBlock *big.Int `json:"catalystBlock,omitempty"` // Catalyst switch block (nil = no fork, 0 = already on catalyst)
>>>>>>> 991384a7

	// Various consensus engines
	Ubqhash *UbqhashConfig `json:"ubqhash,omitempty"`
	Clique  *CliqueConfig  `json:"clique,omitempty"`
}

// Ubqhash monetary policy reward step
type UbqhashMPStep struct {
	Block  *big.Int `json:"block"`
	Reward *big.Int `json:"reward"`
}

// UbqhashConfig is the consensus engine configs for proof-of-work based sealing.
type UbqhashConfig struct {
	DigishieldModBlock *big.Int        `json:"digishieldModBlock,omitempty"` // Block to activate the DigiShield V3 mod
	FluxBlock          *big.Int        `json:"fluxBlock"`                    // Block to activate the Flux difficulty algorithm
	MonetaryPolicy     []UbqhashMPStep `json:"monetaryPolicy"`               // Blocks to step the block reward down
}

// String implements the stringer interface, returning the consensus engine details.
func (c *UbqhashConfig) String() string {
	return "ubqhash"
}

// CliqueConfig is the consensus engine configs for proof-of-authority based sealing.
type CliqueConfig struct {
	Period uint64 `json:"period"` // Number of seconds between blocks to enforce
	Epoch  uint64 `json:"epoch"`  // Epoch length to reset votes and checkpoint
}

// String implements the stringer interface, returning the consensus engine details.
func (c *CliqueConfig) String() string {
	return "clique"
}

// String implements the fmt.Stringer interface.
func (c *ChainConfig) String() string {
	var engine interface{}
	switch {
	case c.Ubqhash != nil:
		engine = c.Ubqhash
	case c.Clique != nil:
		engine = c.Clique
	default:
		engine = "unknown"
	}
	return fmt.Sprintf("{ChainID: %v Homestead: %v EIP150: %v EIP155: %v EIP158: %v Byzantium: %v Constantinople: %v Petersburg: %v Istanbul: %v Berlin: %v, Engine: %v}",
		c.ChainID,
		c.HomesteadBlock,
		c.EIP150Block,
		c.EIP155Block,
		c.EIP158Block,
		c.ByzantiumBlock,
		c.ConstantinopleBlock,
		c.PetersburgBlock,
		c.IstanbulBlock,
		c.BerlinBlock,
		engine,
	)
}

// IsHomestead returns whether num is either equal to the homestead block or greater.
func (c *ChainConfig) IsHomestead(num *big.Int) bool {
	return isForked(c.HomesteadBlock, num)
}

// IsEIP150 returns whether num is either equal to the EIP150 fork block or greater.
func (c *ChainConfig) IsEIP150(num *big.Int) bool {
	return isForked(c.EIP150Block, num)
}

// IsEIP155 returns whether num is either equal to the EIP155 fork block or greater.
func (c *ChainConfig) IsEIP155(num *big.Int) bool {
	return isForked(c.EIP155Block, num)
}

// IsEIP158 returns whether num is either equal to the EIP158 fork block or greater.
func (c *ChainConfig) IsEIP158(num *big.Int) bool {
	return isForked(c.EIP158Block, num)
}

// IsByzantium returns whether num is either equal to the Byzantium fork block or greater.
func (c *ChainConfig) IsByzantium(num *big.Int) bool {
	return isForked(c.ByzantiumBlock, num)
}

// IsConstantinople returns whether num is either equal to the Constantinople fork block or greater.
func (c *ChainConfig) IsConstantinople(num *big.Int) bool {
	return isForked(c.ConstantinopleBlock, num)
}

// IsPetersburg returns whether num is either
// - equal to or greater than the PetersburgBlock fork block,
// - OR is nil, and Constantinople is active
func (c *ChainConfig) IsPetersburg(num *big.Int) bool {
	return isForked(c.PetersburgBlock, num) || c.PetersburgBlock == nil && isForked(c.ConstantinopleBlock, num)
}

// IsIstanbul returns whether num is either equal to the Istanbul fork block or greater.
func (c *ChainConfig) IsIstanbul(num *big.Int) bool {
	return isForked(c.IstanbulBlock, num)
}

// IsBerlin returns whether num is either equal to the Berlin fork block or greater.
func (c *ChainConfig) IsBerlin(num *big.Int) bool {
	return isForked(c.BerlinBlock, num)
}

// IsCatalyst returns whether num is either equal to the Merge fork block or greater.
func (c *ChainConfig) IsCatalyst(num *big.Int) bool {
	return isForked(c.CatalystBlock, num)
}

// IsEWASM returns whether num represents a block number after the EWASM fork
func (c *ChainConfig) IsEWASM(num *big.Int) bool {
	return isForked(c.EWASMBlock, num)
}

// CheckCompatible checks whether scheduled fork transitions have been imported
// with a mismatching chain configuration.
func (c *ChainConfig) CheckCompatible(newcfg *ChainConfig, height uint64) *ConfigCompatError {
	bhead := new(big.Int).SetUint64(height)

	// Iterate checkCompatible to find the lowest conflict.
	var lasterr *ConfigCompatError
	for {
		err := c.checkCompatible(newcfg, bhead)
		if err == nil || (lasterr != nil && err.RewindTo == lasterr.RewindTo) {
			break
		}
		lasterr = err
		bhead.SetUint64(err.RewindTo)
	}
	return lasterr
}

// CheckConfigForkOrder checks that we don't "skip" any forks, geth isn't pluggable enough
// to guarantee that forks can be implemented in a different order than on official networks
func (c *ChainConfig) CheckConfigForkOrder() error {
	type fork struct {
		name     string
		block    *big.Int
		optional bool // if true, the fork may be nil and next fork is still allowed
	}
	var lastFork fork
	for _, cur := range []fork{
		{name: "homesteadBlock", block: c.HomesteadBlock},
		{name: "eip150Block", block: c.EIP150Block},
		{name: "eip155Block", block: c.EIP155Block},
		{name: "eip158Block", block: c.EIP158Block},
		{name: "byzantiumBlock", block: c.ByzantiumBlock},
		{name: "constantinopleBlock", block: c.ConstantinopleBlock},
		{name: "petersburgBlock", block: c.PetersburgBlock},
		{name: "istanbulBlock", block: c.IstanbulBlock},
		{name: "berlinBlock", block: c.BerlinBlock},
	} {
		if lastFork.name != "" {
			// Next one must be higher number
			if lastFork.block == nil && cur.block != nil {
				return fmt.Errorf("unsupported fork ordering: %v not enabled, but %v enabled at %v",
					lastFork.name, cur.name, cur.block)
			}
			if lastFork.block != nil && cur.block != nil {
				if lastFork.block.Cmp(cur.block) > 0 {
					return fmt.Errorf("unsupported fork ordering: %v enabled at %v, but %v enabled at %v",
						lastFork.name, lastFork.block, cur.name, cur.block)
				}
			}
		}
		// If it was optional and not set, then ignore it
		if !cur.optional || cur.block != nil {
			lastFork = cur
		}
	}
	return nil
}

func (c *ChainConfig) checkCompatible(newcfg *ChainConfig, head *big.Int) *ConfigCompatError {
	if isForkIncompatible(c.HomesteadBlock, newcfg.HomesteadBlock, head) {
		return newCompatError("Homestead fork block", c.HomesteadBlock, newcfg.HomesteadBlock)
	}
	if isForkIncompatible(c.EIP150Block, newcfg.EIP150Block, head) {
		return newCompatError("EIP150 fork block", c.EIP150Block, newcfg.EIP150Block)
	}
	if isForkIncompatible(c.EIP155Block, newcfg.EIP155Block, head) {
		return newCompatError("EIP155 fork block", c.EIP155Block, newcfg.EIP155Block)
	}
	if isForkIncompatible(c.EIP158Block, newcfg.EIP158Block, head) {
		return newCompatError("EIP158 fork block", c.EIP158Block, newcfg.EIP158Block)
	}
	if c.IsEIP158(head) && !configNumEqual(c.ChainID, newcfg.ChainID) {
		return newCompatError("EIP158 chain ID", c.EIP158Block, newcfg.EIP158Block)
	}
	if isForkIncompatible(c.ByzantiumBlock, newcfg.ByzantiumBlock, head) {
		return newCompatError("Byzantium fork block", c.ByzantiumBlock, newcfg.ByzantiumBlock)
	}
	if isForkIncompatible(c.ConstantinopleBlock, newcfg.ConstantinopleBlock, head) {
		return newCompatError("Constantinople fork block", c.ConstantinopleBlock, newcfg.ConstantinopleBlock)
	}
	if isForkIncompatible(c.PetersburgBlock, newcfg.PetersburgBlock, head) {
		// the only case where we allow Petersburg to be set in the past is if it is equal to Constantinople
		// mainly to satisfy fork ordering requirements which state that Petersburg fork be set if Constantinople fork is set
		if isForkIncompatible(c.ConstantinopleBlock, newcfg.PetersburgBlock, head) {
			return newCompatError("Petersburg fork block", c.PetersburgBlock, newcfg.PetersburgBlock)
		}
	}
	if isForkIncompatible(c.IstanbulBlock, newcfg.IstanbulBlock, head) {
		return newCompatError("Istanbul fork block", c.IstanbulBlock, newcfg.IstanbulBlock)
	}
	if isForkIncompatible(c.BerlinBlock, newcfg.BerlinBlock, head) {
		return newCompatError("Berlin fork block", c.BerlinBlock, newcfg.BerlinBlock)
	}
	if isForkIncompatible(c.EWASMBlock, newcfg.EWASMBlock, head) {
		return newCompatError("ewasm fork block", c.EWASMBlock, newcfg.EWASMBlock)
	}
	return nil
}

// isForkIncompatible returns true if a fork scheduled at s1 cannot be rescheduled to
// block s2 because head is already past the fork.
func isForkIncompatible(s1, s2, head *big.Int) bool {
	return (isForked(s1, head) || isForked(s2, head)) && !configNumEqual(s1, s2)
}

// isForked returns whether a fork scheduled at block s is active at the given head block.
func isForked(s, head *big.Int) bool {
	if s == nil || head == nil {
		return false
	}
	return s.Cmp(head) <= 0
}

func configNumEqual(x, y *big.Int) bool {
	if x == nil {
		return y == nil
	}
	if y == nil {
		return x == nil
	}
	return x.Cmp(y) == 0
}

// ConfigCompatError is raised if the locally-stored blockchain is initialised with a
// ChainConfig that would alter the past.
type ConfigCompatError struct {
	What string
	// block numbers of the stored and new configurations
	StoredConfig, NewConfig *big.Int
	// the block number to which the local chain must be rewound to correct the error
	RewindTo uint64
}

func newCompatError(what string, storedblock, newblock *big.Int) *ConfigCompatError {
	var rew *big.Int
	switch {
	case storedblock == nil:
		rew = newblock
	case newblock == nil || storedblock.Cmp(newblock) < 0:
		rew = storedblock
	default:
		rew = newblock
	}
	err := &ConfigCompatError{what, storedblock, newblock, 0}
	if rew != nil && rew.Sign() > 0 {
		err.RewindTo = rew.Uint64() - 1
	}
	return err
}

func (err *ConfigCompatError) Error() string {
	return fmt.Sprintf("mismatching %s in database (have %d, want %d, rewindto %d)", err.What, err.StoredConfig, err.NewConfig, err.RewindTo)
}

// Rules wraps ChainConfig and is merely syntactic sugar or can be used for functions
// that do not have or require information about the block.
//
// Rules is a one time interface meaning that it shouldn't be used in between transition
// phases.
type Rules struct {
	ChainID                                                 *big.Int
	IsHomestead, IsEIP150, IsEIP155, IsEIP158               bool
	IsByzantium, IsConstantinople, IsPetersburg, IsIstanbul bool
	IsBerlin, IsCatalyst                                    bool
}

// Rules ensures c's ChainID is not nil.
func (c *ChainConfig) Rules(num *big.Int) Rules {
	chainID := c.ChainID
	if chainID == nil {
		chainID = new(big.Int)
	}
	return Rules{
		ChainID:          new(big.Int).Set(chainID),
		IsHomestead:      c.IsHomestead(num),
		IsEIP150:         c.IsEIP150(num),
		IsEIP155:         c.IsEIP155(num),
		IsEIP158:         c.IsEIP158(num),
		IsByzantium:      c.IsByzantium(num),
		IsConstantinople: c.IsConstantinople(num),
		IsPetersburg:     c.IsPetersburg(num),
		IsIstanbul:       c.IsIstanbul(num),
		IsBerlin:         c.IsBerlin(num),
		IsCatalyst:       c.IsCatalyst(num),
	}
}<|MERGE_RESOLUTION|>--- conflicted
+++ resolved
@@ -22,13 +22,8 @@
 	"math"
 	"math/big"
 
-<<<<<<< HEAD
 	"github.com/ubiq/go-ubiq/v5/common"
-	"github.com/ubiq/go-ubiq/v5/crypto"
-=======
-	"github.com/ethereum/go-ethereum/common"
 	"golang.org/x/crypto/sha3"
->>>>>>> 991384a7
 )
 
 // Genesis hashes to enforce below configs on.
@@ -36,10 +31,6 @@
 	MainnetGenesisHash = common.HexToHash("0x406f1b7dd39fca54d8c702141851ed8b755463ab5b560e6f19b963b4047418af")
 	RinkebyGenesisHash = common.HexToHash("0x6341fd3daf94b748c72ced5a5b26028f2474f5f00d824504e4fa37a75767e177")
 	GoerliGenesisHash  = common.HexToHash("0xbf7e331f7f7c1dd2e05159666b3bf8bc7a8a3a9eb1d518969eab529dd9b88c1a")
-<<<<<<< HEAD
-=======
-	YoloV3GenesisHash  = common.HexToHash("0xf1f2876e8500c77afcc03228757b39477eceffccf645b734967fe3c7e16967b7")
->>>>>>> 991384a7
 )
 
 // TrustedCheckpoints associates each known checkpoint with the genesis hash of
@@ -201,26 +192,16 @@
 	//
 	// This configuration is intentionally not using keyed fields to force anyone
 	// adding flags to the config to also have to set these fields.
-<<<<<<< HEAD
 	AllUbqhashProtocolChanges = &ChainConfig{big.NewInt(1337), big.NewInt(0), big.NewInt(0), common.Hash{}, big.NewInt(0), big.NewInt(0), big.NewInt(0), big.NewInt(0), big.NewInt(0), big.NewInt(0), big.NewInt(0), nil, &UbqhashConfig{big.NewInt(0), big.NewInt(0), []UbqhashMPStep{}}, nil}
-=======
-	AllEthashProtocolChanges = &ChainConfig{big.NewInt(1337), big.NewInt(0), nil, false, big.NewInt(0), common.Hash{}, big.NewInt(0), big.NewInt(0), big.NewInt(0), big.NewInt(0), big.NewInt(0), big.NewInt(0), big.NewInt(0), big.NewInt(0), nil, nil, nil, new(EthashConfig), nil}
->>>>>>> 991384a7
 
 	// AllCliqueProtocolChanges contains every protocol change (EIPs) introduced
 	// and accepted by the Ubiq core developers into the Clique consensus.
 	//
 	// This configuration is intentionally not using keyed fields to force anyone
 	// adding flags to the config to also have to set these fields.
-<<<<<<< HEAD
 	AllCliqueProtocolChanges = &ChainConfig{big.NewInt(1337), big.NewInt(0), big.NewInt(0), common.Hash{}, big.NewInt(0), big.NewInt(0), big.NewInt(0), big.NewInt(0), big.NewInt(0), big.NewInt(0), big.NewInt(0), nil, nil, &CliqueConfig{Period: 0, Epoch: 30000}}
 
 	TestChainConfig = &ChainConfig{big.NewInt(1), big.NewInt(0), big.NewInt(0), common.Hash{}, big.NewInt(0), big.NewInt(0), big.NewInt(0), big.NewInt(0), big.NewInt(0), big.NewInt(0), big.NewInt(0), nil, new(UbqhashConfig), nil}
-=======
-	AllCliqueProtocolChanges = &ChainConfig{big.NewInt(1337), big.NewInt(0), nil, false, big.NewInt(0), common.Hash{}, big.NewInt(0), big.NewInt(0), big.NewInt(0), big.NewInt(0), big.NewInt(0), big.NewInt(0), big.NewInt(0), big.NewInt(0), nil, nil, nil, nil, &CliqueConfig{Period: 0, Epoch: 30000}}
-
-	TestChainConfig = &ChainConfig{big.NewInt(1), big.NewInt(0), nil, false, big.NewInt(0), common.Hash{}, big.NewInt(0), big.NewInt(0), big.NewInt(0), big.NewInt(0), big.NewInt(0), big.NewInt(0), big.NewInt(0), big.NewInt(0), nil, nil, nil, new(EthashConfig), nil}
->>>>>>> 991384a7
 	TestRules       = TestChainConfig.Rules(new(big.Int))
 )
 
@@ -295,13 +276,7 @@
 	IstanbulBlock       *big.Int `json:"istanbulBlock,omitempty"`       // Istanbul switch block (nil = no fork, 0 = already on istanbul)
 	BerlinBlock         *big.Int `json:"berlinBlock,omitempty"`         // Berlin switch block (nil = no fork, 0 = already on berlin)
 
-<<<<<<< HEAD
 	EWASMBlock *big.Int `json:"ewasmBlock,omitempty"` // EWASM switch block (nil = no fork, 0 = already activated)
-=======
-	YoloV3Block   *big.Int `json:"yoloV3Block,omitempty"`   // YOLO v3: Gas repricings TODO @holiman add EIP references
-	EWASMBlock    *big.Int `json:"ewasmBlock,omitempty"`    // EWASM switch block (nil = no fork, 0 = already activated)
-	CatalystBlock *big.Int `json:"catalystBlock,omitempty"` // Catalyst switch block (nil = no fork, 0 = already on catalyst)
->>>>>>> 991384a7
 
 	// Various consensus engines
 	Ubqhash *UbqhashConfig `json:"ubqhash,omitempty"`
@@ -408,11 +383,6 @@
 // IsBerlin returns whether num is either equal to the Berlin fork block or greater.
 func (c *ChainConfig) IsBerlin(num *big.Int) bool {
 	return isForked(c.BerlinBlock, num)
-}
-
-// IsCatalyst returns whether num is either equal to the Merge fork block or greater.
-func (c *ChainConfig) IsCatalyst(num *big.Int) bool {
-	return isForked(c.CatalystBlock, num)
 }
 
 // IsEWASM returns whether num represents a block number after the EWASM fork
@@ -604,6 +574,5 @@
 		IsPetersburg:     c.IsPetersburg(num),
 		IsIstanbul:       c.IsIstanbul(num),
 		IsBerlin:         c.IsBerlin(num),
-		IsCatalyst:       c.IsCatalyst(num),
 	}
 }