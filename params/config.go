--- conflicted
+++ resolved
@@ -28,18 +28,9 @@
 
 // Genesis hashes to enforce below configs on.
 var (
-<<<<<<< HEAD
 	MainnetGenesisHash = common.HexToHash("0x406f1b7dd39fca54d8c702141851ed8b755463ab5b560e6f19b963b4047418af")
 	TestnetGenesisHash = common.HexToHash("0x41941023680923e0fe4d74a34bdac8141f2540e3ae90623718e47d66d1ca4a2d")
 	// RinkebyGenesisHash = common.HexToHash("0x6341fd3daf94b748c72ced5a5b26028f2474f5f00d824504e4fa37a75767e177")
-=======
-	MainnetGenesisHash = common.HexToHash("0xd4e56740f876aef8c010b86a40d5f56745a118d0906a34e69aec8c0db1cb8fa3")
-	RopstenGenesisHash = common.HexToHash("0x41941023680923e0fe4d74a34bdac8141f2540e3ae90623718e47d66d1ca4a2d")
-	RinkebyGenesisHash = common.HexToHash("0x6341fd3daf94b748c72ced5a5b26028f2474f5f00d824504e4fa37a75767e177")
-	GoerliGenesisHash  = common.HexToHash("0xbf7e331f7f7c1dd2e05159666b3bf8bc7a8a3a9eb1d518969eab529dd9b88c1a")
-	// TODO: update with yolov2 values
-	YoloV2GenesisHash = common.HexToHash("0x498a7239036dd2cd09e2bb8a80922b78632017958c332b42044c250d603a8a3e")
->>>>>>> cc05b050
 )
 
 // TrustedCheckpoints associates each known checkpoint with the genesis hash of
@@ -112,16 +103,7 @@
 	}
 
 	// MainnetTrustedCheckpoint contains the light client trusted checkpoint for the main network.
-<<<<<<< HEAD
 	MainnetTrustedCheckpoint = &TrustedCheckpoint{}
-=======
-	MainnetTrustedCheckpoint = &TrustedCheckpoint{
-		SectionIndex: 336,
-		SectionHead:  common.HexToHash("0xd42b78902b6527a80337bf1bc372a3ccc3db97e9cc7cf421ca047ae9076c716b"),
-		CHTRoot:      common.HexToHash("0xd97f3b30f7e0cb958e4c67c53ec27745e5a165e33e56821b86523dfee62b783a"),
-		BloomRoot:    common.HexToHash("0xf3cbfd070fababfe2adc9b23fc02c731f6ca2cce6646b3ede4ef2db06092ccce"),
-	}
->>>>>>> cc05b050
 
 	// MainnetCheckpointOracle contains a set of configs for the main network oracle.
 	MainnetCheckpointOracle = &CheckpointOracleConfig{}
@@ -178,21 +160,12 @@
 		},
 	}
 
-<<<<<<< HEAD
 	// TestnetTrustedCheckpoint contains the light client trusted checkpoint for the Ropsten test network.
 	TestnetTrustedCheckpoint = &TrustedCheckpoint{
 		SectionIndex: 161,
 		SectionHead:  common.HexToHash("0x5378afa734e1feafb34bcca1534c4d96952b754579b96a4afb23d5301ecececc"),
 		CHTRoot:      common.HexToHash("0x1cf2b071e7443a62914362486b613ff30f60cea0d9c268ed8c545f876a3ee60c"),
 		BloomRoot:    common.HexToHash("0x5ac25c84bd18a9cbe878d4609a80220f57f85037a112644532412ba0d498a31b"),
-=======
-	// RopstenTrustedCheckpoint contains the light client trusted checkpoint for the Ropsten test network.
-	RopstenTrustedCheckpoint = &TrustedCheckpoint{
-		SectionIndex: 269,
-		SectionHead:  common.HexToHash("0x290a9eb65e65c64601d1b05522533ed502098a246736b348502a170818a33d64"),
-		CHTRoot:      common.HexToHash("0x530ebac02264227277d0a16b0819ef96a2011a6e1e66523ebff8040f4a3437ca"),
-		BloomRoot:    common.HexToHash("0x480cd5b3198a0767022902130546854a2e8867cce573c1cf0ce54e67a7bf5efb"),
->>>>>>> cc05b050
 	}
 
 	// RopstenCheckpointOracle contains a set of configs for the Ropsten test network oracle.
@@ -208,7 +181,6 @@
 		Threshold: 2,
 	}
 
-<<<<<<< HEAD
 	/*
 		// RinkebyChainConfig contains the chain parameters to run a node on the Rinkeby test network.
 		RinkebyChainConfig = &ChainConfig{
@@ -235,110 +207,6 @@
 			CHTRoot:      common.HexToHash("0x5752c6633b5d052298316a4d7dd9d2e931b83e3387584f82998a1f6f05b5e4c1"),
 			BloomRoot:    common.HexToHash("0x6a2e14dc35d2b6e0361af41a0e28143b59a578a4458e58ca2fb2172b6688b963"),
 		}
-=======
-	// RinkebyChainConfig contains the chain parameters to run a node on the Rinkeby test network.
-	RinkebyChainConfig = &ChainConfig{
-		ChainID:             big.NewInt(4),
-		HomesteadBlock:      big.NewInt(1),
-		DAOForkBlock:        nil,
-		DAOForkSupport:      true,
-		EIP150Block:         big.NewInt(2),
-		EIP150Hash:          common.HexToHash("0x9b095b36c15eaf13044373aef8ee0bd3a382a5abb92e402afa44b8249c3a90e9"),
-		EIP155Block:         big.NewInt(3),
-		EIP158Block:         big.NewInt(3),
-		ByzantiumBlock:      big.NewInt(1035301),
-		ConstantinopleBlock: big.NewInt(3660663),
-		PetersburgBlock:     big.NewInt(4321234),
-		IstanbulBlock:       big.NewInt(5435345),
-		MuirGlacierBlock:    nil,
-		Clique: &CliqueConfig{
-			Period: 15,
-			Epoch:  30000,
-		},
-	}
-
-	// RinkebyTrustedCheckpoint contains the light client trusted checkpoint for the Rinkeby test network.
-	RinkebyTrustedCheckpoint = &TrustedCheckpoint{
-		SectionIndex: 223,
-		SectionHead:  common.HexToHash("0x03ca0d5e3a931c77cd7a97bbaa2d9e4edc4549c621dc1d223a29f10c86a4a16a"),
-		CHTRoot:      common.HexToHash("0x6573dbdd91b2958b446bd04d67c23e5f14b2510ac96e8df1b6a894dc49e37c6c"),
-		BloomRoot:    common.HexToHash("0x28a35042a4e88efbac55fe566faf7fce000dc436f17fd4cb4b081c9cd793e1a7"),
-	}
-
-	// RinkebyCheckpointOracle contains a set of configs for the Rinkeby test network oracle.
-	RinkebyCheckpointOracle = &CheckpointOracleConfig{
-		Address: common.HexToAddress("0xebe8eFA441B9302A0d7eaECc277c09d20D684540"),
-		Signers: []common.Address{
-			common.HexToAddress("0xd9c9cd5f6779558b6e0ed4e6acf6b1947e7fa1f3"), // Peter
-			common.HexToAddress("0x78d1aD571A1A09D60D9BBf25894b44e4C8859595"), // Martin
-			common.HexToAddress("0x286834935f4A8Cfb4FF4C77D5770C2775aE2b0E7"), // Zsolt
-			common.HexToAddress("0xb86e2B0Ab5A4B1373e40c51A7C712c70Ba2f9f8E"), // Gary
-		},
-		Threshold: 2,
-	}
-
-	// GoerliChainConfig contains the chain parameters to run a node on the Görli test network.
-	GoerliChainConfig = &ChainConfig{
-		ChainID:             big.NewInt(5),
-		HomesteadBlock:      big.NewInt(0),
-		DAOForkBlock:        nil,
-		DAOForkSupport:      true,
-		EIP150Block:         big.NewInt(0),
-		EIP155Block:         big.NewInt(0),
-		EIP158Block:         big.NewInt(0),
-		ByzantiumBlock:      big.NewInt(0),
-		ConstantinopleBlock: big.NewInt(0),
-		PetersburgBlock:     big.NewInt(0),
-		IstanbulBlock:       big.NewInt(1561651),
-		MuirGlacierBlock:    nil,
-		Clique: &CliqueConfig{
-			Period: 15,
-			Epoch:  30000,
-		},
-	}
-
-	// GoerliTrustedCheckpoint contains the light client trusted checkpoint for the Görli test network.
-	GoerliTrustedCheckpoint = &TrustedCheckpoint{
-		SectionIndex: 107,
-		SectionHead:  common.HexToHash("0xff3ae39199fa191894de419e7f673c8627aa8cc7af924b90f36635b6add375f2"),
-		CHTRoot:      common.HexToHash("0x27d59d60c652425b6b593a882f55a4ff57f24e470a810a6e3c8ba71833a20220"),
-		BloomRoot:    common.HexToHash("0x3c14066d8bb3733780c06b8165768dbb9dd23b75f56012fe5f2fb3c2fb70cadb"),
-	}
-
-	// GoerliCheckpointOracle contains a set of configs for the Goerli test network oracle.
-	GoerliCheckpointOracle = &CheckpointOracleConfig{
-		Address: common.HexToAddress("0x18CA0E045F0D772a851BC7e48357Bcaab0a0795D"),
-		Signers: []common.Address{
-			common.HexToAddress("0x4769bcaD07e3b938B7f43EB7D278Bc7Cb9efFb38"), // Peter
-			common.HexToAddress("0x78d1aD571A1A09D60D9BBf25894b44e4C8859595"), // Martin
-			common.HexToAddress("0x286834935f4A8Cfb4FF4C77D5770C2775aE2b0E7"), // Zsolt
-			common.HexToAddress("0xb86e2B0Ab5A4B1373e40c51A7C712c70Ba2f9f8E"), // Gary
-			common.HexToAddress("0x0DF8fa387C602AE62559cC4aFa4972A7045d6707"), // Guillaume
-		},
-		Threshold: 2,
-	}
-
-	// YoloV2ChainConfig contains the chain parameters to run a node on the YOLOv2 test network.
-	YoloV2ChainConfig = &ChainConfig{
-		ChainID:             big.NewInt(133519467574834),
-		HomesteadBlock:      big.NewInt(0),
-		DAOForkBlock:        nil,
-		DAOForkSupport:      true,
-		EIP150Block:         big.NewInt(0),
-		EIP155Block:         big.NewInt(0),
-		EIP158Block:         big.NewInt(0),
-		ByzantiumBlock:      big.NewInt(0),
-		ConstantinopleBlock: big.NewInt(0),
-		PetersburgBlock:     big.NewInt(0),
-		IstanbulBlock:       big.NewInt(0),
-		MuirGlacierBlock:    nil,
-		YoloV2Block:         big.NewInt(0),
-		Clique: &CliqueConfig{
-			Period: 15,
-			Epoch:  30000,
-		},
-	}
->>>>>>> cc05b050
 
 		// RinkebyCheckpointOracle contains a set of configs for the Rinkeby test network oracle.
 		RinkebyCheckpointOracle = &CheckpointOracleConfig{
@@ -433,14 +301,7 @@
 	ConstantinopleBlock *big.Int `json:"constantinopleBlock,omitempty"` // Constantinople switch block (nil = no fork, 0 = already activated)
 	PetersburgBlock     *big.Int `json:"petersburgBlock,omitempty"`     // Petersburg switch block (nil = same as Constantinople)
 	IstanbulBlock       *big.Int `json:"istanbulBlock,omitempty"`       // Istanbul switch block (nil = no fork, 0 = already on istanbul)
-<<<<<<< HEAD
 	EWASMBlock          *big.Int `json:"ewasmBlock,omitempty"`          // EWASM switch block (nil = no fork, 0 = already activated)
-=======
-	MuirGlacierBlock    *big.Int `json:"muirGlacierBlock,omitempty"`    // Eip-2384 (bomb delay) switch block (nil = no fork, 0 = already activated)
-
-	YoloV2Block *big.Int `json:"yoloV2Block,omitempty"` // YOLO v2: Gas repricings TODO @holiman add EIP references
-	EWASMBlock  *big.Int `json:"ewasmBlock,omitempty"`  // EWASM switch block (nil = no fork, 0 = already activated)
->>>>>>> cc05b050
 
 	// Various consensus engines
 	Ubqhash *UbqhashConfig `json:"ubqhash,omitempty"`
@@ -487,11 +348,7 @@
 	default:
 		engine = "unknown"
 	}
-<<<<<<< HEAD
 	return fmt.Sprintf("{ChainID: %v Homestead: %v EIP150: %v EIP155: %v EIP158: %v Byzantium: %v Constantinople: %v  Petersburg: %v Istanbul: %v Engine: %v}",
-=======
-	return fmt.Sprintf("{ChainID: %v Homestead: %v DAO: %v DAOSupport: %v EIP150: %v EIP155: %v EIP158: %v Byzantium: %v Constantinople: %v Petersburg: %v Istanbul: %v, Muir Glacier: %v, YOLO v2: %v, Engine: %v}",
->>>>>>> cc05b050
 		c.ChainID,
 		c.HomesteadBlock,
 		c.EIP150Block,
@@ -501,11 +358,6 @@
 		c.ConstantinopleBlock,
 		c.PetersburgBlock,
 		c.IstanbulBlock,
-<<<<<<< HEAD
-=======
-		c.MuirGlacierBlock,
-		c.YoloV2Block,
->>>>>>> cc05b050
 		engine,
 	)
 }
@@ -552,14 +404,6 @@
 	return isForked(c.IstanbulBlock, num)
 }
 
-<<<<<<< HEAD
-=======
-// IsYoloV2 returns whether num is either equal to the YoloV1 fork block or greater.
-func (c *ChainConfig) IsYoloV2(num *big.Int) bool {
-	return isForked(c.YoloV2Block, num)
-}
-
->>>>>>> cc05b050
 // IsEWASM returns whether num represents a block number after the EWASM fork
 func (c *ChainConfig) IsEWASM(num *big.Int) bool {
 	return isForked(c.EWASMBlock, num)
@@ -601,11 +445,6 @@
 		{name: "constantinopleBlock", block: c.ConstantinopleBlock},
 		{name: "petersburgBlock", block: c.PetersburgBlock},
 		{name: "istanbulBlock", block: c.IstanbulBlock},
-<<<<<<< HEAD
-=======
-		{name: "muirGlacierBlock", block: c.MuirGlacierBlock, optional: true},
-		{name: "yoloV2Block", block: c.YoloV2Block},
->>>>>>> cc05b050
 	} {
 		if lastFork.name != "" {
 			// Next one must be higher number
@@ -660,15 +499,6 @@
 	if isForkIncompatible(c.IstanbulBlock, newcfg.IstanbulBlock, head) {
 		return newCompatError("Istanbul fork block", c.IstanbulBlock, newcfg.IstanbulBlock)
 	}
-<<<<<<< HEAD
-=======
-	if isForkIncompatible(c.MuirGlacierBlock, newcfg.MuirGlacierBlock, head) {
-		return newCompatError("Muir Glacier fork block", c.MuirGlacierBlock, newcfg.MuirGlacierBlock)
-	}
-	if isForkIncompatible(c.YoloV2Block, newcfg.YoloV2Block, head) {
-		return newCompatError("YOLOv2 fork block", c.YoloV2Block, newcfg.YoloV2Block)
-	}
->>>>>>> cc05b050
 	if isForkIncompatible(c.EWASMBlock, newcfg.EWASMBlock, head) {
 		return newCompatError("ewasm fork block", c.EWASMBlock, newcfg.EWASMBlock)
 	}
@@ -758,9 +588,5 @@
 		IsConstantinople: c.IsConstantinople(num),
 		IsPetersburg:     c.IsPetersburg(num),
 		IsIstanbul:       c.IsIstanbul(num),
-<<<<<<< HEAD
-=======
-		IsYoloV2:         c.IsYoloV2(num),
->>>>>>> cc05b050
 	}
 }