--- conflicted
+++ resolved
@@ -197,16 +197,16 @@
 	//
 	// This configuration is intentionally not using keyed fields to force anyone
 	// adding flags to the config to also have to set these fields.
-	AllUbqhashProtocolChanges = &ChainConfig{big.NewInt(1337), big.NewInt(0), big.NewInt(0), common.Hash{}, big.NewInt(0), big.NewInt(0), big.NewInt(0), big.NewInt(0), big.NewInt(0), big.NewInt(0), big.NewInt(0), big.NewInt(0), &UbqhashConfig{nil, big.NewInt(math.MaxInt64), nil, nil, []UbqhashMPStep{{Block: big.NewInt(0), Reward: big.NewInt(8e+18)}}}, nil}
+	AllUbqhashProtocolChanges = &ChainConfig{big.NewInt(1337), big.NewInt(0), big.NewInt(0), common.Hash{}, big.NewInt(0), big.NewInt(0), big.NewInt(0), big.NewInt(0), big.NewInt(0), big.NewInt(0), big.NewInt(0), big.NewInt(0), nil, &UbqhashConfig{nil, big.NewInt(math.MaxInt64), nil, nil, []UbqhashMPStep{{Block: big.NewInt(0), Reward: big.NewInt(8e+18)}}}, nil}
 
 	// AllCliqueProtocolChanges contains every protocol change (EIPs) introduced
 	// and accepted by the Ubiq core developers into the Clique consensus.
 	//
 	// This configuration is intentionally not using keyed fields to force anyone
 	// adding flags to the config to also have to set these fields.
-	AllCliqueProtocolChanges = &ChainConfig{big.NewInt(1337), big.NewInt(0), big.NewInt(0), common.Hash{}, big.NewInt(0), big.NewInt(0), big.NewInt(0), big.NewInt(0), big.NewInt(0), big.NewInt(0), big.NewInt(0), big.NewInt(0), nil, &CliqueConfig{Period: 0, Epoch: 30000}}
-
-	TestChainConfig = &ChainConfig{big.NewInt(1), big.NewInt(0), big.NewInt(0), common.Hash{}, big.NewInt(0), big.NewInt(0), big.NewInt(0), big.NewInt(0), big.NewInt(0), big.NewInt(0), big.NewInt(0), big.NewInt(0), &UbqhashConfig{nil, big.NewInt(math.MaxInt64), nil, nil, []UbqhashMPStep{{Block: big.NewInt(0), Reward: big.NewInt(8e+18)}}}, nil}
+	AllCliqueProtocolChanges = &ChainConfig{big.NewInt(1337), big.NewInt(0), big.NewInt(0), common.Hash{}, big.NewInt(0), big.NewInt(0), big.NewInt(0), big.NewInt(0), big.NewInt(0), big.NewInt(0), big.NewInt(0), big.NewInt(0), nil, nil, &CliqueConfig{Period: 0, Epoch: 30000}}
+
+	TestChainConfig = &ChainConfig{big.NewInt(1), big.NewInt(0), big.NewInt(0), common.Hash{}, big.NewInt(0), big.NewInt(0), big.NewInt(0), big.NewInt(0), big.NewInt(0), big.NewInt(0), big.NewInt(0), big.NewInt(0), nil, &UbqhashConfig{nil, big.NewInt(math.MaxInt64), nil, nil, []UbqhashMPStep{{Block: big.NewInt(0), Reward: big.NewInt(8e+18)}}}, nil}
 	TestRules       = TestChainConfig.Rules(new(big.Int))
 )
 
@@ -282,13 +282,10 @@
 	BerlinBlock         *big.Int `json:"berlinBlock,omitempty"`         // Berlin switch block (nil = no fork, 0 = already on berlin)
 	LondonBlock         *big.Int `json:"londonBlock,omitempty"`         // London switch block (nil = no fork, 0 = already on london)
 
-<<<<<<< HEAD
-=======
 	// TerminalTotalDifficulty is the amount of total difficulty reached by
 	// the network that triggers the consensus upgrade.
 	TerminalTotalDifficulty *big.Int `json:"terminalTotalDifficulty,omitempty"`
 
->>>>>>> bb74230f
 	// Various consensus engines
 	Ubqhash *UbqhashConfig `json:"ubqhash,omitempty"`
 	Clique  *CliqueConfig  `json:"clique,omitempty"`
@@ -404,8 +401,6 @@
 	return isForked(c.LondonBlock, num)
 }
 
-<<<<<<< HEAD
-=======
 // IsTerminalPoWBlock returns whether the given block is the last block of PoW stage.
 func (c *ChainConfig) IsTerminalPoWBlock(parentTotalDiff *big.Int, totalDiff *big.Int) bool {
 	if c.TerminalTotalDifficulty == nil {
@@ -414,7 +409,6 @@
 	return parentTotalDiff.Cmp(c.TerminalTotalDifficulty) < 0 && totalDiff.Cmp(c.TerminalTotalDifficulty) >= 0
 }
 
->>>>>>> bb74230f
 // CheckCompatible checks whether scheduled fork transitions have been imported
 // with a mismatching chain configuration.
 func (c *ChainConfig) CheckCompatible(newcfg *ChainConfig, height uint64) *ConfigCompatError {
