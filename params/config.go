--- conflicted
+++ resolved
@@ -28,17 +28,9 @@
 
 // Genesis hashes to enforce below configs on.
 var (
-<<<<<<< HEAD
 	MainnetGenesisHash = common.HexToHash("0x406f1b7dd39fca54d8c702141851ed8b755463ab5b560e6f19b963b4047418af")
 	TestnetGenesisHash = common.HexToHash("0x41941023680923e0fe4d74a34bdac8141f2540e3ae90623718e47d66d1ca4a2d")
 	// RinkebyGenesisHash = common.HexToHash("0x6341fd3daf94b748c72ced5a5b26028f2474f5f00d824504e4fa37a75767e177")
-=======
-	MainnetGenesisHash = common.HexToHash("0xd4e56740f876aef8c010b86a40d5f56745a118d0906a34e69aec8c0db1cb8fa3")
-	RopstenGenesisHash = common.HexToHash("0x41941023680923e0fe4d74a34bdac8141f2540e3ae90623718e47d66d1ca4a2d")
-	RinkebyGenesisHash = common.HexToHash("0x6341fd3daf94b748c72ced5a5b26028f2474f5f00d824504e4fa37a75767e177")
-	GoerliGenesisHash  = common.HexToHash("0xbf7e331f7f7c1dd2e05159666b3bf8bc7a8a3a9eb1d518969eab529dd9b88c1a")
-	YoloV1GenesisHash  = common.HexToHash("0xc3fd235071f24f93865b0850bd2a2119b30f7224d18a0e34c7bbf549ad7e3d36")
->>>>>>> c71a7e26
 )
 
 // TrustedCheckpoints associates each known checkpoint with the genesis hash of
@@ -111,16 +103,7 @@
 	}
 
 	// MainnetTrustedCheckpoint contains the light client trusted checkpoint for the main network.
-<<<<<<< HEAD
 	MainnetTrustedCheckpoint = &TrustedCheckpoint{}
-=======
-	MainnetTrustedCheckpoint = &TrustedCheckpoint{
-		SectionIndex: 333,
-		SectionHead:  common.HexToHash("0xb80784cbe88077e5911b446765edc814dd67ca3f6bdd33b6ec72d66058df4a11"),
-		CHTRoot:      common.HexToHash("0x4da9cde840dd3de39916620f7a97674c5747a89a9359e6b918e134d199a8dd45"),
-		BloomRoot:    common.HexToHash("0xdd0f4fef7fa2a5cc05d49568e38f15dab24098ffc7677a2e35d1a8d67f5458af"),
-	}
->>>>>>> c71a7e26
 
 	// MainnetCheckpointOracle contains a set of configs for the main network oracle.
 	MainnetCheckpointOracle = &CheckpointOracleConfig{}
@@ -177,21 +160,12 @@
 		},
 	}
 
-<<<<<<< HEAD
 	// TestnetTrustedCheckpoint contains the light client trusted checkpoint for the Ropsten test network.
 	TestnetTrustedCheckpoint = &TrustedCheckpoint{
 		SectionIndex: 161,
 		SectionHead:  common.HexToHash("0x5378afa734e1feafb34bcca1534c4d96952b754579b96a4afb23d5301ecececc"),
 		CHTRoot:      common.HexToHash("0x1cf2b071e7443a62914362486b613ff30f60cea0d9c268ed8c545f876a3ee60c"),
 		BloomRoot:    common.HexToHash("0x5ac25c84bd18a9cbe878d4609a80220f57f85037a112644532412ba0d498a31b"),
-=======
-	// RopstenTrustedCheckpoint contains the light client trusted checkpoint for the Ropsten test network.
-	RopstenTrustedCheckpoint = &TrustedCheckpoint{
-		SectionIndex: 262,
-		SectionHead:  common.HexToHash("0x12b068f285789b966a983b632266484f1bc93803df6c78773538a5777f57a236"),
-		CHTRoot:      common.HexToHash("0x14000a1407e866f174f3a20fe9f271acd704bcf929b5205d83b70a1bba8c82c2"),
-		BloomRoot:    common.HexToHash("0x2f4f4a34a55e35d0691c79a79e39b6f661259345080fb880da5195c11c2413be"),
->>>>>>> c71a7e26
 	}
 
 	// RopstenCheckpointOracle contains a set of configs for the Ropsten test network oracle.
@@ -207,7 +181,6 @@
 		Threshold: 2,
 	}
 
-<<<<<<< HEAD
 	/*
 		// RinkebyChainConfig contains the chain parameters to run a node on the Rinkeby test network.
 		RinkebyChainConfig = &ChainConfig{
@@ -226,76 +199,6 @@
 				Epoch:  30000,
 			},
 		}
-=======
-	// RinkebyChainConfig contains the chain parameters to run a node on the Rinkeby test network.
-	RinkebyChainConfig = &ChainConfig{
-		ChainID:             big.NewInt(4),
-		HomesteadBlock:      big.NewInt(1),
-		DAOForkBlock:        nil,
-		DAOForkSupport:      true,
-		EIP150Block:         big.NewInt(2),
-		EIP150Hash:          common.HexToHash("0x9b095b36c15eaf13044373aef8ee0bd3a382a5abb92e402afa44b8249c3a90e9"),
-		EIP155Block:         big.NewInt(3),
-		EIP158Block:         big.NewInt(3),
-		ByzantiumBlock:      big.NewInt(1035301),
-		ConstantinopleBlock: big.NewInt(3660663),
-		PetersburgBlock:     big.NewInt(4321234),
-		IstanbulBlock:       big.NewInt(5435345),
-		MuirGlacierBlock:    nil,
-		Clique: &CliqueConfig{
-			Period: 15,
-			Epoch:  30000,
-		},
-	}
-
-	// RinkebyTrustedCheckpoint contains the light client trusted checkpoint for the Rinkeby test network.
-	RinkebyTrustedCheckpoint = &TrustedCheckpoint{
-		SectionIndex: 220,
-		SectionHead:  common.HexToHash("0x9513befa126a83c96a6408ee8b34502699094a49b2bf1064b2de31b010a03798"),
-		CHTRoot:      common.HexToHash("0x490a17d3bfbfc9bca9de087c5ee9c9f69dc2359cad9c1fe68cab639fdbcfccee"),
-		BloomRoot:    common.HexToHash("0x56bf5fda940ca4ca8346e42ef86f9092c82268c304c03c4093b21c1aa07190fc"),
-	}
-
-	// RinkebyCheckpointOracle contains a set of configs for the Rinkeby test network oracle.
-	RinkebyCheckpointOracle = &CheckpointOracleConfig{
-		Address: common.HexToAddress("0xebe8eFA441B9302A0d7eaECc277c09d20D684540"),
-		Signers: []common.Address{
-			common.HexToAddress("0xd9c9cd5f6779558b6e0ed4e6acf6b1947e7fa1f3"), // Peter
-			common.HexToAddress("0x78d1aD571A1A09D60D9BBf25894b44e4C8859595"), // Martin
-			common.HexToAddress("0x286834935f4A8Cfb4FF4C77D5770C2775aE2b0E7"), // Zsolt
-			common.HexToAddress("0xb86e2B0Ab5A4B1373e40c51A7C712c70Ba2f9f8E"), // Gary
-		},
-		Threshold: 2,
-	}
-
-	// GoerliChainConfig contains the chain parameters to run a node on the Görli test network.
-	GoerliChainConfig = &ChainConfig{
-		ChainID:             big.NewInt(5),
-		HomesteadBlock:      big.NewInt(0),
-		DAOForkBlock:        nil,
-		DAOForkSupport:      true,
-		EIP150Block:         big.NewInt(0),
-		EIP155Block:         big.NewInt(0),
-		EIP158Block:         big.NewInt(0),
-		ByzantiumBlock:      big.NewInt(0),
-		ConstantinopleBlock: big.NewInt(0),
-		PetersburgBlock:     big.NewInt(0),
-		IstanbulBlock:       big.NewInt(1561651),
-		MuirGlacierBlock:    nil,
-		Clique: &CliqueConfig{
-			Period: 15,
-			Epoch:  30000,
-		},
-	}
-
-	// GoerliTrustedCheckpoint contains the light client trusted checkpoint for the Görli test network.
-	GoerliTrustedCheckpoint = &TrustedCheckpoint{
-		SectionIndex: 105,
-		SectionHead:  common.HexToHash("0x695f5b67d1985fb13d177c56d20ded0622d7f63a1623959fb4b5c5e38dc6bbee"),
-		CHTRoot:      common.HexToHash("0x4c281ef1ca63e6f9bb4ce8e46e80e478787c91da95c3727550ee418886dd6415"),
-		BloomRoot:    common.HexToHash("0xa02463cc6ee54f12990e9adb019e34696ad1efe2694cf07187d7ce0802cd653d"),
-	}
->>>>>>> c71a7e26
 
 		// RinkebyTrustedCheckpoint contains the light client trusted checkpoint for the Rinkeby test network.
 		RinkebyTrustedCheckpoint = &TrustedCheckpoint{
@@ -305,7 +208,6 @@
 			BloomRoot:    common.HexToHash("0x6a2e14dc35d2b6e0361af41a0e28143b59a578a4458e58ca2fb2172b6688b963"),
 		}
 
-<<<<<<< HEAD
 		// RinkebyCheckpointOracle contains a set of configs for the Rinkeby test network oracle.
 		RinkebyCheckpointOracle = &CheckpointOracleConfig{
 			Address: common.HexToAddress("0xebe8eFA441B9302A0d7eaECc277c09d20D684540"),
@@ -324,50 +226,15 @@
 	// This configuration is intentionally not using keyed fields to force anyone
 	// adding flags to the config to also have to set these fields.
 	AllUbqhashProtocolChanges = &ChainConfig{big.NewInt(1337), big.NewInt(0), big.NewInt(0), common.Hash{}, big.NewInt(0), big.NewInt(0), big.NewInt(0), big.NewInt(0), big.NewInt(0), big.NewInt(0), nil, &UbqhashConfig{big.NewInt(0), big.NewInt(0), []UbqhashMPStep{}}, nil}
-=======
-	// YoloV1ChainConfig contains the chain parameters to run a node on the YOLOv1 test network.
-	YoloV1ChainConfig = &ChainConfig{
-		ChainID:             big.NewInt(133519467574833),
-		HomesteadBlock:      big.NewInt(0),
-		DAOForkBlock:        nil,
-		DAOForkSupport:      true,
-		EIP150Block:         big.NewInt(0),
-		EIP155Block:         big.NewInt(0),
-		EIP158Block:         big.NewInt(0),
-		ByzantiumBlock:      big.NewInt(0),
-		ConstantinopleBlock: big.NewInt(0),
-		PetersburgBlock:     big.NewInt(0),
-		IstanbulBlock:       big.NewInt(0),
-		MuirGlacierBlock:    nil,
-		YoloV1Block:         big.NewInt(0),
-		Clique: &CliqueConfig{
-			Period: 15,
-			Epoch:  30000,
-		},
-	}
-
-	// AllEthashProtocolChanges contains every protocol change (EIPs) introduced
-	// and accepted by the Ethereum core developers into the Ethash consensus.
-	//
-	// This configuration is intentionally not using keyed fields to force anyone
-	// adding flags to the config to also have to set these fields.
-	AllEthashProtocolChanges = &ChainConfig{big.NewInt(1337), big.NewInt(0), nil, false, big.NewInt(0), common.Hash{}, big.NewInt(0), big.NewInt(0), big.NewInt(0), big.NewInt(0), big.NewInt(0), big.NewInt(0), nil, nil, nil, new(EthashConfig), nil}
->>>>>>> c71a7e26
 
 	// AllCliqueProtocolChanges contains every protocol change (EIPs) introduced
 	// and accepted by the Ubiq core developers into the Clique consensus.
 	//
 	// This configuration is intentionally not using keyed fields to force anyone
 	// adding flags to the config to also have to set these fields.
-<<<<<<< HEAD
 	AllCliqueProtocolChanges = &ChainConfig{big.NewInt(1337), big.NewInt(0), big.NewInt(0), common.Hash{}, big.NewInt(0), big.NewInt(0), big.NewInt(0), big.NewInt(0), big.NewInt(0), big.NewInt(0), nil, nil, &CliqueConfig{Period: 0, Epoch: 30000}}
 
 	TestChainConfig = &ChainConfig{big.NewInt(1), big.NewInt(0), big.NewInt(0), common.Hash{}, big.NewInt(0), big.NewInt(0), big.NewInt(0), big.NewInt(0), big.NewInt(0), big.NewInt(0), nil, &UbqhashConfig{big.NewInt(0), big.NewInt(0), []UbqhashMPStep{}}, nil}
-=======
-	AllCliqueProtocolChanges = &ChainConfig{big.NewInt(1337), big.NewInt(0), nil, false, big.NewInt(0), common.Hash{}, big.NewInt(0), big.NewInt(0), big.NewInt(0), big.NewInt(0), big.NewInt(0), big.NewInt(0), nil, nil, nil, nil, &CliqueConfig{Period: 0, Epoch: 30000}}
-
-	TestChainConfig = &ChainConfig{big.NewInt(1), big.NewInt(0), nil, false, big.NewInt(0), common.Hash{}, big.NewInt(0), big.NewInt(0), big.NewInt(0), big.NewInt(0), big.NewInt(0), big.NewInt(0), nil, nil, nil, new(EthashConfig), nil}
->>>>>>> c71a7e26
 	TestRules       = TestChainConfig.Rules(new(big.Int))
 )
 
@@ -434,14 +301,7 @@
 	ConstantinopleBlock *big.Int `json:"constantinopleBlock,omitempty"` // Constantinople switch block (nil = no fork, 0 = already activated)
 	PetersburgBlock     *big.Int `json:"petersburgBlock,omitempty"`     // Petersburg switch block (nil = same as Constantinople)
 	IstanbulBlock       *big.Int `json:"istanbulBlock,omitempty"`       // Istanbul switch block (nil = no fork, 0 = already on istanbul)
-<<<<<<< HEAD
 	EWASMBlock          *big.Int `json:"ewasmBlock,omitempty"`          // EWASM switch block (nil = no fork, 0 = already activated)
-=======
-	MuirGlacierBlock    *big.Int `json:"muirGlacierBlock,omitempty"`    // Eip-2384 (bomb delay) switch block (nil = no fork, 0 = already activated)
-
-	YoloV1Block *big.Int `json:"yoloV1Block,omitempty"` // YOLO v1: https://github.com/ethereum/EIPs/pull/2657 (Ephemeral testnet)
-	EWASMBlock  *big.Int `json:"ewasmBlock,omitempty"`  // EWASM switch block (nil = no fork, 0 = already activated)
->>>>>>> c71a7e26
 
 	// Various consensus engines
 	Ubqhash *UbqhashConfig `json:"ubqhash,omitempty"`
@@ -488,11 +348,7 @@
 	default:
 		engine = "unknown"
 	}
-<<<<<<< HEAD
 	return fmt.Sprintf("{ChainID: %v Homestead: %v EIP150: %v EIP155: %v EIP158: %v Byzantium: %v Constantinople: %v  Petersburg: %v Istanbul: %v Engine: %v}",
-=======
-	return fmt.Sprintf("{ChainID: %v Homestead: %v DAO: %v DAOSupport: %v EIP150: %v EIP155: %v EIP158: %v Byzantium: %v Constantinople: %v Petersburg: %v Istanbul: %v, Muir Glacier: %v, YOLO v1: %v, Engine: %v}",
->>>>>>> c71a7e26
 		c.ChainID,
 		c.HomesteadBlock,
 		c.EIP150Block,
@@ -502,11 +358,6 @@
 		c.ConstantinopleBlock,
 		c.PetersburgBlock,
 		c.IstanbulBlock,
-<<<<<<< HEAD
-=======
-		c.MuirGlacierBlock,
-		c.YoloV1Block,
->>>>>>> c71a7e26
 		engine,
 	)
 }
@@ -551,11 +402,6 @@
 // IsIstanbul returns whether num is either equal to the Istanbul fork block or greater.
 func (c *ChainConfig) IsIstanbul(num *big.Int) bool {
 	return isForked(c.IstanbulBlock, num)
-}
-
-// IsYoloV1 returns whether num is either equal to the YoloV1 fork block or greater.
-func (c *ChainConfig) IsYoloV1(num *big.Int) bool {
-	return isForked(c.YoloV1Block, num)
 }
 
 // IsEWASM returns whether num represents a block number after the EWASM fork
@@ -591,18 +437,7 @@
 	}
 	var lastFork fork
 	for _, cur := range []fork{
-<<<<<<< HEAD
-		{"homesteadBlock", c.HomesteadBlock},
-		{"eip150Block", c.EIP150Block},
-		{"eip155Block", c.EIP155Block},
-		{"eip158Block", c.EIP158Block},
-		{"byzantiumBlock", c.ByzantiumBlock},
-		{"constantinopleBlock", c.ConstantinopleBlock},
-		{"petersburgBlock", c.PetersburgBlock},
-		{"istanbulBlock", c.IstanbulBlock},
-=======
 		{name: "homesteadBlock", block: c.HomesteadBlock},
-		{name: "daoForkBlock", block: c.DAOForkBlock, optional: true},
 		{name: "eip150Block", block: c.EIP150Block},
 		{name: "eip155Block", block: c.EIP155Block},
 		{name: "eip158Block", block: c.EIP158Block},
@@ -610,9 +445,6 @@
 		{name: "constantinopleBlock", block: c.ConstantinopleBlock},
 		{name: "petersburgBlock", block: c.PetersburgBlock},
 		{name: "istanbulBlock", block: c.IstanbulBlock},
-		{name: "muirGlacierBlock", block: c.MuirGlacierBlock, optional: true},
-		{name: "yoloV1Block", block: c.YoloV1Block},
->>>>>>> c71a7e26
 	} {
 		if lastFork.name != "" {
 			// Next one must be higher number
@@ -667,15 +499,6 @@
 	if isForkIncompatible(c.IstanbulBlock, newcfg.IstanbulBlock, head) {
 		return newCompatError("Istanbul fork block", c.IstanbulBlock, newcfg.IstanbulBlock)
 	}
-<<<<<<< HEAD
-=======
-	if isForkIncompatible(c.MuirGlacierBlock, newcfg.MuirGlacierBlock, head) {
-		return newCompatError("Muir Glacier fork block", c.MuirGlacierBlock, newcfg.MuirGlacierBlock)
-	}
-	if isForkIncompatible(c.YoloV1Block, newcfg.YoloV1Block, head) {
-		return newCompatError("YOLOv1 fork block", c.YoloV1Block, newcfg.YoloV1Block)
-	}
->>>>>>> c71a7e26
 	if isForkIncompatible(c.EWASMBlock, newcfg.EWASMBlock, head) {
 		return newCompatError("ewasm fork block", c.EWASMBlock, newcfg.EWASMBlock)
 	}
@@ -765,6 +588,5 @@
 		IsConstantinople: c.IsConstantinople(num),
 		IsPetersburg:     c.IsPetersburg(num),
 		IsIstanbul:       c.IsIstanbul(num),
-		IsYoloV1:         c.IsYoloV1(num),
 	}
 }