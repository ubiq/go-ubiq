--- conflicted
+++ resolved
@@ -21,17 +21,10 @@
 )
 
 const (
-<<<<<<< HEAD
-	VersionMajor = 3           // Major version component of the current release
-	VersionMinor = 0           // Minor version component of the current release
-	VersionPatch = 1           // Patch version component of the current release
-	VersionMeta  = "andromeda" // Version metadata to append to the version string
-=======
-	VersionMajor = 1        // Major version component of the current release
-	VersionMinor = 9        // Minor version component of the current release
-	VersionPatch = 14       // Patch version component of the current release
-	VersionMeta  = "stable" // Version metadata to append to the version string
->>>>>>> 6d74d1e5
+	VersionMajor = 3         // Major version component of the current release
+	VersionMinor = 1         // Minor version component of the current release
+	VersionPatch = 0         // Patch version component of the current release
+	VersionMeta  = "develop" // Version metadata to append to the version string
 )
 
 // Version holds the textual version string.
