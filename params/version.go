--- conflicted
+++ resolved
@@ -21,17 +21,10 @@
 )
 
 const (
-<<<<<<< HEAD
 	VersionMajor = 2     // Major version component of the current release
-	VersionMinor = 1     // Minor version component of the current release
+	VersionMinor = 2     // Minor version component of the current release
 	VersionPatch = 0     // Patch version component of the current release
 	VersionMeta  = "lit" // Version metadata to append to the version string
-=======
-	VersionMajor = 1        // Major version component of the current release
-	VersionMinor = 7        // Minor version component of the current release
-	VersionPatch = 3        // Patch version component of the current release
-	VersionMeta  = "stable" // Version metadata to append to the version string
->>>>>>> 4bb3c89d
 )
 
 // Version holds the textual version string.
