--- conflicted
+++ resolved
@@ -21,17 +21,10 @@
 )
 
 const (
-<<<<<<< HEAD
-	VersionMajor = 2     // Major version component of the current release
-	VersionMinor = 2     // Minor version component of the current release
-	VersionPatch = 0     // Patch version component of the current release
-	VersionMeta  = "lit" // Version metadata to append to the version string
-=======
-	VersionMajor = 1        // Major version component of the current release
-	VersionMinor = 8        // Minor version component of the current release
-	VersionPatch = 23       // Patch version component of the current release
-	VersionMeta  = "stable" // Version metadata to append to the version string
->>>>>>> c9427004
+	VersionMajor = 2      // Major version component of the current release
+	VersionMinor = 3      // Minor version component of the current release
+	VersionPatch = 0      // Patch version component of the current release
+	VersionMeta  = "beta" // Version metadata to append to the version string
 )
 
 // Version holds the textual version string.
@@ -48,7 +41,7 @@
 	return v
 }()
 
-// ArchiveVersion holds the textual version string used for Geth archives.
+// ArchiveVersion holds the textual version string used for Gubiq archives.
 // e.g. "1.8.11-dea1ce05" for stable releases, or
 //      "1.8.13-unstable-21c059b6" for unstable releases
 func ArchiveVersion(gitCommit string) string {
