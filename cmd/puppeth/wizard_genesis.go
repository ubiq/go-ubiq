// Copyright 2017 The go-ethereum Authors
// This file is part of go-ethereum.
//
// go-ethereum is free software: you can redistribute it and/or modify
// it under the terms of the GNU General Public License as published by
// the Free Software Foundation, either version 3 of the License, or
// (at your option) any later version.
//
// go-ethereum is distributed in the hope that it will be useful,
// but WITHOUT ANY WARRANTY; without even the implied warranty of
// MERCHANTABILITY or FITNESS FOR A PARTICULAR PURPOSE. See the
// GNU General Public License for more details.
//
// You should have received a copy of the GNU General Public License
// along with go-ethereum. If not, see <http://www.gnu.org/licenses/>.

package main

import (
	"bytes"
	"encoding/json"
	"fmt"
	"io"
	"io/ioutil"
	"math/big"
	"math/rand"
	"net/http"
	"os"
	"path/filepath"
	"time"

	"github.com/ubiq/go-ubiq/common"
	"github.com/ubiq/go-ubiq/core"
	"github.com/ubiq/go-ubiq/log"
	"github.com/ubiq/go-ubiq/params"
)

// makeGenesis creates a new genesis struct based on some user input.
func (w *wizard) makeGenesis() {
	// Construct a default genesis block
	genesis := &core.Genesis{
		Timestamp:  uint64(time.Now().Unix()),
		GasLimit:   4700000,
		Difficulty: big.NewInt(524288),
		Alloc:      make(core.GenesisAlloc),
		Config: &params.ChainConfig{
			HomesteadBlock:      big.NewInt(0),
			EIP150Block:         big.NewInt(0),
			EIP155Block:         big.NewInt(0),
			EIP158Block:         big.NewInt(0),
			ByzantiumBlock:      big.NewInt(0),
			ConstantinopleBlock: big.NewInt(0),
			PetersburgBlock:     big.NewInt(0),
			IstanbulBlock:       big.NewInt(0),
		},
	}
	// Figure out which consensus engine to choose
	fmt.Println()
	fmt.Println("Which consensus engine to use? (default = clique)")
	fmt.Println(" 1. Ubqhash - proof-of-work")
	fmt.Println(" 2. Clique - proof-of-authority")

	choice := w.read()
	switch {
	case choice == "1":
		// In case of ubqhash, we're pretty much done
		genesis.Config.Ubqhash = new(params.UbqhashConfig)
		genesis.ExtraData = make([]byte, 32)

	case choice == "" || choice == "2":
		// In the case of clique, configure the consensus parameters
		genesis.Difficulty = big.NewInt(1)
		genesis.Config.Clique = &params.CliqueConfig{
			Period: 15,
			Epoch:  30000,
		}
		fmt.Println()
		fmt.Println("How many seconds should blocks take? (default = 15)")
		genesis.Config.Clique.Period = uint64(w.readDefaultInt(15))

		// We also need the initial list of signers
		fmt.Println()
		fmt.Println("Which accounts are allowed to seal? (mandatory at least one)")

		var signers []common.Address
		for {
			if address := w.readAddress(); address != nil {
				signers = append(signers, *address)
				continue
			}
			if len(signers) > 0 {
				break
			}
		}
		// Sort the signers and embed into the extra-data section
		for i := 0; i < len(signers); i++ {
			for j := i + 1; j < len(signers); j++ {
				if bytes.Compare(signers[i][:], signers[j][:]) > 0 {
					signers[i], signers[j] = signers[j], signers[i]
				}
			}
		}
		genesis.ExtraData = make([]byte, 32+len(signers)*common.AddressLength+65)
		for i, signer := range signers {
			copy(genesis.ExtraData[32+i*common.AddressLength:], signer[:])
		}

	default:
		log.Crit("Invalid consensus engine choice", "choice", choice)
	}
	// Consensus all set, just ask for initial funds and go
	fmt.Println()
	fmt.Println("Which accounts should be pre-funded? (advisable at least one)")
	for {
		// Read the address of the account to fund
		if address := w.readAddress(); address != nil {
			genesis.Alloc[*address] = core.GenesisAccount{
				Balance: new(big.Int).Lsh(big.NewInt(1), 256-7), // 2^256 / 128 (allow many pre-funds without balance overflows)
			}
			continue
		}
		break
	}
	fmt.Println()
	fmt.Println("Should the precompile-addresses (0x1 .. 0xff) be pre-funded with 1 wei? (advisable yes)")
	if w.readDefaultYesNo(true) {
		// Add a batch of precompile balances to avoid them getting deleted
		for i := int64(0); i < 256; i++ {
			genesis.Alloc[common.BigToAddress(big.NewInt(i))] = core.GenesisAccount{Balance: big.NewInt(1)}
		}
	}
	// Query the user for some custom extras
	fmt.Println()
	fmt.Println("Specify your chain/network ID if you want an explicit one (default = random)")
	genesis.Config.ChainID = new(big.Int).SetUint64(uint64(w.readDefaultInt(rand.Intn(65536))))

	// All done, store the genesis and flush to disk
	log.Info("Configured new genesis block")

	w.conf.Genesis = genesis
	w.conf.flush()
}

// importGenesis imports a Gubiq genesis spec into puppeth.
func (w *wizard) importGenesis() {
	// Request the genesis JSON spec URL from the user
	fmt.Println()
	fmt.Println("Where's the genesis file? (local file or http/https url)")
	url := w.readURL()

	// Convert the various allowed URLs to a reader stream
	var reader io.Reader

	switch url.Scheme {
	case "http", "https":
		// Remote web URL, retrieve it via an HTTP client
		res, err := http.Get(url.String())
		if err != nil {
			log.Error("Failed to retrieve remote genesis", "err", err)
			return
		}
		defer res.Body.Close()
		reader = res.Body

	case "":
		// Schemaless URL, interpret as a local file
		file, err := os.Open(url.String())
		if err != nil {
			log.Error("Failed to open local genesis", "err", err)
			return
		}
		defer file.Close()
		reader = file

	default:
		log.Error("Unsupported genesis URL scheme", "scheme", url.Scheme)
		return
	}
	// Parse the genesis file and inject it successful
	var genesis core.Genesis
	if err := json.NewDecoder(reader).Decode(&genesis); err != nil {
		log.Error("Invalid genesis spec: %v", err)
		return
	}
	log.Info("Imported genesis block")

	w.conf.Genesis = &genesis
	w.conf.flush()
}

// manageGenesis permits the modification of chain configuration parameters in
// a genesis config and the export of the entire genesis spec.
func (w *wizard) manageGenesis() {
	// Figure out whether to modify or export the genesis
	fmt.Println()
	fmt.Println(" 1. Modify existing configurations")
	fmt.Println(" 2. Export genesis configurations")
	fmt.Println(" 3. Remove genesis configuration")

	choice := w.read()
	switch choice {
	case "1":
		// Fork rule updating requested, iterate over each fork
		fmt.Println()
		fmt.Printf("Which block should Homestead come into effect? (default = %v)\n", w.conf.Genesis.Config.HomesteadBlock)
		w.conf.Genesis.Config.HomesteadBlock = w.readDefaultBigInt(w.conf.Genesis.Config.HomesteadBlock)

		fmt.Println()
		fmt.Printf("Which block should EIP150 (Tangerine Whistle) come into effect? (default = %v)\n", w.conf.Genesis.Config.EIP150Block)
		w.conf.Genesis.Config.EIP150Block = w.readDefaultBigInt(w.conf.Genesis.Config.EIP150Block)

		fmt.Println()
		fmt.Printf("Which block should EIP155 (Spurious Dragon) come into effect? (default = %v)\n", w.conf.Genesis.Config.EIP155Block)
		w.conf.Genesis.Config.EIP155Block = w.readDefaultBigInt(w.conf.Genesis.Config.EIP155Block)

		fmt.Println()
		fmt.Printf("Which block should EIP158/161 (also Spurious Dragon) come into effect? (default = %v)\n", w.conf.Genesis.Config.EIP158Block)
		w.conf.Genesis.Config.EIP158Block = w.readDefaultBigInt(w.conf.Genesis.Config.EIP158Block)

		fmt.Println()
		fmt.Printf("Which block should Byzantium come into effect? (default = %v)\n", w.conf.Genesis.Config.ByzantiumBlock)
		w.conf.Genesis.Config.ByzantiumBlock = w.readDefaultBigInt(w.conf.Genesis.Config.ByzantiumBlock)

		fmt.Println()
		fmt.Printf("Which block should Constantinople come into effect? (default = %v)\n", w.conf.Genesis.Config.ConstantinopleBlock)
		w.conf.Genesis.Config.ConstantinopleBlock = w.readDefaultBigInt(w.conf.Genesis.Config.ConstantinopleBlock)
		if w.conf.Genesis.Config.PetersburgBlock == nil {
			w.conf.Genesis.Config.PetersburgBlock = w.conf.Genesis.Config.ConstantinopleBlock
		}
		fmt.Println()
<<<<<<< HEAD
		fmt.Printf("Which block should Constantinople-Fix (remove EIP-1283) come into effect? (default = %v)\n", w.conf.Genesis.Config.PetersburgBlock)
		w.conf.Genesis.Config.PetersburgBlock = w.readDefaultBigInt(w.conf.Genesis.Config.PetersburgBlock)
=======
		fmt.Printf("Which block should Petersburg come into effect? (default = %v)\n", w.conf.Genesis.Config.PetersburgBlock)
		w.conf.Genesis.Config.PetersburgBlock = w.readDefaultBigInt(w.conf.Genesis.Config.PetersburgBlock)

		fmt.Println()
		fmt.Printf("Which block should Istanbul come into effect? (default = %v)\n", w.conf.Genesis.Config.IstanbulBlock)
		w.conf.Genesis.Config.IstanbulBlock = w.readDefaultBigInt(w.conf.Genesis.Config.IstanbulBlock)
>>>>>>> 6d74d1e5

		out, _ := json.MarshalIndent(w.conf.Genesis.Config, "", "  ")
		fmt.Printf("Chain configuration updated:\n\n%s\n", out)

		w.conf.flush()

	case "2":
		// Save whatever genesis configuration we currently have
		fmt.Println()
		fmt.Printf("Which folder to save the genesis specs into? (default = current)\n")
		fmt.Printf("  Will create %s.json, %s-aleth.json, %s-harmony.json, %s-parity.json\n", w.network, w.network, w.network, w.network)

		folder := w.readDefaultString(".")
		if err := os.MkdirAll(folder, 0755); err != nil {
			log.Error("Failed to create spec folder", "folder", folder, "err", err)
			return
		}
		out, _ := json.MarshalIndent(w.conf.Genesis, "", "  ")

		// Export the native genesis spec used by puppeth and Gubiq
		gubiqJson := filepath.Join(folder, fmt.Sprintf("%s.json", w.network))
		if err := ioutil.WriteFile((gubiqJson), out, 0644); err != nil {
			log.Error("Failed to save genesis file", "err", err)
			return
		}
<<<<<<< HEAD
		log.Info("Saved native genesis chain spec", "path", gubiqJson)
=======
		log.Info("Saved native genesis chain spec", "path", gethJson)

		// Export the genesis spec used by Aleth (formerly C++ Ethereum)
		if spec, err := newAlethGenesisSpec(w.network, w.conf.Genesis); err != nil {
			log.Error("Failed to create Aleth chain spec", "err", err)
		} else {
			saveGenesis(folder, w.network, "aleth", spec)
		}
		// Export the genesis spec used by Parity
		if spec, err := newParityChainSpec(w.network, w.conf.Genesis, []string{}); err != nil {
			log.Error("Failed to create Parity chain spec", "err", err)
		} else {
			saveGenesis(folder, w.network, "parity", spec)
		}
		// Export the genesis spec used by Harmony (formerly EthereumJ)
		saveGenesis(folder, w.network, "harmony", w.conf.Genesis)

>>>>>>> 6d74d1e5
	case "3":
		// Make sure we don't have any services running
		if len(w.conf.servers()) > 0 {
			log.Error("Genesis reset requires all services and servers torn down")
			return
		}
		log.Info("Genesis block destroyed")

		w.conf.Genesis = nil
		w.conf.flush()
	default:
		log.Error("That's not something I can do")
		return
	}
}

// saveGenesis JSON encodes an arbitrary genesis spec into a pre-defined file.
func saveGenesis(folder, network, client string, spec interface{}) {
	path := filepath.Join(folder, fmt.Sprintf("%s-%s.json", network, client))

	out, _ := json.MarshalIndent(spec, "", "  ")
	if err := ioutil.WriteFile(path, out, 0644); err != nil {
		log.Error("Failed to save genesis file", "client", client, "err", err)
		return
	}
	log.Info("Saved genesis chain spec", "client", client, "path", path)
}<|MERGE_RESOLUTION|>--- conflicted
+++ resolved
@@ -228,17 +228,12 @@
 			w.conf.Genesis.Config.PetersburgBlock = w.conf.Genesis.Config.ConstantinopleBlock
 		}
 		fmt.Println()
-<<<<<<< HEAD
-		fmt.Printf("Which block should Constantinople-Fix (remove EIP-1283) come into effect? (default = %v)\n", w.conf.Genesis.Config.PetersburgBlock)
-		w.conf.Genesis.Config.PetersburgBlock = w.readDefaultBigInt(w.conf.Genesis.Config.PetersburgBlock)
-=======
 		fmt.Printf("Which block should Petersburg come into effect? (default = %v)\n", w.conf.Genesis.Config.PetersburgBlock)
 		w.conf.Genesis.Config.PetersburgBlock = w.readDefaultBigInt(w.conf.Genesis.Config.PetersburgBlock)
 
 		fmt.Println()
 		fmt.Printf("Which block should Istanbul come into effect? (default = %v)\n", w.conf.Genesis.Config.IstanbulBlock)
 		w.conf.Genesis.Config.IstanbulBlock = w.readDefaultBigInt(w.conf.Genesis.Config.IstanbulBlock)
->>>>>>> 6d74d1e5
 
 		out, _ := json.MarshalIndent(w.conf.Genesis.Config, "", "  ")
 		fmt.Printf("Chain configuration updated:\n\n%s\n", out)
@@ -264,27 +259,7 @@
 			log.Error("Failed to save genesis file", "err", err)
 			return
 		}
-<<<<<<< HEAD
 		log.Info("Saved native genesis chain spec", "path", gubiqJson)
-=======
-		log.Info("Saved native genesis chain spec", "path", gethJson)
-
-		// Export the genesis spec used by Aleth (formerly C++ Ethereum)
-		if spec, err := newAlethGenesisSpec(w.network, w.conf.Genesis); err != nil {
-			log.Error("Failed to create Aleth chain spec", "err", err)
-		} else {
-			saveGenesis(folder, w.network, "aleth", spec)
-		}
-		// Export the genesis spec used by Parity
-		if spec, err := newParityChainSpec(w.network, w.conf.Genesis, []string{}); err != nil {
-			log.Error("Failed to create Parity chain spec", "err", err)
-		} else {
-			saveGenesis(folder, w.network, "parity", spec)
-		}
-		// Export the genesis spec used by Harmony (formerly EthereumJ)
-		saveGenesis(folder, w.network, "harmony", w.conf.Genesis)
-
->>>>>>> 6d74d1e5
 	case "3":
 		// Make sure we don't have any services running
 		if len(w.conf.servers()) > 0 {
