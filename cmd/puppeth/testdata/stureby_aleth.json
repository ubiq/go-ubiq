{
<<<<<<< HEAD
  "sealEngine":"Ubqhash",
  "params":{
    "accountStartNonce":"0x00",
    "maximumExtraDataSize":"0x20",
    "homesteadForkBlock":"0x2710",
    "daoHardforkBlock":"0x00",
    "EIP150ForkBlock":"0x3a98",
    "EIP158ForkBlock":"0x59d8",
    "byzantiumForkBlock":"0x7530",
    "constantinopleForkBlock":"0x9c40",
    "minGasLimit":"0x1388",
    "maxGasLimit":"0x7fffffffffffffff",
    "tieBreakingGas":false,
    "gasLimitBoundDivisor":"0x0400",
    "minimumDifficulty":"0x20000",
    "difficultyBoundDivisor":"0x0800",
    "durationLimit":"0x0d",
    "blockReward":"0x4563918244F40000",
    "networkID":"0x4cb2e",
    "chainID":"0x4cb2e",
    "allowFutureBlocks":false
=======
  "sealEngine": "Ethash",
  "params": {
    "accountStartNonce": "0x0",
    "maximumExtraDataSize": "0x20",
    "homesteadForkBlock": "0x2710",
    "daoHardforkBlock": "0x0",
    "EIP150ForkBlock": "0x3a98",
    "EIP158ForkBlock": "0x59d8",
    "byzantiumForkBlock": "0x7530",
    "constantinopleForkBlock": "0x9c40",
    "constantinopleFixForkBlock": "0x9c40",
    "istanbulForkBlock": "0xc350",
    "minGasLimit": "0x1388",
    "maxGasLimit": "0x7fffffffffffffff",
    "tieBreakingGas": false,
    "gasLimitBoundDivisor": "0x400",
    "minimumDifficulty": "0x20000",
    "difficultyBoundDivisor": "0x800",
    "durationLimit": "0xd",
    "blockReward": "0x4563918244f40000",
    "networkID": "0x4cb2e",
    "chainID": "0x4cb2e",
    "allowFutureBlocks": false
>>>>>>> 6d74d1e5
  },
  "genesis": {
    "nonce": "0x0000000000000000",
    "difficulty": "0x20000",
    "mixHash": "0x0000000000000000000000000000000000000000000000000000000000000000",
    "author": "0x0000000000000000000000000000000000000000",
    "timestamp": "0x59a4e76d",
    "parentHash": "0x0000000000000000000000000000000000000000000000000000000000000000",
    "extraData": "0x0000000000000000000000000000000000000000000000000000000b4dc0ffee",
    "gasLimit": "0x47b760"
  },
  "accounts": {
    "0000000000000000000000000000000000000001": {
      "balance": "0x1",
      "precompiled": {
        "name": "ecrecover",
        "linear": {
          "base": 3000,
          "word": 0
        }
      }
    },
    "0000000000000000000000000000000000000002": {
      "balance": "0x1",
      "precompiled": {
        "name": "sha256",
        "linear": {
          "base": 60,
          "word": 12
        }
      }
    },
    "0000000000000000000000000000000000000003": {
      "balance": "0x1",
      "precompiled": {
        "name": "ripemd160",
        "linear": {
          "base": 600,
          "word": 120
        }
      }
    },
    "0000000000000000000000000000000000000004": {
      "balance": "0x1",
      "precompiled": {
        "name": "identity",
        "linear": {
          "base": 15,
          "word": 3
        }
      }
    },
    "0000000000000000000000000000000000000005": {
      "balance": "0x1",
      "precompiled": {
        "name": "modexp",
        "startingBlock": "0x7530"
      }
    },
    "0000000000000000000000000000000000000006": {
      "balance": "0x1",
      "precompiled": {
        "name": "alt_bn128_G1_add",
        "startingBlock": "0x7530"
      }
    },
    "0000000000000000000000000000000000000007": {
      "balance": "0x1",
      "precompiled": {
        "name": "alt_bn128_G1_mul",
        "startingBlock": "0x7530"
      }
    },
    "0000000000000000000000000000000000000008": {
      "balance": "0x1",
      "precompiled": {
        "name": "alt_bn128_pairing_product",
        "startingBlock": "0x7530"
      }
    },
    "0000000000000000000000000000000000000009": {
      "balance": "0x1",
      "precompiled": {
        "name": "blake2_compression",
        "startingBlock": "0xc350"
      }
    }
  }
}<|MERGE_RESOLUTION|>--- conflicted
+++ resolved
@@ -1,28 +1,5 @@
 {
-<<<<<<< HEAD
-  "sealEngine":"Ubqhash",
-  "params":{
-    "accountStartNonce":"0x00",
-    "maximumExtraDataSize":"0x20",
-    "homesteadForkBlock":"0x2710",
-    "daoHardforkBlock":"0x00",
-    "EIP150ForkBlock":"0x3a98",
-    "EIP158ForkBlock":"0x59d8",
-    "byzantiumForkBlock":"0x7530",
-    "constantinopleForkBlock":"0x9c40",
-    "minGasLimit":"0x1388",
-    "maxGasLimit":"0x7fffffffffffffff",
-    "tieBreakingGas":false,
-    "gasLimitBoundDivisor":"0x0400",
-    "minimumDifficulty":"0x20000",
-    "difficultyBoundDivisor":"0x0800",
-    "durationLimit":"0x0d",
-    "blockReward":"0x4563918244F40000",
-    "networkID":"0x4cb2e",
-    "chainID":"0x4cb2e",
-    "allowFutureBlocks":false
-=======
-  "sealEngine": "Ethash",
+  "sealEngine": "Ubqhash",
   "params": {
     "accountStartNonce": "0x0",
     "maximumExtraDataSize": "0x20",
@@ -45,7 +22,6 @@
     "networkID": "0x4cb2e",
     "chainID": "0x4cb2e",
     "allowFutureBlocks": false
->>>>>>> 6d74d1e5
   },
   "genesis": {
     "nonce": "0x0000000000000000",
