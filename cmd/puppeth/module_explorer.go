// Copyright 2017 The go-ethereum Authors
// This file is part of go-ethereum.
//
// go-ethereum is free software: you can redistribute it and/or modify
// it under the terms of the GNU General Public License as published by
// the Free Software Foundation, either version 3 of the License, or
// (at your option) any later version.
//
// go-ethereum is distributed in the hope that it will be useful,
// but WITHOUT ANY WARRANTY; without even the implied warranty of
// MERCHANTABILITY or FITNESS FOR A PARTICULAR PURPOSE. See the
// GNU General Public License for more details.
//
// You should have received a copy of the GNU General Public License
// along with go-ethereum. If not, see <http://www.gnu.org/licenses/>.

package main

import (
	"bytes"
	"fmt"
	"html/template"
	"math/rand"
	"path/filepath"
	"strconv"
	"strings"

	"github.com/ubiq/go-ubiq/log"
)

// explorerDockerfile is the Dockerfile required to run a block explorer.
var explorerDockerfile = `
FROM puppeth/blockscout:latest

ADD genesis.json /genesis.json
RUN \
  echo 'geth --cache 512 init /genesis.json' > explorer.sh && \
  echo $'geth --networkid {{.NetworkID}} --syncmode "full" --gcmode "archive" --port {{.EthPort}} --bootnodes {{.Bootnodes}} --ethstats \'{{.Ethstats}}\' --cache=512 --rpc --rpcapi "net,web3,eth,shh,debug" --rpccorsdomain "*" --rpcvhosts "*" --ws --wsorigins "*" --exitwhensynced' >> explorer.sh && \
  echo $'exec geth --networkid {{.NetworkID}} --syncmode "full" --gcmode "archive" --port {{.EthPort}} --bootnodes {{.Bootnodes}} --ethstats \'{{.Ethstats}}\' --cache=512 --rpc --rpcapi "net,web3,eth,shh,debug" --rpccorsdomain "*" --rpcvhosts "*" --ws --wsorigins "*" &' >> explorer.sh && \
  echo '/usr/local/bin/docker-entrypoint.sh postgres &' >> explorer.sh && \
  echo 'sleep 5' >> explorer.sh && \
  echo 'mix do ecto.drop --force, ecto.create, ecto.migrate' >> explorer.sh && \
  echo 'mix phx.server' >> explorer.sh

ENTRYPOINT ["/bin/sh", "explorer.sh"]
`

// explorerComposefile is the docker-compose.yml file required to deploy and
// maintain a block explorer.
var explorerComposefile = `
version: '2'
services:
<<<<<<< HEAD
  explorer:
    build: .
    image: {{.Network}}/explorer
    container_name: {{.Network}}_explorer_1
    ports:
      - "{{.NodePort}}:{{.NodePort}}"
      - "{{.NodePort}}:{{.NodePort}}/udp"{{if not .VHost}}
      - "{{.WebPort}}:3000"{{end}}
    volumes:
      - {{.Datadir}}:/root/.local/share/io.parity.ubiq
    environment:
      - NODE_PORT={{.NodePort}}/tcp
      - STATS={{.Ethstats}}{{if .VHost}}
      - VIRTUAL_HOST={{.VHost}}
      - VIRTUAL_PORT=3000{{end}}
    logging:
      driver: "json-file"
      options:
        max-size: "1m"
        max-file: "10"
    restart: always
=======
    explorer:
        build: .
        image: {{.Network}}/explorer
        container_name: {{.Network}}_explorer_1
        ports:
            - "{{.EthPort}}:{{.EthPort}}"
            - "{{.EthPort}}:{{.EthPort}}/udp"{{if not .VHost}}
            - "{{.WebPort}}:4000"{{end}}
        environment:
            - ETH_PORT={{.EthPort}}
            - ETH_NAME={{.EthName}}
            - BLOCK_TRANSFORMER={{.Transformer}}{{if .VHost}}
            - VIRTUAL_HOST={{.VHost}}
            - VIRTUAL_PORT=4000{{end}}
        volumes:
            - {{.Datadir}}:/opt/app/.ethereum
            - {{.DBDir}}:/var/lib/postgresql/data
        logging:
          driver: "json-file"
          options:
            max-size: "1m"
            max-file: "10"
        restart: always
>>>>>>> 6d74d1e5
`

// deployExplorer deploys a new block explorer container to a remote machine via
// SSH, docker and docker-compose. If an instance with the specified network name
// already exists there, it will be overwritten!
func deployExplorer(client *sshClient, network string, bootnodes []string, config *explorerInfos, nocache bool, isClique bool) ([]byte, error) {
	// Generate the content to upload to the server
	workdir := fmt.Sprintf("%d", rand.Int63())
	files := make(map[string][]byte)

	dockerfile := new(bytes.Buffer)
	template.Must(template.New("").Parse(explorerDockerfile)).Execute(dockerfile, map[string]interface{}{
		"NetworkID": config.node.network,
		"Bootnodes": strings.Join(bootnodes, ","),
		"Ethstats":  config.node.ethstats,
		"EthPort":   config.node.port,
	})
	files[filepath.Join(workdir, "Dockerfile")] = dockerfile.Bytes()

	transformer := "base"
	if isClique {
		transformer = "clique"
	}
	composefile := new(bytes.Buffer)
	template.Must(template.New("").Parse(explorerComposefile)).Execute(composefile, map[string]interface{}{
		"Network":     network,
		"VHost":       config.host,
		"Ethstats":    config.node.ethstats,
		"Datadir":     config.node.datadir,
		"DBDir":       config.dbdir,
		"EthPort":     config.node.port,
		"EthName":     config.node.ethstats[:strings.Index(config.node.ethstats, ":")],
		"WebPort":     config.port,
		"Transformer": transformer,
	})
	files[filepath.Join(workdir, "docker-compose.yaml")] = composefile.Bytes()
	files[filepath.Join(workdir, "genesis.json")] = config.node.genesis

	// Upload the deployment files to the remote server (and clean up afterwards)
	if out, err := client.Upload(files); err != nil {
		return out, err
	}
	defer client.Run("rm -rf " + workdir)

	// Build and deploy the boot or seal node service
	if nocache {
		return nil, client.Stream(fmt.Sprintf("cd %s && docker-compose -p %s build --pull --no-cache && docker-compose -p %s up -d --force-recreate --timeout 60", workdir, network, network))
	}
	return nil, client.Stream(fmt.Sprintf("cd %s && docker-compose -p %s up -d --build --force-recreate --timeout 60", workdir, network))
}

// explorerInfos is returned from a block explorer status check to allow reporting
// various configuration parameters.
type explorerInfos struct {
	node  *nodeInfos
	dbdir string
	host  string
	port  int
}

// Report converts the typed struct into a plain string->string map, containing
// most - but not all - fields for reporting to the user.
func (info *explorerInfos) Report() map[string]string {
	report := map[string]string{
		"Website address ":        info.host,
		"Website listener port ":  strconv.Itoa(info.port),
		"Ethereum listener port ": strconv.Itoa(info.node.port),
		"Ethstats username":       info.node.ethstats,
	}
	return report
}

// checkExplorer does a health-check against a block explorer server to verify
// whether it's running, and if yes, whether it's responsive.
func checkExplorer(client *sshClient, network string) (*explorerInfos, error) {
	// Inspect a possible explorer container on the host
	infos, err := inspectContainer(client, fmt.Sprintf("%s_explorer_1", network))
	if err != nil {
		return nil, err
	}
	if !infos.running {
		return nil, ErrServiceOffline
	}
	// Resolve the port from the host, or the reverse proxy
	port := infos.portmap["4000/tcp"]
	if port == 0 {
		if proxy, _ := checkNginx(client, network); proxy != nil {
			port = proxy.port
		}
	}
	if port == 0 {
		return nil, ErrNotExposed
	}
	// Resolve the host from the reverse-proxy and the config values
	host := infos.envvars["VIRTUAL_HOST"]
	if host == "" {
		host = client.server
	}
	// Run a sanity check to see if the devp2p is reachable
	p2pPort := infos.portmap[infos.envvars["ETH_PORT"]+"/tcp"]
	if err = checkPort(host, p2pPort); err != nil {
		log.Warn("Explorer node seems unreachable", "server", host, "port", p2pPort, "err", err)
	}
	if err = checkPort(host, port); err != nil {
		log.Warn("Explorer service seems unreachable", "server", host, "port", port, "err", err)
	}
	// Assemble and return the useful infos
	stats := &explorerInfos{
<<<<<<< HEAD
		datadir:  infos.volumes["/root/.local/share/io.parity.ubiq"],
		nodePort: nodePort,
		webHost:  host,
		webPort:  webPort,
		ethstats: infos.envvars["STATS"],
=======
		node: &nodeInfos{
			datadir:  infos.volumes["/opt/app/.ethereum"],
			port:     infos.portmap[infos.envvars["ETH_PORT"]+"/tcp"],
			ethstats: infos.envvars["ETH_NAME"],
		},
		dbdir: infos.volumes["/var/lib/postgresql/data"],
		host:  host,
		port:  port,
>>>>>>> 6d74d1e5
	}
	return stats, nil
}<|MERGE_RESOLUTION|>--- conflicted
+++ resolved
@@ -50,29 +50,6 @@
 var explorerComposefile = `
 version: '2'
 services:
-<<<<<<< HEAD
-  explorer:
-    build: .
-    image: {{.Network}}/explorer
-    container_name: {{.Network}}_explorer_1
-    ports:
-      - "{{.NodePort}}:{{.NodePort}}"
-      - "{{.NodePort}}:{{.NodePort}}/udp"{{if not .VHost}}
-      - "{{.WebPort}}:3000"{{end}}
-    volumes:
-      - {{.Datadir}}:/root/.local/share/io.parity.ubiq
-    environment:
-      - NODE_PORT={{.NodePort}}/tcp
-      - STATS={{.Ethstats}}{{if .VHost}}
-      - VIRTUAL_HOST={{.VHost}}
-      - VIRTUAL_PORT=3000{{end}}
-    logging:
-      driver: "json-file"
-      options:
-        max-size: "1m"
-        max-file: "10"
-    restart: always
-=======
     explorer:
         build: .
         image: {{.Network}}/explorer
@@ -88,7 +65,7 @@
             - VIRTUAL_HOST={{.VHost}}
             - VIRTUAL_PORT=4000{{end}}
         volumes:
-            - {{.Datadir}}:/opt/app/.ethereum
+            - {{.Datadir}}:/opt/app/.ubiq
             - {{.DBDir}}:/var/lib/postgresql/data
         logging:
           driver: "json-file"
@@ -96,7 +73,6 @@
             max-size: "1m"
             max-file: "10"
         restart: always
->>>>>>> 6d74d1e5
 `
 
 // deployExplorer deploys a new block explorer container to a remote machine via
@@ -161,10 +137,10 @@
 // most - but not all - fields for reporting to the user.
 func (info *explorerInfos) Report() map[string]string {
 	report := map[string]string{
-		"Website address ":        info.host,
-		"Website listener port ":  strconv.Itoa(info.port),
-		"Ethereum listener port ": strconv.Itoa(info.node.port),
-		"Ethstats username":       info.node.ethstats,
+		"Website address ":       info.host,
+		"Website listener port ": strconv.Itoa(info.port),
+		"Ubiq listener port ":    strconv.Itoa(info.node.port),
+		"Ethstats username":      info.node.ethstats,
 	}
 	return report
 }
@@ -205,22 +181,14 @@
 	}
 	// Assemble and return the useful infos
 	stats := &explorerInfos{
-<<<<<<< HEAD
-		datadir:  infos.volumes["/root/.local/share/io.parity.ubiq"],
-		nodePort: nodePort,
-		webHost:  host,
-		webPort:  webPort,
-		ethstats: infos.envvars["STATS"],
-=======
 		node: &nodeInfos{
-			datadir:  infos.volumes["/opt/app/.ethereum"],
+			datadir:  infos.volumes["/opt/app/.ubiq"],
 			port:     infos.portmap[infos.envvars["ETH_PORT"]+"/tcp"],
 			ethstats: infos.envvars["ETH_NAME"],
 		},
 		dbdir: infos.volumes["/var/lib/postgresql/data"],
 		host:  host,
 		port:  port,
->>>>>>> 6d74d1e5
 	}
 	return stats, nil
 }