// Copyright 2015 The go-ethereum Authors
// This file is part of go-ethereum.
//
// go-ethereum is free software: you can redistribute it and/or modify
// it under the terms of the GNU General Public License as published by
// the Free Software Foundation, either version 3 of the License, or
// (at your option) any later version.
//
// go-ethereum is distributed in the hope that it will be useful,
// but WITHOUT ANY WARRANTY; without even the implied warranty of
// MERCHANTABILITY or FITNESS FOR A PARTICULAR PURPOSE. See the
// GNU General Public License for more details.
//
// You should have received a copy of the GNU General Public License
// along with go-ethereum. If not, see <http://www.gnu.org/licenses/>.

// Package utils contains internal helper functions for go-ethereum commands.
package utils

import (
	"crypto/ecdsa"
	"fmt"
	"io"
	"io/ioutil"
	"math/big"
	"os"
	"path/filepath"
	"strconv"
	"strings"
	"text/tabwriter"
	"text/template"
	"time"

	pcsclite "github.com/gballet/go-libpcsclite"
	"github.com/ubiq/go-ubiq/accounts"
	"github.com/ubiq/go-ubiq/accounts/keystore"
	"github.com/ubiq/go-ubiq/common"
	"github.com/ubiq/go-ubiq/common/fdlimit"
	"github.com/ubiq/go-ubiq/consensus"
	"github.com/ubiq/go-ubiq/consensus/clique"
	"github.com/ubiq/go-ubiq/consensus/ubqhash"
	"github.com/ubiq/go-ubiq/core"
	"github.com/ubiq/go-ubiq/core/rawdb"
	"github.com/ubiq/go-ubiq/core/vm"
	"github.com/ubiq/go-ubiq/crypto"
	"github.com/ubiq/go-ubiq/eth"
	"github.com/ubiq/go-ubiq/eth/downloader"
	"github.com/ubiq/go-ubiq/eth/gasprice"
	"github.com/ubiq/go-ubiq/ethdb"
	"github.com/ubiq/go-ubiq/ethstats"
	"github.com/ubiq/go-ubiq/graphql"
	"github.com/ubiq/go-ubiq/internal/ethapi"
	"github.com/ubiq/go-ubiq/internal/flags"
	"github.com/ubiq/go-ubiq/log"
	"github.com/ubiq/go-ubiq/metrics"
	"github.com/ubiq/go-ubiq/metrics/exp"
	"github.com/ubiq/go-ubiq/metrics/influxdb"
	"github.com/ubiq/go-ubiq/miner"
	"github.com/ubiq/go-ubiq/node"
	"github.com/ubiq/go-ubiq/p2p"
	"github.com/ubiq/go-ubiq/p2p/discv5"
	"github.com/ubiq/go-ubiq/p2p/enode"
	"github.com/ubiq/go-ubiq/p2p/nat"
	"github.com/ubiq/go-ubiq/p2p/netutil"
	"github.com/ubiq/go-ubiq/params"
	cli "gopkg.in/urfave/cli.v1"
)

func init() {
	cli.AppHelpTemplate = `{{.Name}} {{if .Flags}}[global options] {{end}}command{{if .Flags}} [command options]{{end}} [arguments...]

VERSION:
   {{.Version}}

COMMANDS:
   {{range .Commands}}{{.Name}}{{with .ShortName}}, {{.}}{{end}}{{ "\t" }}{{.Usage}}
   {{end}}{{if .Flags}}
GLOBAL OPTIONS:
   {{range .Flags}}{{.}}
   {{end}}{{end}}
`
	cli.CommandHelpTemplate = flags.CommandHelpTemplate
	cli.HelpPrinter = printHelp
}

func printHelp(out io.Writer, templ string, data interface{}) {
	funcMap := template.FuncMap{"join": strings.Join}
	t := template.Must(template.New("help").Funcs(funcMap).Parse(templ))
	w := tabwriter.NewWriter(out, 38, 8, 2, ' ', 0)
	err := t.Execute(w, data)
	if err != nil {
		panic(err)
	}
	w.Flush()
}

// These are all the command line flags we support.
// If you add to this list, please remember to include the
// flag in the appropriate command definition.
//
// The flags are defined here so their names and help texts
// are the same for all commands.

var (
	// General settings
	DataDirFlag = DirectoryFlag{
		Name:  "datadir",
		Usage: "Data directory for the databases and keystore",
		Value: DirectoryString(node.DefaultDataDir()),
	}
	AncientFlag = DirectoryFlag{
		Name:  "datadir.ancient",
		Usage: "Data directory for ancient chain segments (default = inside chaindata)",
	}
	KeyStoreDirFlag = DirectoryFlag{
		Name:  "keystore",
		Usage: "Directory for the keystore (default = inside the datadir)",
	}
	NoUSBFlag = cli.BoolFlag{
		Name:  "nousb",
		Usage: "Disables monitoring for and managing USB hardware wallets",
	}
	SmartCardDaemonPathFlag = cli.StringFlag{
		Name:  "pcscdpath",
		Usage: "Path to the smartcard daemon (pcscd) socket file",
		Value: pcsclite.PCSCDSockName,
	}
	NetworkIdFlag = cli.Uint64Flag{
		Name:  "networkid",
		Usage: "Network identifier (integer, 88=Mainnet, 9=Testnet (legacy))",
		Value: eth.DefaultConfig.NetworkId,
	}
<<<<<<< HEAD
	LegacyTestnetFlag = cli.BoolFlag{
		Name:  "testnet",
		Usage: "testnet: pre-configured proof-of-work test network (legacy)",
=======
	GoerliFlag = cli.BoolFlag{
		Name:  "goerli",
		Usage: "Görli network: pre-configured proof-of-authority test network",
	}
	YoloV2Flag = cli.BoolFlag{
		Name:  "yolov2",
		Usage: "YOLOv2 network: pre-configured proof-of-authority shortlived test network.",
	}
	RinkebyFlag = cli.BoolFlag{
		Name:  "rinkeby",
		Usage: "Rinkeby network: pre-configured proof-of-authority test network",
	}
	RopstenFlag = cli.BoolFlag{
		Name:  "ropsten",
		Usage: "Ropsten network: pre-configured proof-of-work test network",
>>>>>>> cc05b050
	}
	/*
		RinkebyFlag = cli.BoolFlag{
			Name:  "rinkeby",
			Usage: "Rinkeby network: pre-configured proof-of-authority test network",
		}*/
	DeveloperFlag = cli.BoolFlag{
		Name:  "dev",
		Usage: "Ephemeral proof-of-authority network with a pre-funded developer account, mining enabled",
	}
	DeveloperPeriodFlag = cli.IntFlag{
		Name:  "dev.period",
		Usage: "Block period to use in developer mode (0 = mine only if transaction pending)",
	}
	IdentityFlag = cli.StringFlag{
		Name:  "identity",
		Usage: "Custom node name",
	}
	DocRootFlag = DirectoryFlag{
		Name:  "docroot",
		Usage: "Document Root for HTTPClient file scheme",
		Value: DirectoryString(HomeDir()),
	}
	ExitWhenSyncedFlag = cli.BoolFlag{
		Name:  "exitwhensynced",
		Usage: "Exits after block synchronisation completes",
	}
	IterativeOutputFlag = cli.BoolFlag{
		Name:  "iterative",
		Usage: "Print streaming JSON iteratively, delimited by newlines",
	}
	ExcludeStorageFlag = cli.BoolFlag{
		Name:  "nostorage",
		Usage: "Exclude storage entries (save db lookups)",
	}
	IncludeIncompletesFlag = cli.BoolFlag{
		Name:  "incompletes",
		Usage: "Include accounts for which we don't have the address (missing preimage)",
	}
	ExcludeCodeFlag = cli.BoolFlag{
		Name:  "nocode",
		Usage: "Exclude contract code (save db lookups)",
	}
	defaultSyncMode = eth.DefaultConfig.SyncMode
	SyncModeFlag    = TextMarshalerFlag{
		Name:  "syncmode",
		Usage: `Blockchain sync mode ("fast", "full")`,
		Value: &defaultSyncMode,
	}
	GCModeFlag = cli.StringFlag{
		Name:  "gcmode",
		Usage: `Blockchain garbage collection mode ("full", "archive")`,
		Value: "full",
	}
	SnapshotFlag = cli.BoolFlag{
		Name:  "snapshot",
		Usage: `Enables snapshot-database mode -- experimental work in progress feature`,
	}
	TxLookupLimitFlag = cli.Int64Flag{
		Name:  "txlookuplimit",
		Usage: "Number of recent blocks to maintain transactions index by-hash for (default = index all blocks)",
		Value: 0,
	}
	LightKDFFlag = cli.BoolFlag{
		Name:  "lightkdf",
		Usage: "Reduce key-derivation RAM & CPU usage at some expense of KDF strength",
	}
	WhitelistFlag = cli.StringFlag{
		Name:  "whitelist",
		Usage: "Comma separated block number-to-hash mappings to enforce (<number>=<hash>)",
	}
	// Ubqhash settings
	UbqhashCacheDirFlag = DirectoryFlag{
		Name:  "ubqhash.cachedir",
		Usage: "Directory to store the ubqhash verification caches (default = inside the datadir)",
	}
	UbqhashCachesInMemoryFlag = cli.IntFlag{
		Name:  "ubqhash.cachesinmem",
		Usage: "Number of recent ubqhash caches to keep in memory (16MB each)",
		Value: eth.DefaultConfig.Ubqhash.CachesInMem,
	}
	UbqhashCachesOnDiskFlag = cli.IntFlag{
		Name:  "ubqhash.cachesondisk",
		Usage: "Number of recent ubqhash caches to keep on disk (16MB each)",
		Value: eth.DefaultConfig.Ubqhash.CachesOnDisk,
	}
	UbqhashCachesLockMmapFlag = cli.BoolFlag{
		Name:  "ubqhash.cacheslockmmap",
		Usage: "Lock memory maps of recent ubqhash caches",
	}
	UbqhashDatasetDirFlag = DirectoryFlag{
		Name:  "ubqhash.dagdir",
		Usage: "Directory to store the ubqhash mining DAGs",
		Value: DirectoryString(eth.DefaultConfig.Ubqhash.DatasetDir),
	}
	UbqhashDatasetsInMemoryFlag = cli.IntFlag{
		Name:  "ubqhash.dagsinmem",
		Usage: "Number of recent ubqhash mining DAGs to keep in memory (1+GB each)",
		Value: eth.DefaultConfig.Ubqhash.DatasetsInMem,
	}
	UbqhashDatasetsOnDiskFlag = cli.IntFlag{
		Name:  "ubqhash.dagsondisk",
		Usage: "Number of recent ubqhash mining DAGs to keep on disk (1+GB each)",
		Value: eth.DefaultConfig.Ubqhash.DatasetsOnDisk,
	}
	UbqhashDatasetsLockMmapFlag = cli.BoolFlag{
		Name:  "ubqhash.dagslockmmap",
		Usage: "Lock memory maps for recent ethash mining DAGs",
	}
	// Transaction pool settings
	TxPoolLocalsFlag = cli.StringFlag{
		Name:  "txpool.locals",
		Usage: "Comma separated accounts to treat as locals (no flush, priority inclusion)",
	}
	TxPoolNoLocalsFlag = cli.BoolFlag{
		Name:  "txpool.nolocals",
		Usage: "Disables price exemptions for locally submitted transactions",
	}
	TxPoolJournalFlag = cli.StringFlag{
		Name:  "txpool.journal",
		Usage: "Disk journal for local transaction to survive node restarts",
		Value: core.DefaultTxPoolConfig.Journal,
	}
	TxPoolRejournalFlag = cli.DurationFlag{
		Name:  "txpool.rejournal",
		Usage: "Time interval to regenerate the local transaction journal",
		Value: core.DefaultTxPoolConfig.Rejournal,
	}
	TxPoolPriceLimitFlag = cli.Uint64Flag{
		Name:  "txpool.pricelimit",
		Usage: "Minimum gas price limit to enforce for acceptance into the pool",
		Value: eth.DefaultConfig.TxPool.PriceLimit,
	}
	TxPoolPriceBumpFlag = cli.Uint64Flag{
		Name:  "txpool.pricebump",
		Usage: "Price bump percentage to replace an already existing transaction",
		Value: eth.DefaultConfig.TxPool.PriceBump,
	}
	TxPoolAccountSlotsFlag = cli.Uint64Flag{
		Name:  "txpool.accountslots",
		Usage: "Minimum number of executable transaction slots guaranteed per account",
		Value: eth.DefaultConfig.TxPool.AccountSlots,
	}
	TxPoolGlobalSlotsFlag = cli.Uint64Flag{
		Name:  "txpool.globalslots",
		Usage: "Maximum number of executable transaction slots for all accounts",
		Value: eth.DefaultConfig.TxPool.GlobalSlots,
	}
	TxPoolAccountQueueFlag = cli.Uint64Flag{
		Name:  "txpool.accountqueue",
		Usage: "Maximum number of non-executable transaction slots permitted per account",
		Value: eth.DefaultConfig.TxPool.AccountQueue,
	}
	TxPoolGlobalQueueFlag = cli.Uint64Flag{
		Name:  "txpool.globalqueue",
		Usage: "Maximum number of non-executable transaction slots for all accounts",
		Value: eth.DefaultConfig.TxPool.GlobalQueue,
	}
	TxPoolLifetimeFlag = cli.DurationFlag{
		Name:  "txpool.lifetime",
		Usage: "Maximum amount of time non-executable transaction are queued",
		Value: eth.DefaultConfig.TxPool.Lifetime,
	}
	// Performance tuning settings
	CacheFlag = cli.IntFlag{
		Name:  "cache",
		Usage: "Megabytes of memory allocated to internal caching (default = 4096 mainnet full node)",
		Value: 1024,
	}
	CacheDatabaseFlag = cli.IntFlag{
		Name:  "cache.database",
		Usage: "Percentage of cache memory allowance to use for database io",
		Value: 50,
	}
	CacheTrieFlag = cli.IntFlag{
		Name:  "cache.trie",
		Usage: "Percentage of cache memory allowance to use for trie caching (default = 15% full mode, 30% archive mode)",
		Value: 15,
	}
	CacheTrieJournalFlag = cli.StringFlag{
		Name:  "cache.trie.journal",
		Usage: "Disk journal directory for trie cache to survive node restarts",
		Value: eth.DefaultConfig.TrieCleanCacheJournal,
	}
	CacheTrieRejournalFlag = cli.DurationFlag{
		Name:  "cache.trie.rejournal",
		Usage: "Time interval to regenerate the trie cache journal",
		Value: eth.DefaultConfig.TrieCleanCacheRejournal,
	}
	CacheGCFlag = cli.IntFlag{
		Name:  "cache.gc",
		Usage: "Percentage of cache memory allowance to use for trie pruning (default = 25% full mode, 0% archive mode)",
		Value: 25,
	}
	CacheSnapshotFlag = cli.IntFlag{
		Name:  "cache.snapshot",
		Usage: "Percentage of cache memory allowance to use for snapshot caching (default = 10% full mode, 20% archive mode)",
		Value: 10,
	}
	CacheNoPrefetchFlag = cli.BoolFlag{
		Name:  "cache.noprefetch",
		Usage: "Disable heuristic state prefetch during block import (less CPU and disk IO, more time waiting for data)",
	}
	// Miner settings
	MiningEnabledFlag = cli.BoolFlag{
		Name:  "mine",
		Usage: "Enable mining",
	}
	MinerThreadsFlag = cli.IntFlag{
		Name:  "miner.threads",
		Usage: "Number of CPU threads to use for mining",
		Value: 0,
	}
	MinerNotifyFlag = cli.StringFlag{
		Name:  "miner.notify",
		Usage: "Comma separated HTTP URL list to notify of new work packages",
	}
	MinerGasTargetFlag = cli.Uint64Flag{
		Name:  "miner.gastarget",
		Usage: "Target gas floor for mined blocks",
		Value: eth.DefaultConfig.Miner.GasFloor,
	}
	MinerGasLimitFlag = cli.Uint64Flag{
		Name:  "miner.gaslimit",
		Usage: "Target gas ceiling for mined blocks",
		Value: eth.DefaultConfig.Miner.GasCeil,
	}
	MinerGasPriceFlag = BigFlag{
		Name:  "miner.gasprice",
		Usage: "Minimum gas price for mining a transaction",
		Value: eth.DefaultConfig.Miner.GasPrice,
	}
	MinerEtherbaseFlag = cli.StringFlag{
		Name:  "miner.etherbase",
		Usage: "Public address for block mining rewards (default = first account)",
		Value: "0",
	}
	MinerExtraDataFlag = cli.StringFlag{
		Name:  "miner.extradata",
		Usage: "Block extra data set by the miner (default = client version)",
	}
	MinerRecommitIntervalFlag = cli.DurationFlag{
		Name:  "miner.recommit",
		Usage: "Time interval to recreate the block being mined",
		Value: eth.DefaultConfig.Miner.Recommit,
	}
	MinerNoVerfiyFlag = cli.BoolFlag{
		Name:  "miner.noverify",
		Usage: "Disable remote sealing verification",
	}
	// Account settings
	UnlockedAccountFlag = cli.StringFlag{
		Name:  "unlock",
		Usage: "Comma separated list of accounts to unlock",
		Value: "",
	}
	PasswordFileFlag = cli.StringFlag{
		Name:  "password",
		Usage: "Password file to use for non-interactive password input",
		Value: "",
	}
	ExternalSignerFlag = cli.StringFlag{
		Name:  "signer",
		Usage: "External signer (url or path to ipc file)",
		Value: "",
	}
	VMEnableDebugFlag = cli.BoolFlag{
		Name:  "vmdebug",
		Usage: "Record information useful for VM and contract debugging",
	}
	InsecureUnlockAllowedFlag = cli.BoolFlag{
		Name:  "allow-insecure-unlock",
		Usage: "Allow insecure account unlocking when account-related RPCs are exposed by http",
	}
	RPCGlobalGasCapFlag = cli.Uint64Flag{
		Name:  "rpc.gascap",
		Usage: "Sets a cap on gas that can be used in eth_call/estimateGas (0=infinite)",
		Value: eth.DefaultConfig.RPCGasCap,
	}
	RPCGlobalTxFeeCapFlag = cli.Float64Flag{
		Name:  "rpc.txfeecap",
		Usage: "Sets a cap on transaction fee (in ether) that can be sent via the RPC APIs (0 = no cap)",
		Value: eth.DefaultConfig.RPCTxFeeCap,
	}
	// Logging and debug settings
	EthStatsURLFlag = cli.StringFlag{
		Name:  "ethstats",
		Usage: "Reporting URL of a ethstats service (nodename:secret@host:port)",
	}
	FakePoWFlag = cli.BoolFlag{
		Name:  "fakepow",
		Usage: "Disables proof-of-work verification",
	}
	NoCompactionFlag = cli.BoolFlag{
		Name:  "nocompaction",
		Usage: "Disables db compaction after import",
	}
	// RPC settings
	IPCDisabledFlag = cli.BoolFlag{
		Name:  "ipcdisable",
		Usage: "Disable the IPC-RPC server",
	}
	IPCPathFlag = DirectoryFlag{
		Name:  "ipcpath",
		Usage: "Filename for IPC socket/pipe within the datadir (explicit paths escape it)",
	}
	HTTPEnabledFlag = cli.BoolFlag{
		Name:  "http",
		Usage: "Enable the HTTP-RPC server",
	}
	HTTPListenAddrFlag = cli.StringFlag{
		Name:  "http.addr",
		Usage: "HTTP-RPC server listening interface",
		Value: node.DefaultHTTPHost,
	}
	HTTPPortFlag = cli.IntFlag{
		Name:  "http.port",
		Usage: "HTTP-RPC server listening port",
		Value: node.DefaultHTTPPort,
	}
	HTTPCORSDomainFlag = cli.StringFlag{
		Name:  "http.corsdomain",
		Usage: "Comma separated list of domains from which to accept cross origin requests (browser enforced)",
		Value: "",
	}
	HTTPVirtualHostsFlag = cli.StringFlag{
		Name:  "http.vhosts",
		Usage: "Comma separated list of virtual hostnames from which to accept requests (server enforced). Accepts '*' wildcard.",
		Value: strings.Join(node.DefaultConfig.HTTPVirtualHosts, ","),
	}
	HTTPApiFlag = cli.StringFlag{
		Name:  "http.api",
		Usage: "API's offered over the HTTP-RPC interface",
		Value: "",
	}
	GraphQLEnabledFlag = cli.BoolFlag{
		Name:  "graphql",
		Usage: "Enable GraphQL on the HTTP-RPC server. Note that GraphQL can only be started if an HTTP server is started as well.",
	}
	GraphQLCORSDomainFlag = cli.StringFlag{
		Name:  "graphql.corsdomain",
		Usage: "Comma separated list of domains from which to accept cross origin requests (browser enforced)",
		Value: "",
	}
	GraphQLVirtualHostsFlag = cli.StringFlag{
		Name:  "graphql.vhosts",
		Usage: "Comma separated list of virtual hostnames from which to accept requests (server enforced). Accepts '*' wildcard.",
		Value: strings.Join(node.DefaultConfig.GraphQLVirtualHosts, ","),
	}
	WSEnabledFlag = cli.BoolFlag{
		Name:  "ws",
		Usage: "Enable the WS-RPC server",
	}
	WSListenAddrFlag = cli.StringFlag{
		Name:  "ws.addr",
		Usage: "WS-RPC server listening interface",
		Value: node.DefaultWSHost,
	}
	WSPortFlag = cli.IntFlag{
		Name:  "ws.port",
		Usage: "WS-RPC server listening port",
		Value: node.DefaultWSPort,
	}
	WSApiFlag = cli.StringFlag{
		Name:  "ws.api",
		Usage: "API's offered over the WS-RPC interface",
		Value: "",
	}
	WSAllowedOriginsFlag = cli.StringFlag{
		Name:  "ws.origins",
		Usage: "Origins from which to accept websockets requests",
		Value: "",
	}
	ExecFlag = cli.StringFlag{
		Name:  "exec",
		Usage: "Execute JavaScript statement",
	}
	PreloadJSFlag = cli.StringFlag{
		Name:  "preload",
		Usage: "Comma separated list of JavaScript files to preload into the console",
	}

	// Network Settings
	MaxPeersFlag = cli.IntFlag{
		Name:  "maxpeers",
		Usage: "Maximum number of network peers (network disabled if set to 0)",
		Value: node.DefaultConfig.P2P.MaxPeers,
	}
	MaxPendingPeersFlag = cli.IntFlag{
		Name:  "maxpendpeers",
		Usage: "Maximum number of pending connection attempts (defaults used if set to 0)",
		Value: node.DefaultConfig.P2P.MaxPendingPeers,
	}
	ListenPortFlag = cli.IntFlag{
		Name:  "port",
		Usage: "Network listening port",
		Value: 30388,
	}
	BootnodesFlag = cli.StringFlag{
		Name:  "bootnodes",
		Usage: "Comma separated enode URLs for P2P discovery bootstrap",
		Value: "",
	}
	NodeKeyFileFlag = cli.StringFlag{
		Name:  "nodekey",
		Usage: "P2P node key file",
	}
	NodeKeyHexFlag = cli.StringFlag{
		Name:  "nodekeyhex",
		Usage: "P2P node key as hex (for testing)",
	}
	NATFlag = cli.StringFlag{
		Name:  "nat",
		Usage: "NAT port mapping mechanism (any|none|upnp|pmp|extip:<IP>)",
		Value: "any",
	}
	NoDiscoverFlag = cli.BoolFlag{
		Name:  "nodiscover",
		Usage: "Disables the peer discovery mechanism (manual peer addition)",
	}
	DiscoveryV5Flag = cli.BoolFlag{
		Name:  "v5disc",
		Usage: "Enables the experimental RLPx V5 (Topic Discovery) mechanism",
	}
	NetrestrictFlag = cli.StringFlag{
		Name:  "netrestrict",
		Usage: "Restricts network communication to the given IP networks (CIDR masks)",
	}
	DNSDiscoveryFlag = cli.StringFlag{
		Name:  "discovery.dns",
		Usage: "Sets DNS discovery entry points (use \"\" to disable DNS)",
	}

	// ATM the url is left to the user and deployment to
	JSpathFlag = cli.StringFlag{
		Name:  "jspath",
		Usage: "JavaScript root path for `loadScript`",
		Value: ".",
	}

	// Gas price oracle settings
	GpoBlocksFlag = cli.IntFlag{
		Name:  "gpo.blocks",
		Usage: "Number of recent blocks to check for gas prices",
		Value: eth.DefaultConfig.GPO.Blocks,
	}
	GpoPercentileFlag = cli.IntFlag{
		Name:  "gpo.percentile",
		Usage: "Suggested gas price is the given percentile of a set of recent transaction gas prices",
		Value: eth.DefaultConfig.GPO.Percentile,
	}
	GpoMaxGasPriceFlag = cli.Int64Flag{
		Name:  "gpo.maxprice",
		Usage: "Maximum gas price will be recommended by gpo",
		Value: eth.DefaultConfig.GPO.MaxPrice.Int64(),
	}

	// Metrics flags
	MetricsEnabledFlag = cli.BoolFlag{
		Name:  "metrics",
		Usage: "Enable metrics collection and reporting",
	}
	MetricsEnabledExpensiveFlag = cli.BoolFlag{
		Name:  "metrics.expensive",
		Usage: "Enable expensive metrics collection and reporting",
	}

	// MetricsHTTPFlag defines the endpoint for a stand-alone metrics HTTP endpoint.
	// Since the pprof service enables sensitive/vulnerable behavior, this allows a user
	// to enable a public-OK metrics endpoint without having to worry about ALSO exposing
	// other profiling behavior or information.
	MetricsHTTPFlag = cli.StringFlag{
		Name:  "metrics.addr",
		Usage: "Enable stand-alone metrics HTTP server listening interface",
		Value: "127.0.0.1",
	}
	MetricsPortFlag = cli.IntFlag{
		Name:  "metrics.port",
		Usage: "Metrics HTTP server listening port",
		Value: 6060,
	}
	MetricsEnableInfluxDBFlag = cli.BoolFlag{
		Name:  "metrics.influxdb",
		Usage: "Enable metrics export/push to an external InfluxDB database",
	}
	MetricsInfluxDBEndpointFlag = cli.StringFlag{
		Name:  "metrics.influxdb.endpoint",
		Usage: "InfluxDB API endpoint to report metrics to",
		Value: "http://localhost:8086",
	}
	MetricsInfluxDBDatabaseFlag = cli.StringFlag{
		Name:  "metrics.influxdb.database",
		Usage: "InfluxDB database name to push reported metrics to",
		Value: "gubiq",
	}
	MetricsInfluxDBUsernameFlag = cli.StringFlag{
		Name:  "metrics.influxdb.username",
		Usage: "Username to authorize access to the database",
		Value: "test",
	}
	MetricsInfluxDBPasswordFlag = cli.StringFlag{
		Name:  "metrics.influxdb.password",
		Usage: "Password to authorize access to the database",
		Value: "test",
	}
	// Tags are part of every measurement sent to InfluxDB. Queries on tags are faster in InfluxDB.
	// For example `host` tag could be used so that we can group all nodes and average a measurement
	// across all of them, but also so that we can select a specific node and inspect its measurements.
	// https://docs.influxdata.com/influxdb/v1.4/concepts/key_concepts/#tag-key
	MetricsInfluxDBTagsFlag = cli.StringFlag{
		Name:  "metrics.influxdb.tags",
		Usage: "Comma-separated InfluxDB tags (key/values) attached to all measurements",
		Value: "host=localhost",
	}
	EWASMInterpreterFlag = cli.StringFlag{
		Name:  "vm.ewasm",
		Usage: "External ewasm configuration (default = built-in interpreter)",
		Value: "",
	}
	EVMInterpreterFlag = cli.StringFlag{
		Name:  "vm.evm",
		Usage: "External EVM configuration (default = built-in interpreter)",
		Value: "",
	}
)

// MakeDataDir retrieves the currently requested data directory, terminating
// if none (or the empty string) is specified. If the node is starting a testnet,
// then a subdirectory of the specified datadir will be used.
func MakeDataDir(ctx *cli.Context) string {
	if path := ctx.GlobalString(DataDirFlag.Name); path != "" {
		if ctx.GlobalBool(LegacyTestnetFlag.Name) {
			// Maintain compatibility with older Geth configurations storing the
			// Ropsten database in `testnet` instead of `ropsten`.
			legacyPath := filepath.Join(path, "testnet")
			if _, err := os.Stat(legacyPath); !os.IsNotExist(err) {
				return legacyPath
			}
			return filepath.Join(path, "ropsten")
		}
		/* if ctx.GlobalBool(RinkebyFlag.Name) {
			return filepath.Join(path, "rinkeby")
<<<<<<< HEAD
		} */
=======
		}
		if ctx.GlobalBool(GoerliFlag.Name) {
			return filepath.Join(path, "goerli")
		}
		if ctx.GlobalBool(YoloV2Flag.Name) {
			return filepath.Join(path, "yolo-v2")
		}
>>>>>>> cc05b050
		return path
	}
	Fatalf("Cannot determine default data directory, please set manually (--datadir)")
	return ""
}

// setNodeKey creates a node key from set command line flags, either loading it
// from a file or as a specified hex value. If neither flags were provided, this
// method returns nil and an emphemeral key is to be generated.
func setNodeKey(ctx *cli.Context, cfg *p2p.Config) {
	var (
		hex  = ctx.GlobalString(NodeKeyHexFlag.Name)
		file = ctx.GlobalString(NodeKeyFileFlag.Name)
		key  *ecdsa.PrivateKey
		err  error
	)
	switch {
	case file != "" && hex != "":
		Fatalf("Options %q and %q are mutually exclusive", NodeKeyFileFlag.Name, NodeKeyHexFlag.Name)
	case file != "":
		if key, err = crypto.LoadECDSA(file); err != nil {
			Fatalf("Option %q: %v", NodeKeyFileFlag.Name, err)
		}
		cfg.PrivateKey = key
	case hex != "":
		if key, err = crypto.HexToECDSA(hex); err != nil {
			Fatalf("Option %q: %v", NodeKeyHexFlag.Name, err)
		}
		cfg.PrivateKey = key
	}
}

// setNodeUserIdent creates the user identifier from CLI flags.
func setNodeUserIdent(ctx *cli.Context, cfg *node.Config) {
	if identity := ctx.GlobalString(IdentityFlag.Name); len(identity) > 0 {
		cfg.UserIdent = identity
	}
}

// setBootstrapNodes creates a list of bootstrap nodes from the command line
// flags, reverting to pre-configured ones if none have been specified.
func setBootstrapNodes(ctx *cli.Context, cfg *p2p.Config) {
	urls := params.MainnetBootnodes
	switch {
	case ctx.GlobalIsSet(BootnodesFlag.Name) || ctx.GlobalIsSet(LegacyBootnodesV4Flag.Name):
		if ctx.GlobalIsSet(LegacyBootnodesV4Flag.Name) {
			urls = SplitAndTrim(ctx.GlobalString(LegacyBootnodesV4Flag.Name))
		} else {
			urls = SplitAndTrim(ctx.GlobalString(BootnodesFlag.Name))
		}
<<<<<<< HEAD
	case ctx.GlobalBool(LegacyTestnetFlag.Name):
		urls = params.TestnetBootnodes
	// case ctx.GlobalBool(RinkebyFlag.Name):
	//	urls = params.RinkebyBootnodes
=======
	case ctx.GlobalBool(LegacyTestnetFlag.Name) || ctx.GlobalBool(RopstenFlag.Name):
		urls = params.RopstenBootnodes
	case ctx.GlobalBool(RinkebyFlag.Name):
		urls = params.RinkebyBootnodes
	case ctx.GlobalBool(GoerliFlag.Name):
		urls = params.GoerliBootnodes
	case ctx.GlobalBool(YoloV2Flag.Name):
		urls = params.YoloV2Bootnodes
>>>>>>> cc05b050
	case cfg.BootstrapNodes != nil:
		return // already set, don't apply defaults.
	}

	cfg.BootstrapNodes = make([]*enode.Node, 0, len(urls))
	for _, url := range urls {
		if url != "" {
			node, err := enode.Parse(enode.ValidSchemes, url)
			if err != nil {
				log.Crit("Bootstrap URL invalid", "enode", url, "err", err)
				continue
			}
			cfg.BootstrapNodes = append(cfg.BootstrapNodes, node)
		}
	}
}

// setBootstrapNodesV5 creates a list of bootstrap nodes from the command line
// flags, reverting to pre-configured ones if none have been specified.
func setBootstrapNodesV5(ctx *cli.Context, cfg *p2p.Config) {
	urls := params.MainnetBootnodes
	switch {
	case ctx.GlobalIsSet(BootnodesFlag.Name) || ctx.GlobalIsSet(LegacyBootnodesV5Flag.Name):
		if ctx.GlobalIsSet(LegacyBootnodesV5Flag.Name) {
			urls = SplitAndTrim(ctx.GlobalString(LegacyBootnodesV5Flag.Name))
		} else {
			urls = SplitAndTrim(ctx.GlobalString(BootnodesFlag.Name))
		}
<<<<<<< HEAD
=======
	case ctx.GlobalBool(RopstenFlag.Name):
		urls = params.RopstenBootnodes
	case ctx.GlobalBool(RinkebyFlag.Name):
		urls = params.RinkebyBootnodes
	case ctx.GlobalBool(GoerliFlag.Name):
		urls = params.GoerliBootnodes
	case ctx.GlobalBool(YoloV2Flag.Name):
		urls = params.YoloV2Bootnodes
>>>>>>> cc05b050
	case cfg.BootstrapNodesV5 != nil:
		return // already set, don't apply defaults.
	}

	cfg.BootstrapNodesV5 = make([]*discv5.Node, 0, len(urls))
	for _, url := range urls {
		if url != "" {
			node, err := discv5.ParseNode(url)
			if err != nil {
				log.Error("Bootstrap URL invalid", "enode", url, "err", err)
				continue
			}
			cfg.BootstrapNodesV5 = append(cfg.BootstrapNodesV5, node)
		}
	}
}

// setListenAddress creates a TCP listening address string from set command
// line flags.
func setListenAddress(ctx *cli.Context, cfg *p2p.Config) {
	if ctx.GlobalIsSet(ListenPortFlag.Name) {
		cfg.ListenAddr = fmt.Sprintf(":%d", ctx.GlobalInt(ListenPortFlag.Name))
	}
}

// setNAT creates a port mapper from command line flags.
func setNAT(ctx *cli.Context, cfg *p2p.Config) {
	if ctx.GlobalIsSet(NATFlag.Name) {
		natif, err := nat.Parse(ctx.GlobalString(NATFlag.Name))
		if err != nil {
			Fatalf("Option %s: %v", NATFlag.Name, err)
		}
		cfg.NAT = natif
	}
}

// SplitAndTrim splits input separated by a comma
// and trims excessive white space from the substrings.
func SplitAndTrim(input string) (ret []string) {
	l := strings.Split(input, ",")
	for _, r := range l {
		if r = strings.TrimSpace(r); r != "" {
			ret = append(ret, r)
		}
	}
	return ret
}

// setHTTP creates the HTTP RPC listener interface string from the set
// command line flags, returning empty if the HTTP endpoint is disabled.
func setHTTP(ctx *cli.Context, cfg *node.Config) {
	if ctx.GlobalBool(LegacyRPCEnabledFlag.Name) && cfg.HTTPHost == "" {
		log.Warn("The flag --rpc is deprecated and will be removed in the future, please use --http")
		cfg.HTTPHost = "127.0.0.1"
		if ctx.GlobalIsSet(LegacyRPCListenAddrFlag.Name) {
			cfg.HTTPHost = ctx.GlobalString(LegacyRPCListenAddrFlag.Name)
			log.Warn("The flag --rpcaddr is deprecated and will be removed in the future, please use --http.addr")
		}
	}
	if ctx.GlobalBool(HTTPEnabledFlag.Name) && cfg.HTTPHost == "" {
		cfg.HTTPHost = "127.0.0.1"
		if ctx.GlobalIsSet(HTTPListenAddrFlag.Name) {
			cfg.HTTPHost = ctx.GlobalString(HTTPListenAddrFlag.Name)
		}
	}

	if ctx.GlobalIsSet(LegacyRPCPortFlag.Name) {
		cfg.HTTPPort = ctx.GlobalInt(LegacyRPCPortFlag.Name)
		log.Warn("The flag --rpcport is deprecated and will be removed in the future, please use --http.port")
	}
	if ctx.GlobalIsSet(HTTPPortFlag.Name) {
		cfg.HTTPPort = ctx.GlobalInt(HTTPPortFlag.Name)
	}

	if ctx.GlobalIsSet(LegacyRPCCORSDomainFlag.Name) {
		cfg.HTTPCors = SplitAndTrim(ctx.GlobalString(LegacyRPCCORSDomainFlag.Name))
		log.Warn("The flag --rpccorsdomain is deprecated and will be removed in the future, please use --http.corsdomain")
	}
	if ctx.GlobalIsSet(HTTPCORSDomainFlag.Name) {
		cfg.HTTPCors = SplitAndTrim(ctx.GlobalString(HTTPCORSDomainFlag.Name))
	}

	if ctx.GlobalIsSet(LegacyRPCApiFlag.Name) {
		cfg.HTTPModules = SplitAndTrim(ctx.GlobalString(LegacyRPCApiFlag.Name))
		log.Warn("The flag --rpcapi is deprecated and will be removed in the future, please use --http.api")
	}
	if ctx.GlobalIsSet(HTTPApiFlag.Name) {
		cfg.HTTPModules = SplitAndTrim(ctx.GlobalString(HTTPApiFlag.Name))
	}

	if ctx.GlobalIsSet(LegacyRPCVirtualHostsFlag.Name) {
		cfg.HTTPVirtualHosts = SplitAndTrim(ctx.GlobalString(LegacyRPCVirtualHostsFlag.Name))
		log.Warn("The flag --rpcvhosts is deprecated and will be removed in the future, please use --http.vhosts")
	}
	if ctx.GlobalIsSet(HTTPVirtualHostsFlag.Name) {
		cfg.HTTPVirtualHosts = SplitAndTrim(ctx.GlobalString(HTTPVirtualHostsFlag.Name))
	}
}

// setGraphQL creates the GraphQL listener interface string from the set
// command line flags, returning empty if the GraphQL endpoint is disabled.
func setGraphQL(ctx *cli.Context, cfg *node.Config) {
	if ctx.GlobalIsSet(GraphQLCORSDomainFlag.Name) {
		cfg.GraphQLCors = SplitAndTrim(ctx.GlobalString(GraphQLCORSDomainFlag.Name))
	}
	if ctx.GlobalIsSet(GraphQLVirtualHostsFlag.Name) {
		cfg.GraphQLVirtualHosts = SplitAndTrim(ctx.GlobalString(GraphQLVirtualHostsFlag.Name))
	}
}

// setWS creates the WebSocket RPC listener interface string from the set
// command line flags, returning empty if the HTTP endpoint is disabled.
func setWS(ctx *cli.Context, cfg *node.Config) {
	if ctx.GlobalBool(WSEnabledFlag.Name) && cfg.WSHost == "" {
		cfg.WSHost = "127.0.0.1"
		if ctx.GlobalIsSet(LegacyWSListenAddrFlag.Name) {
			cfg.WSHost = ctx.GlobalString(LegacyWSListenAddrFlag.Name)
			log.Warn("The flag --wsaddr is deprecated and will be removed in the future, please use --ws.addr")
		}
		if ctx.GlobalIsSet(WSListenAddrFlag.Name) {
			cfg.WSHost = ctx.GlobalString(WSListenAddrFlag.Name)
		}
	}
	if ctx.GlobalIsSet(LegacyWSPortFlag.Name) {
		cfg.WSPort = ctx.GlobalInt(LegacyWSPortFlag.Name)
		log.Warn("The flag --wsport is deprecated and will be removed in the future, please use --ws.port")
	}
	if ctx.GlobalIsSet(WSPortFlag.Name) {
		cfg.WSPort = ctx.GlobalInt(WSPortFlag.Name)
	}

	if ctx.GlobalIsSet(LegacyWSAllowedOriginsFlag.Name) {
		cfg.WSOrigins = SplitAndTrim(ctx.GlobalString(LegacyWSAllowedOriginsFlag.Name))
		log.Warn("The flag --wsorigins is deprecated and will be removed in the future, please use --ws.origins")
	}
	if ctx.GlobalIsSet(WSAllowedOriginsFlag.Name) {
		cfg.WSOrigins = SplitAndTrim(ctx.GlobalString(WSAllowedOriginsFlag.Name))
	}

	if ctx.GlobalIsSet(LegacyWSApiFlag.Name) {
		cfg.WSModules = SplitAndTrim(ctx.GlobalString(LegacyWSApiFlag.Name))
		log.Warn("The flag --wsapi is deprecated and will be removed in the future, please use --ws.api")
	}
	if ctx.GlobalIsSet(WSApiFlag.Name) {
		cfg.WSModules = SplitAndTrim(ctx.GlobalString(WSApiFlag.Name))
	}
}

// setIPC creates an IPC path configuration from the set command line flags,
// returning an empty string if IPC was explicitly disabled, or the set path.
func setIPC(ctx *cli.Context, cfg *node.Config) {
	CheckExclusive(ctx, IPCDisabledFlag, IPCPathFlag)
	switch {
	case ctx.GlobalBool(IPCDisabledFlag.Name):
		cfg.IPCPath = ""
	case ctx.GlobalIsSet(IPCPathFlag.Name):
		cfg.IPCPath = ctx.GlobalString(IPCPathFlag.Name)
	}
}

// makeDatabaseHandles raises out the number of allowed file handles per process
// for Gubiq and returns half of the allowance to assign to the database.
func makeDatabaseHandles() int {
	limit, err := fdlimit.Maximum()
	if err != nil {
		Fatalf("Failed to retrieve file descriptor allowance: %v", err)
	}
	raised, err := fdlimit.Raise(uint64(limit))
	if err != nil {
		Fatalf("Failed to raise file descriptor allowance: %v", err)
	}
	return int(raised / 2) // Leave half for networking and other stuff
}

// MakeAddress converts an account specified directly as a hex encoded string or
// a key index in the key store to an internal account representation.
func MakeAddress(ks *keystore.KeyStore, account string) (accounts.Account, error) {
	// If the specified account is a valid address, return it
	if common.IsHexAddress(account) {
		return accounts.Account{Address: common.HexToAddress(account)}, nil
	}
	// Otherwise try to interpret the account as a keystore index
	index, err := strconv.Atoi(account)
	if err != nil || index < 0 {
		return accounts.Account{}, fmt.Errorf("invalid account address or index %q", account)
	}
	log.Warn("-------------------------------------------------------------------")
	log.Warn("Referring to accounts by order in the keystore folder is dangerous!")
	log.Warn("This functionality is deprecated and will be removed in the future!")
	log.Warn("Please use explicit addresses! (can search via `gubiq account list`)")
	log.Warn("-------------------------------------------------------------------")

	accs := ks.Accounts()
	if len(accs) <= index {
		return accounts.Account{}, fmt.Errorf("index %d higher than number of accounts %d", index, len(accs))
	}
	return accs[index], nil
}

// setEtherbase retrieves the etherbase either from the directly specified
// command line flags or from the keystore if CLI indexed.
func setEtherbase(ctx *cli.Context, ks *keystore.KeyStore, cfg *eth.Config) {
	// Extract the current etherbase, new flag overriding legacy one
	var etherbase string
	if ctx.GlobalIsSet(LegacyMinerEtherbaseFlag.Name) {
		etherbase = ctx.GlobalString(LegacyMinerEtherbaseFlag.Name)
		log.Warn("The flag --etherbase is deprecated and will be removed in the future, please use --miner.etherbase")

	}
	if ctx.GlobalIsSet(MinerEtherbaseFlag.Name) {
		etherbase = ctx.GlobalString(MinerEtherbaseFlag.Name)
	}
	// Convert the etherbase into an address and configure it
	if etherbase != "" {
		if ks != nil {
			account, err := MakeAddress(ks, etherbase)
			if err != nil {
				Fatalf("Invalid miner etherbase: %v", err)
			}
			cfg.Miner.Etherbase = account.Address
		} else {
			Fatalf("No etherbase configured")
		}
	}
}

// MakePasswordList reads password lines from the file specified by the global --password flag.
func MakePasswordList(ctx *cli.Context) []string {
	path := ctx.GlobalString(PasswordFileFlag.Name)
	if path == "" {
		return nil
	}
	text, err := ioutil.ReadFile(path)
	if err != nil {
		Fatalf("Failed to read password file: %v", err)
	}
	lines := strings.Split(string(text), "\n")
	// Sanitise DOS line endings.
	for i := range lines {
		lines[i] = strings.TrimRight(lines[i], "\r")
	}
	return lines
}

func SetP2PConfig(ctx *cli.Context, cfg *p2p.Config) {
	setNodeKey(ctx, cfg)
	setNAT(ctx, cfg)
	setListenAddress(ctx, cfg)
	setBootstrapNodes(ctx, cfg)
	setBootstrapNodesV5(ctx, cfg)

	if ctx.GlobalIsSet(MaxPeersFlag.Name) {
		cfg.MaxPeers = ctx.GlobalInt(MaxPeersFlag.Name)
	}
	ethPeers := cfg.MaxPeers

	log.Info("Maximum peer count", "ETH", ethPeers)

	if ctx.GlobalIsSet(MaxPendingPeersFlag.Name) {
		cfg.MaxPendingPeers = ctx.GlobalInt(MaxPendingPeersFlag.Name)
	}
	if ctx.GlobalIsSet(NoDiscoverFlag.Name) {
		cfg.NoDiscovery = true
	}

	if ctx.GlobalIsSet(DiscoveryV5Flag.Name) {
		cfg.DiscoveryV5 = ctx.GlobalBool(DiscoveryV5Flag.Name)
	}

	if netrestrict := ctx.GlobalString(NetrestrictFlag.Name); netrestrict != "" {
		list, err := netutil.ParseNetlist(netrestrict)
		if err != nil {
			Fatalf("Option %q: %v", NetrestrictFlag.Name, err)
		}
		cfg.NetRestrict = list
	}

	if ctx.GlobalBool(DeveloperFlag.Name) {
		// --dev mode can't use p2p networking.
		cfg.MaxPeers = 0
		cfg.ListenAddr = ":0"
		cfg.NoDiscovery = true
		cfg.DiscoveryV5 = false
	}
}

// SetNodeConfig applies node-related command line flags to the config.
func SetNodeConfig(ctx *cli.Context, cfg *node.Config) {
	SetP2PConfig(ctx, &cfg.P2P)
	setIPC(ctx, cfg)
	setHTTP(ctx, cfg)
	setGraphQL(ctx, cfg)
	setWS(ctx, cfg)
	setNodeUserIdent(ctx, cfg)
	setDataDir(ctx, cfg)
	setSmartCard(ctx, cfg)

	if ctx.GlobalIsSet(ExternalSignerFlag.Name) {
		cfg.ExternalSigner = ctx.GlobalString(ExternalSignerFlag.Name)
	}

	if ctx.GlobalIsSet(KeyStoreDirFlag.Name) {
		cfg.KeyStoreDir = ctx.GlobalString(KeyStoreDirFlag.Name)
	}
	if ctx.GlobalIsSet(LightKDFFlag.Name) {
		cfg.UseLightweightKDF = ctx.GlobalBool(LightKDFFlag.Name)
	}
	if ctx.GlobalIsSet(NoUSBFlag.Name) {
		cfg.NoUSB = ctx.GlobalBool(NoUSBFlag.Name)
	}
	if ctx.GlobalIsSet(InsecureUnlockAllowedFlag.Name) {
		cfg.InsecureUnlockAllowed = ctx.GlobalBool(InsecureUnlockAllowedFlag.Name)
	}
}

func setSmartCard(ctx *cli.Context, cfg *node.Config) {
	// Skip enabling smartcards if no path is set
	path := ctx.GlobalString(SmartCardDaemonPathFlag.Name)
	if path == "" {
		return
	}
	// Sanity check that the smartcard path is valid
	fi, err := os.Stat(path)
	if err != nil {
		log.Info("Smartcard socket not found, disabling", "err", err)
		return
	}
	if fi.Mode()&os.ModeType != os.ModeSocket {
		log.Error("Invalid smartcard daemon path", "path", path, "type", fi.Mode().String())
		return
	}
	// Smartcard daemon path exists and is a socket, enable it
	cfg.SmartCardDaemonPath = path
}

func setDataDir(ctx *cli.Context, cfg *node.Config) {
	switch {
	case ctx.GlobalIsSet(DataDirFlag.Name):
		cfg.DataDir = ctx.GlobalString(DataDirFlag.Name)
	case ctx.GlobalBool(DeveloperFlag.Name):
		cfg.DataDir = "" // unless explicitly requested, use memory databases
<<<<<<< HEAD
	case (ctx.GlobalBool(LegacyTestnetFlag.Name) && cfg.DataDir == node.DefaultDataDir()):
		cfg.DataDir = filepath.Join(node.DefaultDataDir(), "testnet")
		// case ctx.GlobalBool(RinkebyFlag.Name) && cfg.DataDir == node.DefaultDataDir():
		//	cfg.DataDir = filepath.Join(node.DefaultDataDir(), "rinkeby")
=======
	case (ctx.GlobalBool(LegacyTestnetFlag.Name) || ctx.GlobalBool(RopstenFlag.Name)) && cfg.DataDir == node.DefaultDataDir():
		// Maintain compatibility with older Geth configurations storing the
		// Ropsten database in `testnet` instead of `ropsten`.
		legacyPath := filepath.Join(node.DefaultDataDir(), "testnet")
		if _, err := os.Stat(legacyPath); !os.IsNotExist(err) {
			log.Warn("Using the deprecated `testnet` datadir. Future versions will store the Ropsten chain in `ropsten`.")
			cfg.DataDir = legacyPath
		} else {
			cfg.DataDir = filepath.Join(node.DefaultDataDir(), "ropsten")
		}
	case ctx.GlobalBool(RinkebyFlag.Name) && cfg.DataDir == node.DefaultDataDir():
		cfg.DataDir = filepath.Join(node.DefaultDataDir(), "rinkeby")
	case ctx.GlobalBool(GoerliFlag.Name) && cfg.DataDir == node.DefaultDataDir():
		cfg.DataDir = filepath.Join(node.DefaultDataDir(), "goerli")
	case ctx.GlobalBool(YoloV2Flag.Name) && cfg.DataDir == node.DefaultDataDir():
		cfg.DataDir = filepath.Join(node.DefaultDataDir(), "yolo-v2")
>>>>>>> cc05b050
	}
}

func setGPO(ctx *cli.Context, cfg *gasprice.Config) {
	// settings for gas oracle.
	if ctx.GlobalIsSet(LegacyGpoBlocksFlag.Name) {
		cfg.Blocks = ctx.GlobalInt(LegacyGpoBlocksFlag.Name)
		log.Warn("The flag --gpoblocks is deprecated and will be removed in the future, please use --gpo.blocks")
	}
	if ctx.GlobalIsSet(GpoBlocksFlag.Name) {
		cfg.Blocks = ctx.GlobalInt(GpoBlocksFlag.Name)
	}
	if ctx.GlobalIsSet(LegacyGpoPercentileFlag.Name) {
		cfg.Percentile = ctx.GlobalInt(LegacyGpoPercentileFlag.Name)
		log.Warn("The flag --gpopercentile is deprecated and will be removed in the future, please use --gpo.percentile")
	}
	if ctx.GlobalIsSet(GpoPercentileFlag.Name) {
		cfg.Percentile = ctx.GlobalInt(GpoPercentileFlag.Name)
	}
	if ctx.GlobalIsSet(GpoMaxGasPriceFlag.Name) {
		cfg.MaxPrice = big.NewInt(ctx.GlobalInt64(GpoMaxGasPriceFlag.Name))
	}
}

func setTxPool(ctx *cli.Context, cfg *core.TxPoolConfig) {
	if ctx.GlobalIsSet(TxPoolLocalsFlag.Name) {
		locals := strings.Split(ctx.GlobalString(TxPoolLocalsFlag.Name), ",")
		for _, account := range locals {
			if trimmed := strings.TrimSpace(account); !common.IsHexAddress(trimmed) {
				Fatalf("Invalid account in --txpool.locals: %s", trimmed)
			} else {
				cfg.Locals = append(cfg.Locals, common.HexToAddress(account))
			}
		}
	}
	if ctx.GlobalIsSet(TxPoolNoLocalsFlag.Name) {
		cfg.NoLocals = ctx.GlobalBool(TxPoolNoLocalsFlag.Name)
	}
	if ctx.GlobalIsSet(TxPoolJournalFlag.Name) {
		cfg.Journal = ctx.GlobalString(TxPoolJournalFlag.Name)
	}
	if ctx.GlobalIsSet(TxPoolRejournalFlag.Name) {
		cfg.Rejournal = ctx.GlobalDuration(TxPoolRejournalFlag.Name)
	}
	if ctx.GlobalIsSet(TxPoolPriceLimitFlag.Name) {
		cfg.PriceLimit = ctx.GlobalUint64(TxPoolPriceLimitFlag.Name)
	}
	if ctx.GlobalIsSet(TxPoolPriceBumpFlag.Name) {
		cfg.PriceBump = ctx.GlobalUint64(TxPoolPriceBumpFlag.Name)
	}
	if ctx.GlobalIsSet(TxPoolAccountSlotsFlag.Name) {
		cfg.AccountSlots = ctx.GlobalUint64(TxPoolAccountSlotsFlag.Name)
	}
	if ctx.GlobalIsSet(TxPoolGlobalSlotsFlag.Name) {
		cfg.GlobalSlots = ctx.GlobalUint64(TxPoolGlobalSlotsFlag.Name)
	}
	if ctx.GlobalIsSet(TxPoolAccountQueueFlag.Name) {
		cfg.AccountQueue = ctx.GlobalUint64(TxPoolAccountQueueFlag.Name)
	}
	if ctx.GlobalIsSet(TxPoolGlobalQueueFlag.Name) {
		cfg.GlobalQueue = ctx.GlobalUint64(TxPoolGlobalQueueFlag.Name)
	}
	if ctx.GlobalIsSet(TxPoolLifetimeFlag.Name) {
		cfg.Lifetime = ctx.GlobalDuration(TxPoolLifetimeFlag.Name)
	}
}

func setUbqhash(ctx *cli.Context, cfg *eth.Config) {
	if ctx.GlobalIsSet(UbqhashCacheDirFlag.Name) {
		cfg.Ubqhash.CacheDir = ctx.GlobalString(UbqhashCacheDirFlag.Name)
	}
	if ctx.GlobalIsSet(UbqhashDatasetDirFlag.Name) {
		cfg.Ubqhash.DatasetDir = ctx.GlobalString(UbqhashDatasetDirFlag.Name)
	}
	if ctx.GlobalIsSet(UbqhashCachesInMemoryFlag.Name) {
		cfg.Ubqhash.CachesInMem = ctx.GlobalInt(UbqhashCachesInMemoryFlag.Name)
	}
	if ctx.GlobalIsSet(UbqhashCachesOnDiskFlag.Name) {
		cfg.Ubqhash.CachesOnDisk = ctx.GlobalInt(UbqhashCachesOnDiskFlag.Name)
	}
	if ctx.GlobalIsSet(UbqhashCachesLockMmapFlag.Name) {
		cfg.Ubqhash.CachesLockMmap = ctx.GlobalBool(UbqhashCachesLockMmapFlag.Name)
	}
	if ctx.GlobalIsSet(UbqhashDatasetsInMemoryFlag.Name) {
		cfg.Ubqhash.DatasetsInMem = ctx.GlobalInt(UbqhashDatasetsInMemoryFlag.Name)
	}
	if ctx.GlobalIsSet(UbqhashDatasetsOnDiskFlag.Name) {
		cfg.Ubqhash.DatasetsOnDisk = ctx.GlobalInt(UbqhashDatasetsOnDiskFlag.Name)
	}
	if ctx.GlobalIsSet(UbqhashDatasetsLockMmapFlag.Name) {
		cfg.Ubqhash.DatasetsLockMmap = ctx.GlobalBool(UbqhashDatasetsLockMmapFlag.Name)
	}
}

func setMiner(ctx *cli.Context, cfg *miner.Config) {
	if ctx.GlobalIsSet(MinerNotifyFlag.Name) {
		cfg.Notify = strings.Split(ctx.GlobalString(MinerNotifyFlag.Name), ",")
	}
	if ctx.GlobalIsSet(LegacyMinerExtraDataFlag.Name) {
		cfg.ExtraData = []byte(ctx.GlobalString(LegacyMinerExtraDataFlag.Name))
		log.Warn("The flag --extradata is deprecated and will be removed in the future, please use --miner.extradata")
	}
	if ctx.GlobalIsSet(MinerExtraDataFlag.Name) {
		cfg.ExtraData = []byte(ctx.GlobalString(MinerExtraDataFlag.Name))
	}
	if ctx.GlobalIsSet(LegacyMinerGasTargetFlag.Name) {
		cfg.GasFloor = ctx.GlobalUint64(LegacyMinerGasTargetFlag.Name)
		log.Warn("The flag --targetgaslimit is deprecated and will be removed in the future, please use --miner.gastarget")
	}
	if ctx.GlobalIsSet(MinerGasTargetFlag.Name) {
		cfg.GasFloor = ctx.GlobalUint64(MinerGasTargetFlag.Name)
	}
	if ctx.GlobalIsSet(MinerGasLimitFlag.Name) {
		cfg.GasCeil = ctx.GlobalUint64(MinerGasLimitFlag.Name)
	}
	if ctx.GlobalIsSet(LegacyMinerGasPriceFlag.Name) {
		cfg.GasPrice = GlobalBig(ctx, LegacyMinerGasPriceFlag.Name)
		log.Warn("The flag --gasprice is deprecated and will be removed in the future, please use --miner.gasprice")
	}
	if ctx.GlobalIsSet(MinerGasPriceFlag.Name) {
		cfg.GasPrice = GlobalBig(ctx, MinerGasPriceFlag.Name)
	}
	if ctx.GlobalIsSet(MinerRecommitIntervalFlag.Name) {
		cfg.Recommit = ctx.GlobalDuration(MinerRecommitIntervalFlag.Name)
	}
	if ctx.GlobalIsSet(MinerNoVerfiyFlag.Name) {
		cfg.Noverify = ctx.GlobalBool(MinerNoVerfiyFlag.Name)
	}
}

func setWhitelist(ctx *cli.Context, cfg *eth.Config) {
	whitelist := ctx.GlobalString(WhitelistFlag.Name)
	if whitelist == "" {
		return
	}
	cfg.Whitelist = make(map[uint64]common.Hash)
	for _, entry := range strings.Split(whitelist, ",") {
		parts := strings.Split(entry, "=")
		if len(parts) != 2 {
			Fatalf("Invalid whitelist entry: %s", entry)
		}
		number, err := strconv.ParseUint(parts[0], 0, 64)
		if err != nil {
			Fatalf("Invalid whitelist block number %s: %v", parts[0], err)
		}
		var hash common.Hash
		if err = hash.UnmarshalText([]byte(parts[1])); err != nil {
			Fatalf("Invalid whitelist hash %s: %v", parts[1], err)
		}
		cfg.Whitelist[number] = hash
	}
}

// CheckExclusive verifies that only a single instance of the provided flags was
// set by the user. Each flag might optionally be followed by a string type to
// specialize it further.
func CheckExclusive(ctx *cli.Context, args ...interface{}) {
	set := make([]string, 0, 1)
	for i := 0; i < len(args); i++ {
		// Make sure the next argument is a flag and skip if not set
		flag, ok := args[i].(cli.Flag)
		if !ok {
			panic(fmt.Sprintf("invalid argument, not cli.Flag type: %T", args[i]))
		}
		// Check if next arg extends current and expand its name if so
		name := flag.GetName()

		if i+1 < len(args) {
			switch option := args[i+1].(type) {
			case string:
				// Extended flag check, make sure value set doesn't conflict with passed in option
				if ctx.GlobalString(flag.GetName()) == option {
					name += "=" + option
					set = append(set, "--"+name)
				}
				// shift arguments and continue
				i++
				continue

			case cli.Flag:
			default:
				panic(fmt.Sprintf("invalid argument, not cli.Flag or string extension: %T", args[i+1]))
			}
		}
		// Mark the flag if it's set
		if ctx.GlobalIsSet(flag.GetName()) {
			set = append(set, "--"+name)
		}
	}
	if len(set) > 1 {
		Fatalf("Flags %v can't be used at the same time", strings.Join(set, ", "))
	}
}

// SetEthConfig applies eth-related command line flags to the config.
func SetEthConfig(ctx *cli.Context, stack *node.Node, cfg *eth.Config) {
	// Avoid conflicting network flags
<<<<<<< HEAD
	CheckExclusive(ctx, DeveloperFlag, LegacyTestnetFlag)  // RinkebyFlag
=======
	CheckExclusive(ctx, DeveloperFlag, LegacyTestnetFlag, RopstenFlag, RinkebyFlag, GoerliFlag, YoloV2Flag)
	CheckExclusive(ctx, LegacyLightServFlag, LightServeFlag, SyncModeFlag, "light")
>>>>>>> cc05b050
	CheckExclusive(ctx, DeveloperFlag, ExternalSignerFlag) // Can't use both ephemeral unlocked and external signer
	CheckExclusive(ctx, GCModeFlag, "archive", TxLookupLimitFlag)
	var ks *keystore.KeyStore
	if keystores := stack.AccountManager().Backends(keystore.KeyStoreType); len(keystores) > 0 {
		ks = keystores[0].(*keystore.KeyStore)
	}
	setEtherbase(ctx, ks, cfg)
	setGPO(ctx, &cfg.GPO)
	setTxPool(ctx, &cfg.TxPool)
	setUbqhash(ctx, cfg)
	setMiner(ctx, &cfg.Miner)
	setWhitelist(ctx, cfg)

	if ctx.GlobalIsSet(SyncModeFlag.Name) {
		cfg.SyncMode = *GlobalTextMarshaler(ctx, SyncModeFlag.Name).(*downloader.SyncMode)
	}
	if ctx.GlobalIsSet(NetworkIdFlag.Name) {
		cfg.NetworkId = ctx.GlobalUint64(NetworkIdFlag.Name)
	}
	if ctx.GlobalIsSet(CacheFlag.Name) || ctx.GlobalIsSet(CacheDatabaseFlag.Name) {
		cfg.DatabaseCache = ctx.GlobalInt(CacheFlag.Name) * ctx.GlobalInt(CacheDatabaseFlag.Name) / 100
	}
	cfg.DatabaseHandles = makeDatabaseHandles()
	if ctx.GlobalIsSet(AncientFlag.Name) {
		cfg.DatabaseFreezer = ctx.GlobalString(AncientFlag.Name)
	}

	if gcmode := ctx.GlobalString(GCModeFlag.Name); gcmode != "full" && gcmode != "archive" {
		Fatalf("--%s must be either 'full' or 'archive'", GCModeFlag.Name)
	}
	if ctx.GlobalIsSet(GCModeFlag.Name) {
		cfg.NoPruning = ctx.GlobalString(GCModeFlag.Name) == "archive"
	}
	if ctx.GlobalIsSet(CacheNoPrefetchFlag.Name) {
		cfg.NoPrefetch = ctx.GlobalBool(CacheNoPrefetchFlag.Name)
	}
	if ctx.GlobalIsSet(TxLookupLimitFlag.Name) {
		cfg.TxLookupLimit = ctx.GlobalUint64(TxLookupLimitFlag.Name)
	}
	if ctx.GlobalIsSet(CacheFlag.Name) || ctx.GlobalIsSet(CacheTrieFlag.Name) {
		cfg.TrieCleanCache = ctx.GlobalInt(CacheFlag.Name) * ctx.GlobalInt(CacheTrieFlag.Name) / 100
	}
	if ctx.GlobalIsSet(CacheTrieJournalFlag.Name) {
		cfg.TrieCleanCacheJournal = ctx.GlobalString(CacheTrieJournalFlag.Name)
	}
	if ctx.GlobalIsSet(CacheTrieRejournalFlag.Name) {
		cfg.TrieCleanCacheRejournal = ctx.GlobalDuration(CacheTrieRejournalFlag.Name)
	}
	if ctx.GlobalIsSet(CacheFlag.Name) || ctx.GlobalIsSet(CacheGCFlag.Name) {
		cfg.TrieDirtyCache = ctx.GlobalInt(CacheFlag.Name) * ctx.GlobalInt(CacheGCFlag.Name) / 100
	}
	if ctx.GlobalIsSet(CacheFlag.Name) || ctx.GlobalIsSet(CacheSnapshotFlag.Name) {
		cfg.SnapshotCache = ctx.GlobalInt(CacheFlag.Name) * ctx.GlobalInt(CacheSnapshotFlag.Name) / 100
	}
	if !ctx.GlobalIsSet(SnapshotFlag.Name) {
		cfg.TrieCleanCache += cfg.SnapshotCache
		cfg.SnapshotCache = 0 // Disabled
	}
	if ctx.GlobalIsSet(DocRootFlag.Name) {
		cfg.DocRoot = ctx.GlobalString(DocRootFlag.Name)
	}
	if ctx.GlobalIsSet(VMEnableDebugFlag.Name) {
		// TODO(fjl): force-enable this in --dev mode
		cfg.EnablePreimageRecording = ctx.GlobalBool(VMEnableDebugFlag.Name)
	}

	if ctx.GlobalIsSet(EWASMInterpreterFlag.Name) {
		cfg.EWASMInterpreter = ctx.GlobalString(EWASMInterpreterFlag.Name)
	}

	if ctx.GlobalIsSet(EVMInterpreterFlag.Name) {
		cfg.EVMInterpreter = ctx.GlobalString(EVMInterpreterFlag.Name)
	}
	if ctx.GlobalIsSet(RPCGlobalGasCapFlag.Name) {
		cfg.RPCGasCap = ctx.GlobalUint64(RPCGlobalGasCapFlag.Name)
	}
	if cfg.RPCGasCap != 0 {
		log.Info("Set global gas cap", "cap", cfg.RPCGasCap)
	} else {
		log.Info("Global gas cap disabled")
	}
	if ctx.GlobalIsSet(RPCGlobalTxFeeCapFlag.Name) {
		cfg.RPCTxFeeCap = ctx.GlobalFloat64(RPCGlobalTxFeeCapFlag.Name)
	}
	if ctx.GlobalIsSet(DNSDiscoveryFlag.Name) {
		urls := ctx.GlobalString(DNSDiscoveryFlag.Name)
		if urls == "" {
			cfg.DiscoveryURLs = []string{}
		} else {
			cfg.DiscoveryURLs = SplitAndTrim(urls)
		}
	}

	// Override any default configs for hard coded networks.
	switch {
<<<<<<< HEAD
	case ctx.GlobalBool(LegacyTestnetFlag.Name):
		if !ctx.GlobalIsSet(NetworkIdFlag.Name) {
			cfg.NetworkId = 9
		}
		cfg.Genesis = core.DefaultTestnetGenesisBlock()
		setDNSDiscoveryDefaults(cfg, params.TestnetGenesisHash)
	/*case ctx.GlobalBool(RinkebyFlag.Name):
	if !ctx.GlobalIsSet(NetworkIdFlag.Name) {
		cfg.NetworkId = 4
	}
	cfg.Genesis = core.DefaultRinkebyGenesisBlock()
	setDNSDiscoveryDefaults(cfg, params.KnownDNSNetworks[params.RinkebyGenesisHash])*/
=======
	case ctx.GlobalBool(LegacyTestnetFlag.Name) || ctx.GlobalBool(RopstenFlag.Name):
		if !ctx.GlobalIsSet(NetworkIdFlag.Name) {
			cfg.NetworkId = 3
		}
		cfg.Genesis = core.DefaultRopstenGenesisBlock()
		SetDNSDiscoveryDefaults(cfg, params.RopstenGenesisHash)
	case ctx.GlobalBool(RinkebyFlag.Name):
		if !ctx.GlobalIsSet(NetworkIdFlag.Name) {
			cfg.NetworkId = 4
		}
		cfg.Genesis = core.DefaultRinkebyGenesisBlock()
		SetDNSDiscoveryDefaults(cfg, params.RinkebyGenesisHash)
	case ctx.GlobalBool(GoerliFlag.Name):
		if !ctx.GlobalIsSet(NetworkIdFlag.Name) {
			cfg.NetworkId = 5
		}
		cfg.Genesis = core.DefaultGoerliGenesisBlock()
		SetDNSDiscoveryDefaults(cfg, params.GoerliGenesisHash)
	case ctx.GlobalBool(YoloV2Flag.Name):
		if !ctx.GlobalIsSet(NetworkIdFlag.Name) {
			cfg.NetworkId = 133519467574834 // "yolov2"
		}
		cfg.Genesis = core.DefaultYoloV2GenesisBlock()
>>>>>>> cc05b050
	case ctx.GlobalBool(DeveloperFlag.Name):
		if !ctx.GlobalIsSet(NetworkIdFlag.Name) {
			cfg.NetworkId = 1337
		}
		// Create new developer account or reuse existing one
		var (
			developer  accounts.Account
			passphrase string
			err        error
		)
		if list := MakePasswordList(ctx); len(list) > 0 {
			// Just take the first value. Although the function returns a possible multiple values and
			// some usages iterate through them as attempts, that doesn't make sense in this setting,
			// when we're definitely concerned with only one account.
			passphrase = list[0]
		}
		// setEtherbase has been called above, configuring the miner address from command line flags.
		if cfg.Miner.Etherbase != (common.Address{}) {
			developer = accounts.Account{Address: cfg.Miner.Etherbase}
		} else if accs := ks.Accounts(); len(accs) > 0 {
			developer = ks.Accounts()[0]
		} else {
			developer, err = ks.NewAccount(passphrase)
			if err != nil {
				Fatalf("Failed to create developer account: %v", err)
			}
		}
		if err := ks.Unlock(developer, passphrase); err != nil {
			Fatalf("Failed to unlock developer account: %v", err)
		}
		log.Info("Using developer account", "address", developer.Address)

		// Create a new developer genesis block or reuse existing one
		cfg.Genesis = core.DeveloperGenesisBlock(uint64(ctx.GlobalInt(DeveloperPeriodFlag.Name)), developer.Address)
		if ctx.GlobalIsSet(DataDirFlag.Name) {
			// Check if we have an already initialized chain and fall back to
			// that if so. Otherwise we need to generate a new genesis spec.
			chaindb := MakeChainDatabase(ctx, stack)
			if rawdb.ReadCanonicalHash(chaindb, 0) != (common.Hash{}) {
				cfg.Genesis = nil // fallback to db content
			}
			chaindb.Close()
		}
		if !ctx.GlobalIsSet(MinerGasPriceFlag.Name) && !ctx.GlobalIsSet(LegacyMinerGasPriceFlag.Name) {
			cfg.Miner.GasPrice = big.NewInt(1)
		}
	default:
		if cfg.NetworkId == 1 {
			SetDNSDiscoveryDefaults(cfg, params.MainnetGenesisHash)
		}
	}
}

// SetDNSDiscoveryDefaults configures DNS discovery with the given URL if
// no URLs are set.
func SetDNSDiscoveryDefaults(cfg *eth.Config, genesis common.Hash) {
	if cfg.DiscoveryURLs != nil {
		return // already set through flags/config
	}

	protocol := "all"
	if url := params.KnownDNSNetwork(genesis, protocol); url != "" {
		cfg.DiscoveryURLs = []string{url}
	}
}

// RegisterEthService adds an Ethereum client to the stack.
func RegisterEthService(stack *node.Node, cfg *eth.Config) ethapi.Backend {
	backend, err := eth.New(stack, cfg)
	if err != nil {
		Fatalf("Failed to register the Ubiq service: %v", err)
	}
	return backend.APIBackend
}

// RegisterEthStatsService configures the Ethereum Stats daemon and adds it to
// the given node.
func RegisterEthStatsService(stack *node.Node, backend ethapi.Backend, url string) {
	if err := ethstats.New(stack, backend, backend.Engine(), url); err != nil {
		Fatalf("Failed to register the Ubiq Stats service: %v", err)
	}
}

// RegisterGraphQLService is a utility function to construct a new service and register it against a node.
func RegisterGraphQLService(stack *node.Node, backend ethapi.Backend, cfg node.Config) {
	if err := graphql.New(stack, backend, cfg.GraphQLCors, cfg.GraphQLVirtualHosts); err != nil {
		Fatalf("Failed to register the GraphQL service: %v", err)
	}
}

func SetupMetrics(ctx *cli.Context) {
	if metrics.Enabled {
		log.Info("Enabling metrics collection")

		var (
			enableExport = ctx.GlobalBool(MetricsEnableInfluxDBFlag.Name)
			endpoint     = ctx.GlobalString(MetricsInfluxDBEndpointFlag.Name)
			database     = ctx.GlobalString(MetricsInfluxDBDatabaseFlag.Name)
			username     = ctx.GlobalString(MetricsInfluxDBUsernameFlag.Name)
			password     = ctx.GlobalString(MetricsInfluxDBPasswordFlag.Name)
		)

		if enableExport {
			tagsMap := SplitTagsFlag(ctx.GlobalString(MetricsInfluxDBTagsFlag.Name))

			log.Info("Enabling metrics export to InfluxDB")

			go influxdb.InfluxDBWithTags(metrics.DefaultRegistry, 10*time.Second, endpoint, database, username, password, "gubiq.", tagsMap)
		}

		if ctx.GlobalIsSet(MetricsHTTPFlag.Name) {
			address := fmt.Sprintf("%s:%d", ctx.GlobalString(MetricsHTTPFlag.Name), ctx.GlobalInt(MetricsPortFlag.Name))
			log.Info("Enabling stand-alone metrics HTTP endpoint", "address", address)
			exp.Setup(address)
		}
	}
}

func SplitTagsFlag(tagsFlag string) map[string]string {
	tags := strings.Split(tagsFlag, ",")
	tagsMap := map[string]string{}

	for _, t := range tags {
		if t != "" {
			kv := strings.Split(t, "=")

			if len(kv) == 2 {
				tagsMap[kv[0]] = kv[1]
			}
		}
	}

	return tagsMap
}

// MakeChainDatabase open an LevelDB using the flags passed to the client and will hard crash if it fails.
func MakeChainDatabase(ctx *cli.Context, stack *node.Node) ethdb.Database {
	var (
		cache   = ctx.GlobalInt(CacheFlag.Name) * ctx.GlobalInt(CacheDatabaseFlag.Name) / 100
		handles = makeDatabaseHandles()

		err     error
		chainDb ethdb.Database
	)

	name := "chaindata"
	chainDb, err = stack.OpenDatabaseWithFreezer(name, cache, handles, ctx.GlobalString(AncientFlag.Name), "")

	if err != nil {
		Fatalf("Could not open database: %v", err)
	}
	return chainDb
}

func MakeGenesis(ctx *cli.Context) *core.Genesis {
	var genesis *core.Genesis
	switch {
<<<<<<< HEAD
	case ctx.GlobalBool(LegacyTestnetFlag.Name):
		genesis = core.DefaultTestnetGenesisBlock()
	/*case ctx.GlobalBool(RinkebyFlag.Name):
	genesis = core.DefaultRinkebyGenesisBlock()*/
=======
	case ctx.GlobalBool(LegacyTestnetFlag.Name) || ctx.GlobalBool(RopstenFlag.Name):
		genesis = core.DefaultRopstenGenesisBlock()
	case ctx.GlobalBool(RinkebyFlag.Name):
		genesis = core.DefaultRinkebyGenesisBlock()
	case ctx.GlobalBool(GoerliFlag.Name):
		genesis = core.DefaultGoerliGenesisBlock()
	case ctx.GlobalBool(YoloV2Flag.Name):
		genesis = core.DefaultYoloV2GenesisBlock()
>>>>>>> cc05b050
	case ctx.GlobalBool(DeveloperFlag.Name):
		Fatalf("Developer chains are ephemeral")
	}
	return genesis
}

// MakeChain creates a chain manager from set command line flags.
func MakeChain(ctx *cli.Context, stack *node.Node, readOnly bool) (chain *core.BlockChain, chainDb ethdb.Database) {
	var err error
	chainDb = MakeChainDatabase(ctx, stack)
	config, _, err := core.SetupGenesisBlock(chainDb, MakeGenesis(ctx))
	if err != nil {
		Fatalf("%v", err)
	}
	var engine consensus.Engine
	if config.Clique != nil {
		engine = clique.New(config.Clique, chainDb)
	} else {
		engine = ubqhash.NewFaker()
		if !ctx.GlobalBool(FakePoWFlag.Name) {
			engine = ubqhash.New(ubqhash.Config{
				CacheDir:         stack.ResolvePath(eth.DefaultConfig.Ubqhash.CacheDir),
				CachesInMem:      eth.DefaultConfig.Ubqhash.CachesInMem,
				CachesOnDisk:     eth.DefaultConfig.Ubqhash.CachesOnDisk,
				CachesLockMmap:   eth.DefaultConfig.Ubqhash.CachesLockMmap,
				DatasetDir:       stack.ResolvePath(eth.DefaultConfig.Ubqhash.DatasetDir),
				DatasetsInMem:    eth.DefaultConfig.Ubqhash.DatasetsInMem,
				DatasetsOnDisk:   eth.DefaultConfig.Ubqhash.DatasetsOnDisk,
				DatasetsLockMmap: eth.DefaultConfig.Ubqhash.DatasetsLockMmap,
			}, nil, false)
		}
	}
	if gcmode := ctx.GlobalString(GCModeFlag.Name); gcmode != "full" && gcmode != "archive" {
		Fatalf("--%s must be either 'full' or 'archive'", GCModeFlag.Name)
	}
	cache := &core.CacheConfig{
		TrieCleanLimit:      eth.DefaultConfig.TrieCleanCache,
		TrieCleanNoPrefetch: ctx.GlobalBool(CacheNoPrefetchFlag.Name),
		TrieDirtyLimit:      eth.DefaultConfig.TrieDirtyCache,
		TrieDirtyDisabled:   ctx.GlobalString(GCModeFlag.Name) == "archive",
		TrieTimeLimit:       eth.DefaultConfig.TrieTimeout,
		SnapshotLimit:       eth.DefaultConfig.SnapshotCache,
	}
	if !ctx.GlobalIsSet(SnapshotFlag.Name) {
		cache.SnapshotLimit = 0 // Disabled
	}
	if ctx.GlobalIsSet(CacheFlag.Name) || ctx.GlobalIsSet(CacheTrieFlag.Name) {
		cache.TrieCleanLimit = ctx.GlobalInt(CacheFlag.Name) * ctx.GlobalInt(CacheTrieFlag.Name) / 100
	}
	if ctx.GlobalIsSet(CacheFlag.Name) || ctx.GlobalIsSet(CacheGCFlag.Name) {
		cache.TrieDirtyLimit = ctx.GlobalInt(CacheFlag.Name) * ctx.GlobalInt(CacheGCFlag.Name) / 100
	}
	vmcfg := vm.Config{EnablePreimageRecording: ctx.GlobalBool(VMEnableDebugFlag.Name)}
	var limit *uint64
	if ctx.GlobalIsSet(TxLookupLimitFlag.Name) && !readOnly {
		l := ctx.GlobalUint64(TxLookupLimitFlag.Name)
		limit = &l
	}
	chain, err = core.NewBlockChain(chainDb, cache, config, engine, vmcfg, nil, limit)
	if err != nil {
		Fatalf("Can't create BlockChain: %v", err)
	}
	return chain, chainDb
}

// MakeConsolePreloads retrieves the absolute paths for the console JavaScript
// scripts to preload before starting.
func MakeConsolePreloads(ctx *cli.Context) []string {
	// Skip preloading if there's nothing to preload
	if ctx.GlobalString(PreloadJSFlag.Name) == "" {
		return nil
	}
	// Otherwise resolve absolute paths and return them
	var preloads []string

	assets := ctx.GlobalString(JSpathFlag.Name)
	for _, file := range strings.Split(ctx.GlobalString(PreloadJSFlag.Name), ",") {
		preloads = append(preloads, common.AbsolutePath(assets, strings.TrimSpace(file)))
	}
	return preloads
}

// MigrateFlags sets the global flag from a local flag when it's set.
// This is a temporary function used for migrating old command/flags to the
// new format.
//
// e.g. gubiq account new --keystore /tmp/mykeystore --lightkdf
//
// is equivalent after calling this method with:
//
// gubiq --keystore /tmp/mykeystore --lightkdf account new
//
// This allows the use of the existing configuration functionality.
// When all flags are migrated this function can be removed and the existing
// configuration functionality must be changed that is uses local flags
func MigrateFlags(action func(ctx *cli.Context) error) func(*cli.Context) error {
	return func(ctx *cli.Context) error {
		for _, name := range ctx.FlagNames() {
			if ctx.IsSet(name) {
				ctx.GlobalSet(name, ctx.String(name))
			}
		}
		return action(ctx)
	}
}<|MERGE_RESOLUTION|>--- conflicted
+++ resolved
@@ -130,27 +130,9 @@
 		Usage: "Network identifier (integer, 88=Mainnet, 9=Testnet (legacy))",
 		Value: eth.DefaultConfig.NetworkId,
 	}
-<<<<<<< HEAD
 	LegacyTestnetFlag = cli.BoolFlag{
 		Name:  "testnet",
 		Usage: "testnet: pre-configured proof-of-work test network (legacy)",
-=======
-	GoerliFlag = cli.BoolFlag{
-		Name:  "goerli",
-		Usage: "Görli network: pre-configured proof-of-authority test network",
-	}
-	YoloV2Flag = cli.BoolFlag{
-		Name:  "yolov2",
-		Usage: "YOLOv2 network: pre-configured proof-of-authority shortlived test network.",
-	}
-	RinkebyFlag = cli.BoolFlag{
-		Name:  "rinkeby",
-		Usage: "Rinkeby network: pre-configured proof-of-authority test network",
-	}
-	RopstenFlag = cli.BoolFlag{
-		Name:  "ropsten",
-		Usage: "Ropsten network: pre-configured proof-of-work test network",
->>>>>>> cc05b050
 	}
 	/*
 		RinkebyFlag = cli.BoolFlag{
@@ -693,17 +675,7 @@
 		}
 		/* if ctx.GlobalBool(RinkebyFlag.Name) {
 			return filepath.Join(path, "rinkeby")
-<<<<<<< HEAD
 		} */
-=======
-		}
-		if ctx.GlobalBool(GoerliFlag.Name) {
-			return filepath.Join(path, "goerli")
-		}
-		if ctx.GlobalBool(YoloV2Flag.Name) {
-			return filepath.Join(path, "yolo-v2")
-		}
->>>>>>> cc05b050
 		return path
 	}
 	Fatalf("Cannot determine default data directory, please set manually (--datadir)")
@@ -754,21 +726,10 @@
 		} else {
 			urls = SplitAndTrim(ctx.GlobalString(BootnodesFlag.Name))
 		}
-<<<<<<< HEAD
 	case ctx.GlobalBool(LegacyTestnetFlag.Name):
 		urls = params.TestnetBootnodes
 	// case ctx.GlobalBool(RinkebyFlag.Name):
 	//	urls = params.RinkebyBootnodes
-=======
-	case ctx.GlobalBool(LegacyTestnetFlag.Name) || ctx.GlobalBool(RopstenFlag.Name):
-		urls = params.RopstenBootnodes
-	case ctx.GlobalBool(RinkebyFlag.Name):
-		urls = params.RinkebyBootnodes
-	case ctx.GlobalBool(GoerliFlag.Name):
-		urls = params.GoerliBootnodes
-	case ctx.GlobalBool(YoloV2Flag.Name):
-		urls = params.YoloV2Bootnodes
->>>>>>> cc05b050
 	case cfg.BootstrapNodes != nil:
 		return // already set, don't apply defaults.
 	}
@@ -797,17 +758,6 @@
 		} else {
 			urls = SplitAndTrim(ctx.GlobalString(BootnodesFlag.Name))
 		}
-<<<<<<< HEAD
-=======
-	case ctx.GlobalBool(RopstenFlag.Name):
-		urls = params.RopstenBootnodes
-	case ctx.GlobalBool(RinkebyFlag.Name):
-		urls = params.RinkebyBootnodes
-	case ctx.GlobalBool(GoerliFlag.Name):
-		urls = params.GoerliBootnodes
-	case ctx.GlobalBool(YoloV2Flag.Name):
-		urls = params.YoloV2Bootnodes
->>>>>>> cc05b050
 	case cfg.BootstrapNodesV5 != nil:
 		return // already set, don't apply defaults.
 	}
@@ -1149,29 +1099,10 @@
 		cfg.DataDir = ctx.GlobalString(DataDirFlag.Name)
 	case ctx.GlobalBool(DeveloperFlag.Name):
 		cfg.DataDir = "" // unless explicitly requested, use memory databases
-<<<<<<< HEAD
 	case (ctx.GlobalBool(LegacyTestnetFlag.Name) && cfg.DataDir == node.DefaultDataDir()):
 		cfg.DataDir = filepath.Join(node.DefaultDataDir(), "testnet")
 		// case ctx.GlobalBool(RinkebyFlag.Name) && cfg.DataDir == node.DefaultDataDir():
 		//	cfg.DataDir = filepath.Join(node.DefaultDataDir(), "rinkeby")
-=======
-	case (ctx.GlobalBool(LegacyTestnetFlag.Name) || ctx.GlobalBool(RopstenFlag.Name)) && cfg.DataDir == node.DefaultDataDir():
-		// Maintain compatibility with older Geth configurations storing the
-		// Ropsten database in `testnet` instead of `ropsten`.
-		legacyPath := filepath.Join(node.DefaultDataDir(), "testnet")
-		if _, err := os.Stat(legacyPath); !os.IsNotExist(err) {
-			log.Warn("Using the deprecated `testnet` datadir. Future versions will store the Ropsten chain in `ropsten`.")
-			cfg.DataDir = legacyPath
-		} else {
-			cfg.DataDir = filepath.Join(node.DefaultDataDir(), "ropsten")
-		}
-	case ctx.GlobalBool(RinkebyFlag.Name) && cfg.DataDir == node.DefaultDataDir():
-		cfg.DataDir = filepath.Join(node.DefaultDataDir(), "rinkeby")
-	case ctx.GlobalBool(GoerliFlag.Name) && cfg.DataDir == node.DefaultDataDir():
-		cfg.DataDir = filepath.Join(node.DefaultDataDir(), "goerli")
-	case ctx.GlobalBool(YoloV2Flag.Name) && cfg.DataDir == node.DefaultDataDir():
-		cfg.DataDir = filepath.Join(node.DefaultDataDir(), "yolo-v2")
->>>>>>> cc05b050
 	}
 }
 
@@ -1369,12 +1300,7 @@
 // SetEthConfig applies eth-related command line flags to the config.
 func SetEthConfig(ctx *cli.Context, stack *node.Node, cfg *eth.Config) {
 	// Avoid conflicting network flags
-<<<<<<< HEAD
 	CheckExclusive(ctx, DeveloperFlag, LegacyTestnetFlag)  // RinkebyFlag
-=======
-	CheckExclusive(ctx, DeveloperFlag, LegacyTestnetFlag, RopstenFlag, RinkebyFlag, GoerliFlag, YoloV2Flag)
-	CheckExclusive(ctx, LegacyLightServFlag, LightServeFlag, SyncModeFlag, "light")
->>>>>>> cc05b050
 	CheckExclusive(ctx, DeveloperFlag, ExternalSignerFlag) // Can't use both ephemeral unlocked and external signer
 	CheckExclusive(ctx, GCModeFlag, "archive", TxLookupLimitFlag)
 	var ks *keystore.KeyStore
@@ -1470,44 +1396,18 @@
 
 	// Override any default configs for hard coded networks.
 	switch {
-<<<<<<< HEAD
 	case ctx.GlobalBool(LegacyTestnetFlag.Name):
 		if !ctx.GlobalIsSet(NetworkIdFlag.Name) {
 			cfg.NetworkId = 9
 		}
 		cfg.Genesis = core.DefaultTestnetGenesisBlock()
-		setDNSDiscoveryDefaults(cfg, params.TestnetGenesisHash)
+		SetDNSDiscoveryDefaults(cfg, params.TestnetGenesisHash)
 	/*case ctx.GlobalBool(RinkebyFlag.Name):
 	if !ctx.GlobalIsSet(NetworkIdFlag.Name) {
 		cfg.NetworkId = 4
 	}
 	cfg.Genesis = core.DefaultRinkebyGenesisBlock()
 	setDNSDiscoveryDefaults(cfg, params.KnownDNSNetworks[params.RinkebyGenesisHash])*/
-=======
-	case ctx.GlobalBool(LegacyTestnetFlag.Name) || ctx.GlobalBool(RopstenFlag.Name):
-		if !ctx.GlobalIsSet(NetworkIdFlag.Name) {
-			cfg.NetworkId = 3
-		}
-		cfg.Genesis = core.DefaultRopstenGenesisBlock()
-		SetDNSDiscoveryDefaults(cfg, params.RopstenGenesisHash)
-	case ctx.GlobalBool(RinkebyFlag.Name):
-		if !ctx.GlobalIsSet(NetworkIdFlag.Name) {
-			cfg.NetworkId = 4
-		}
-		cfg.Genesis = core.DefaultRinkebyGenesisBlock()
-		SetDNSDiscoveryDefaults(cfg, params.RinkebyGenesisHash)
-	case ctx.GlobalBool(GoerliFlag.Name):
-		if !ctx.GlobalIsSet(NetworkIdFlag.Name) {
-			cfg.NetworkId = 5
-		}
-		cfg.Genesis = core.DefaultGoerliGenesisBlock()
-		SetDNSDiscoveryDefaults(cfg, params.GoerliGenesisHash)
-	case ctx.GlobalBool(YoloV2Flag.Name):
-		if !ctx.GlobalIsSet(NetworkIdFlag.Name) {
-			cfg.NetworkId = 133519467574834 // "yolov2"
-		}
-		cfg.Genesis = core.DefaultYoloV2GenesisBlock()
->>>>>>> cc05b050
 	case ctx.GlobalBool(DeveloperFlag.Name):
 		if !ctx.GlobalIsSet(NetworkIdFlag.Name) {
 			cfg.NetworkId = 1337
@@ -1665,21 +1565,10 @@
 func MakeGenesis(ctx *cli.Context) *core.Genesis {
 	var genesis *core.Genesis
 	switch {
-<<<<<<< HEAD
 	case ctx.GlobalBool(LegacyTestnetFlag.Name):
 		genesis = core.DefaultTestnetGenesisBlock()
 	/*case ctx.GlobalBool(RinkebyFlag.Name):
 	genesis = core.DefaultRinkebyGenesisBlock()*/
-=======
-	case ctx.GlobalBool(LegacyTestnetFlag.Name) || ctx.GlobalBool(RopstenFlag.Name):
-		genesis = core.DefaultRopstenGenesisBlock()
-	case ctx.GlobalBool(RinkebyFlag.Name):
-		genesis = core.DefaultRinkebyGenesisBlock()
-	case ctx.GlobalBool(GoerliFlag.Name):
-		genesis = core.DefaultGoerliGenesisBlock()
-	case ctx.GlobalBool(YoloV2Flag.Name):
-		genesis = core.DefaultYoloV2GenesisBlock()
->>>>>>> cc05b050
 	case ctx.GlobalBool(DeveloperFlag.Name):
 		Fatalf("Developer chains are ephemeral")
 	}
