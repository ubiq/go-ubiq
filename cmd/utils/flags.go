// Copyright 2015 The go-ethereum Authors
// This file is part of go-ethereum.
//
// go-ethereum is free software: you can redistribute it and/or modify
// it under the terms of the GNU General Public License as published by
// the Free Software Foundation, either version 3 of the License, or
// (at your option) any later version.
//
// go-ethereum is distributed in the hope that it will be useful,
// but WITHOUT ANY WARRANTY; without even the implied warranty of
// MERCHANTABILITY or FITNESS FOR A PARTICULAR PURPOSE. See the
// GNU General Public License for more details.
//
// You should have received a copy of the GNU General Public License
// along with go-ethereum. If not, see <http://www.gnu.org/licenses/>.

// Package utils contains internal helper functions for go-ethereum commands.
package utils

import (
	"crypto/ecdsa"
	"fmt"
	"io"
	"io/ioutil"
	"math"
	"math/big"
	"os"
	"path/filepath"
	godebug "runtime/debug"
	"strconv"
	"strings"
	"text/tabwriter"
	"text/template"
	"time"

	pcsclite "github.com/gballet/go-libpcsclite"
	gopsutil "github.com/shirou/gopsutil/mem"
	"github.com/ubiq/go-ubiq/v5/accounts"
	"github.com/ubiq/go-ubiq/v5/accounts/keystore"
	"github.com/ubiq/go-ubiq/v5/common"
	"github.com/ubiq/go-ubiq/v5/common/fdlimit"
	"github.com/ubiq/go-ubiq/v5/consensus"
	"github.com/ubiq/go-ubiq/v5/consensus/clique"
	"github.com/ubiq/go-ubiq/v5/consensus/ubqhash"
	"github.com/ubiq/go-ubiq/v5/core"
	"github.com/ubiq/go-ubiq/v5/core/rawdb"
	"github.com/ubiq/go-ubiq/v5/core/vm"
	"github.com/ubiq/go-ubiq/v5/crypto"
	"github.com/ubiq/go-ubiq/v5/eth"
	"github.com/ubiq/go-ubiq/v5/eth/downloader"
	"github.com/ubiq/go-ubiq/v5/eth/ethconfig"
	"github.com/ubiq/go-ubiq/v5/eth/gasprice"
	"github.com/ubiq/go-ubiq/v5/eth/tracers"
	"github.com/ubiq/go-ubiq/v5/ethdb"
	"github.com/ubiq/go-ubiq/v5/ethstats"
	"github.com/ubiq/go-ubiq/v5/graphql"
	"github.com/ubiq/go-ubiq/v5/internal/ethapi"
	"github.com/ubiq/go-ubiq/v5/internal/flags"
	"github.com/ubiq/go-ubiq/v5/log"
	"github.com/ubiq/go-ubiq/v5/metrics"
	"github.com/ubiq/go-ubiq/v5/metrics/exp"
	"github.com/ubiq/go-ubiq/v5/metrics/influxdb"
	"github.com/ubiq/go-ubiq/v5/miner"
	"github.com/ubiq/go-ubiq/v5/node"
	"github.com/ubiq/go-ubiq/v5/p2p"
	"github.com/ubiq/go-ubiq/v5/p2p/enode"
	"github.com/ubiq/go-ubiq/v5/p2p/nat"
	"github.com/ubiq/go-ubiq/v5/p2p/netutil"
	"github.com/ubiq/go-ubiq/v5/params"
	"gopkg.in/urfave/cli.v1"
)

func init() {
	cli.AppHelpTemplate = `{{.Name}} {{if .Flags}}[global options] {{end}}command{{if .Flags}} [command options]{{end}} [arguments...]

VERSION:
   {{.Version}}

COMMANDS:
   {{range .Commands}}{{.Name}}{{with .ShortName}}, {{.}}{{end}}{{ "\t" }}{{.Usage}}
   {{end}}{{if .Flags}}
GLOBAL OPTIONS:
   {{range .Flags}}{{.}}
   {{end}}{{end}}
`
	cli.CommandHelpTemplate = flags.CommandHelpTemplate
	cli.HelpPrinter = printHelp
}

func printHelp(out io.Writer, templ string, data interface{}) {
	funcMap := template.FuncMap{"join": strings.Join}
	t := template.Must(template.New("help").Funcs(funcMap).Parse(templ))
	w := tabwriter.NewWriter(out, 38, 8, 2, ' ', 0)
	err := t.Execute(w, data)
	if err != nil {
		panic(err)
	}
	w.Flush()
}

// These are all the command line flags we support.
// If you add to this list, please remember to include the
// flag in the appropriate command definition.
//
// The flags are defined here so their names and help texts
// are the same for all commands.

var (
	// General settings
	DataDirFlag = DirectoryFlag{
		Name:  "datadir",
		Usage: "Data directory for the databases and keystore",
		Value: DirectoryString(node.DefaultDataDir()),
	}
	AncientFlag = DirectoryFlag{
		Name:  "datadir.ancient",
		Usage: "Data directory for ancient chain segments (default = inside chaindata)",
	}
	MinFreeDiskSpaceFlag = DirectoryFlag{
		Name:  "datadir.minfreedisk",
		Usage: "Minimum free disk space in MB, once reached triggers auto shut down (default = --cache.gc converted to MB, 0 = disabled)",
	}
	KeyStoreDirFlag = DirectoryFlag{
		Name:  "keystore",
		Usage: "Directory for the keystore (default = inside the datadir)",
	}
	USBFlag = cli.BoolFlag{
		Name:  "usb",
		Usage: "Enable monitoring and management of USB hardware wallets",
	}
	SmartCardDaemonPathFlag = cli.StringFlag{
		Name:  "pcscdpath",
		Usage: "Path to the smartcard daemon (pcscd) socket file",
		Value: pcsclite.PCSCDSockName,
	}
	NetworkIdFlag = cli.Uint64Flag{
		Name:  "networkid",
		Usage: "Explicitly set network id (integer)(For testnets: use --rinkeby, --goerli instead)",
		Value: ethconfig.Defaults.NetworkId,
	}
	MainnetFlag = cli.BoolFlag{
		Name:  "mainnet",
		Usage: "Ubiq mainnet",
	}
	GoerliFlag = cli.BoolFlag{
		Name:  "goerli",
		Usage: "Görli network: pre-configured proof-of-authority test network",
	}
	RinkebyFlag = cli.BoolFlag{
		Name:  "rinkeby",
		Usage: "Rinkeby network: pre-configured proof-of-authority test network",
	}
	DeveloperFlag = cli.BoolFlag{
		Name:  "dev",
		Usage: "Ephemeral proof-of-authority network with a pre-funded developer account, mining enabled",
	}
	DeveloperPeriodFlag = cli.IntFlag{
		Name:  "dev.period",
		Usage: "Block period to use in developer mode (0 = mine only if transaction pending)",
	}
	IdentityFlag = cli.StringFlag{
		Name:  "identity",
		Usage: "Custom node name",
	}
	DocRootFlag = DirectoryFlag{
		Name:  "docroot",
		Usage: "Document Root for HTTPClient file scheme",
		Value: DirectoryString(HomeDir()),
	}
	ExitWhenSyncedFlag = cli.BoolFlag{
		Name:  "exitwhensynced",
		Usage: "Exits after block synchronisation completes",
	}
	IterativeOutputFlag = cli.BoolTFlag{
		Name:  "iterative",
		Usage: "Print streaming JSON iteratively, delimited by newlines",
	}
	ExcludeStorageFlag = cli.BoolFlag{
		Name:  "nostorage",
		Usage: "Exclude storage entries (save db lookups)",
	}
	IncludeIncompletesFlag = cli.BoolFlag{
		Name:  "incompletes",
		Usage: "Include accounts for which we don't have the address (missing preimage)",
	}
	ExcludeCodeFlag = cli.BoolFlag{
		Name:  "nocode",
		Usage: "Exclude contract code (save db lookups)",
	}
	StartKeyFlag = cli.StringFlag{
		Name:  "start",
		Usage: "Start position. Either a hash or address",
		Value: "0x0000000000000000000000000000000000000000000000000000000000000000",
	}
	DumpLimitFlag = cli.Uint64Flag{
		Name:  "limit",
		Usage: "Max number of elements (0 = no limit)",
		Value: 0,
	}
	defaultSyncMode = ethconfig.Defaults.SyncMode
	SyncModeFlag    = TextMarshalerFlag{
		Name:  "syncmode",
		Usage: `Blockchain sync mode ("fast", "full", or "snap")`,
		Value: &defaultSyncMode,
	}
	GCModeFlag = cli.StringFlag{
		Name:  "gcmode",
		Usage: `Blockchain garbage collection mode ("full", "archive")`,
		Value: "full",
	}
	SnapshotFlag = cli.BoolTFlag{
		Name:  "snapshot",
		Usage: `Enables snapshot-database mode (default = enable)`,
	}
	TxLookupLimitFlag = cli.Uint64Flag{
		Name:  "txlookuplimit",
		Usage: "Number of recent blocks to maintain transactions index for (default = about one year, 0 = entire chain)",
		Value: ethconfig.Defaults.TxLookupLimit,
	}
	LightKDFFlag = cli.BoolFlag{
		Name:  "lightkdf",
		Usage: "Reduce key-derivation RAM & CPU usage at some expense of KDF strength",
	}
	WhitelistFlag = cli.StringFlag{
		Name:  "whitelist",
		Usage: "Comma separated block number-to-hash mappings to enforce (<number>=<hash>)",
	}
	BloomFilterSizeFlag = cli.Uint64Flag{
		Name:  "bloomfilter.size",
		Usage: "Megabytes of memory allocated to bloom-filter for pruning",
		Value: 2048,
	}
	OverrideAriesFlag = cli.Uint64Flag{
		Name:  "override.aries",
		Usage: "Manually specify Aries fork-block, overriding the bundled setting",
	}
	// Ubqhash settings
	UbqhashCacheDirFlag = DirectoryFlag{
		Name:  "ubqhash.cachedir",
		Usage: "Directory to store the ubqhash verification caches (default = inside the datadir)",
	}
	UbqhashCachesInMemoryFlag = cli.IntFlag{
		Name:  "ubqhash.cachesinmem",
		Usage: "Number of recent ubqhash caches to keep in memory (16MB each)",
		Value: ethconfig.Defaults.Ubqhash.CachesInMem,
	}
	UbqhashCachesOnDiskFlag = cli.IntFlag{
		Name:  "ubqhash.cachesondisk",
		Usage: "Number of recent ubqhash caches to keep on disk (16MB each)",
		Value: ethconfig.Defaults.Ubqhash.CachesOnDisk,
	}
	UbqhashCachesLockMmapFlag = cli.BoolFlag{
		Name:  "ubqhash.cacheslockmmap",
		Usage: "Lock memory maps of recent ubqhash caches",
	}
	UbqhashDatasetDirFlag = DirectoryFlag{
		Name:  "ubqhash.dagdir",
		Usage: "Directory to store the ubqhash mining DAGs",
		Value: DirectoryString(ethconfig.Defaults.Ubqhash.DatasetDir),
	}
	UbqhashDatasetsInMemoryFlag = cli.IntFlag{
		Name:  "ubqhash.dagsinmem",
		Usage: "Number of recent ubqhash mining DAGs to keep in memory (1+GB each)",
		Value: ethconfig.Defaults.Ubqhash.DatasetsInMem,
	}
	UbqhashDatasetsOnDiskFlag = cli.IntFlag{
		Name:  "ubqhash.dagsondisk",
		Usage: "Number of recent ubqhash mining DAGs to keep on disk (1+GB each)",
		Value: ethconfig.Defaults.Ubqhash.DatasetsOnDisk,
	}
	UbqhashDatasetsLockMmapFlag = cli.BoolFlag{
		Name:  "ubqhash.dagslockmmap",
		Usage: "Lock memory maps for recent ubqhash mining DAGs",
	}
	// Transaction pool settings
	TxPoolLocalsFlag = cli.StringFlag{
		Name:  "txpool.locals",
		Usage: "Comma separated accounts to treat as locals (no flush, priority inclusion)",
	}
	TxPoolNoLocalsFlag = cli.BoolFlag{
		Name:  "txpool.nolocals",
		Usage: "Disables price exemptions for locally submitted transactions",
	}
	TxPoolJournalFlag = cli.StringFlag{
		Name:  "txpool.journal",
		Usage: "Disk journal for local transaction to survive node restarts",
		Value: core.DefaultTxPoolConfig.Journal,
	}
	TxPoolRejournalFlag = cli.DurationFlag{
		Name:  "txpool.rejournal",
		Usage: "Time interval to regenerate the local transaction journal",
		Value: core.DefaultTxPoolConfig.Rejournal,
	}
	TxPoolPriceLimitFlag = cli.Uint64Flag{
		Name:  "txpool.pricelimit",
		Usage: "Minimum gas price limit to enforce for acceptance into the pool",
		Value: ethconfig.Defaults.TxPool.PriceLimit,
	}
	TxPoolPriceBumpFlag = cli.Uint64Flag{
		Name:  "txpool.pricebump",
		Usage: "Price bump percentage to replace an already existing transaction",
		Value: ethconfig.Defaults.TxPool.PriceBump,
	}
	TxPoolAccountSlotsFlag = cli.Uint64Flag{
		Name:  "txpool.accountslots",
		Usage: "Minimum number of executable transaction slots guaranteed per account",
		Value: ethconfig.Defaults.TxPool.AccountSlots,
	}
	TxPoolGlobalSlotsFlag = cli.Uint64Flag{
		Name:  "txpool.globalslots",
		Usage: "Maximum number of executable transaction slots for all accounts",
		Value: ethconfig.Defaults.TxPool.GlobalSlots,
	}
	TxPoolAccountQueueFlag = cli.Uint64Flag{
		Name:  "txpool.accountqueue",
		Usage: "Maximum number of non-executable transaction slots permitted per account",
		Value: ethconfig.Defaults.TxPool.AccountQueue,
	}
	TxPoolGlobalQueueFlag = cli.Uint64Flag{
		Name:  "txpool.globalqueue",
		Usage: "Maximum number of non-executable transaction slots for all accounts",
		Value: ethconfig.Defaults.TxPool.GlobalQueue,
	}
	TxPoolLifetimeFlag = cli.DurationFlag{
		Name:  "txpool.lifetime",
		Usage: "Maximum amount of time non-executable transaction are queued",
		Value: ethconfig.Defaults.TxPool.Lifetime,
	}
	// Performance tuning settings
	CacheFlag = cli.IntFlag{
		Name:  "cache",
		Usage: "Megabytes of memory allocated to internal caching (default = 4096 mainnet full node)",
		Value: 1024,
	}
	CacheDatabaseFlag = cli.IntFlag{
		Name:  "cache.database",
		Usage: "Percentage of cache memory allowance to use for database io",
		Value: 50,
	}
	CacheTrieFlag = cli.IntFlag{
		Name:  "cache.trie",
		Usage: "Percentage of cache memory allowance to use for trie caching (default = 15% full mode, 30% archive mode)",
		Value: 15,
	}
	CacheTrieJournalFlag = cli.StringFlag{
		Name:  "cache.trie.journal",
		Usage: "Disk journal directory for trie cache to survive node restarts",
		Value: ethconfig.Defaults.TrieCleanCacheJournal,
	}
	CacheTrieRejournalFlag = cli.DurationFlag{
		Name:  "cache.trie.rejournal",
		Usage: "Time interval to regenerate the trie cache journal",
		Value: ethconfig.Defaults.TrieCleanCacheRejournal,
	}
	CacheGCFlag = cli.IntFlag{
		Name:  "cache.gc",
		Usage: "Percentage of cache memory allowance to use for trie pruning (default = 25% full mode, 0% archive mode)",
		Value: 25,
	}
	CacheSnapshotFlag = cli.IntFlag{
		Name:  "cache.snapshot",
		Usage: "Percentage of cache memory allowance to use for snapshot caching (default = 10% full mode, 20% archive mode)",
		Value: 10,
	}
	CacheNoPrefetchFlag = cli.BoolFlag{
		Name:  "cache.noprefetch",
		Usage: "Disable heuristic state prefetch during block import (less CPU and disk IO, more time waiting for data)",
	}
	CachePreimagesFlag = cli.BoolFlag{
		Name:  "cache.preimages",
		Usage: "Enable recording the SHA3/keccak preimages of trie keys",
	}
	// Miner settings
	MiningEnabledFlag = cli.BoolFlag{
		Name:  "mine",
		Usage: "Enable mining",
	}
	MinerThreadsFlag = cli.IntFlag{
		Name:  "miner.threads",
		Usage: "Number of CPU threads to use for mining",
		Value: 0,
	}
	MinerNotifyFlag = cli.StringFlag{
		Name:  "miner.notify",
		Usage: "Comma separated HTTP URL list to notify of new work packages",
	}
	MinerNotifyFullFlag = cli.BoolFlag{
		Name:  "miner.notify.full",
		Usage: "Notify with pending block headers instead of work packages",
	}
	MinerGasLimitFlag = cli.Uint64Flag{
		Name:  "miner.gaslimit",
		Usage: "Target gas ceiling for mined blocks",
		Value: ethconfig.Defaults.Miner.GasCeil,
	}
	MinerGasPriceFlag = BigFlag{
		Name:  "miner.gasprice",
		Usage: "Minimum gas price for mining a transaction",
		Value: ethconfig.Defaults.Miner.GasPrice,
	}
	MinerEtherbaseFlag = cli.StringFlag{
		Name:  "miner.etherbase",
		Usage: "Public address for block mining rewards (default = first account)",
		Value: "0",
	}
	MinerExtraDataFlag = cli.StringFlag{
		Name:  "miner.extradata",
		Usage: "Block extra data set by the miner (default = client version)",
	}
	MinerRecommitIntervalFlag = cli.DurationFlag{
		Name:  "miner.recommit",
		Usage: "Time interval to recreate the block being mined",
		Value: ethconfig.Defaults.Miner.Recommit,
	}
	MinerNoVerfiyFlag = cli.BoolFlag{
		Name:  "miner.noverify",
		Usage: "Disable remote sealing verification",
	}
	// Account settings
	UnlockedAccountFlag = cli.StringFlag{
		Name:  "unlock",
		Usage: "Comma separated list of accounts to unlock",
		Value: "",
	}
	PasswordFileFlag = cli.StringFlag{
		Name:  "password",
		Usage: "Password file to use for non-interactive password input",
		Value: "",
	}
	ExternalSignerFlag = cli.StringFlag{
		Name:  "signer",
		Usage: "External signer (url or path to ipc file)",
		Value: "",
	}
	VMEnableDebugFlag = cli.BoolFlag{
		Name:  "vmdebug",
		Usage: "Record information useful for VM and contract debugging",
	}
	InsecureUnlockAllowedFlag = cli.BoolFlag{
		Name:  "allow-insecure-unlock",
		Usage: "Allow insecure account unlocking when account-related RPCs are exposed by http",
	}
	RPCGlobalGasCapFlag = cli.Uint64Flag{
		Name:  "rpc.gascap",
		Usage: "Sets a cap on gas that can be used in eth_call/estimateGas (0=infinite)",
		Value: ethconfig.Defaults.RPCGasCap,
	}
	RPCGlobalTxFeeCapFlag = cli.Float64Flag{
		Name:  "rpc.txfeecap",
		Usage: "Sets a cap on transaction fee (in ether) that can be sent via the RPC APIs (0 = no cap)",
		Value: ethconfig.Defaults.RPCTxFeeCap,
	}
	// Logging and debug settings
	EthStatsURLFlag = cli.StringFlag{
		Name:  "ethstats",
		Usage: "Reporting URL of a ethstats service (nodename:secret@host:port)",
	}
	FakePoWFlag = cli.BoolFlag{
		Name:  "fakepow",
		Usage: "Disables proof-of-work verification",
	}
	NoCompactionFlag = cli.BoolFlag{
		Name:  "nocompaction",
		Usage: "Disables db compaction after import",
	}
	// RPC settings
	IPCDisabledFlag = cli.BoolFlag{
		Name:  "ipcdisable",
		Usage: "Disable the IPC-RPC server",
	}
	IPCPathFlag = DirectoryFlag{
		Name:  "ipcpath",
		Usage: "Filename for IPC socket/pipe within the datadir (explicit paths escape it)",
	}
	HTTPEnabledFlag = cli.BoolFlag{
		Name:  "http",
		Usage: "Enable the HTTP-RPC server",
	}
	HTTPListenAddrFlag = cli.StringFlag{
		Name:  "http.addr",
		Usage: "HTTP-RPC server listening interface",
		Value: node.DefaultHTTPHost,
	}
	HTTPPortFlag = cli.IntFlag{
		Name:  "http.port",
		Usage: "HTTP-RPC server listening port",
		Value: node.DefaultHTTPPort,
	}
	HTTPCORSDomainFlag = cli.StringFlag{
		Name:  "http.corsdomain",
		Usage: "Comma separated list of domains from which to accept cross origin requests (browser enforced)",
		Value: "",
	}
	HTTPVirtualHostsFlag = cli.StringFlag{
		Name:  "http.vhosts",
		Usage: "Comma separated list of virtual hostnames from which to accept requests (server enforced). Accepts '*' wildcard.",
		Value: strings.Join(node.DefaultConfig.HTTPVirtualHosts, ","),
	}
	HTTPApiFlag = cli.StringFlag{
		Name:  "http.api",
		Usage: "API's offered over the HTTP-RPC interface",
		Value: "",
	}
	HTTPPathPrefixFlag = cli.StringFlag{
		Name:  "http.rpcprefix",
		Usage: "HTTP path path prefix on which JSON-RPC is served. Use '/' to serve on all paths.",
		Value: "",
	}
	GraphQLEnabledFlag = cli.BoolFlag{
		Name:  "graphql",
		Usage: "Enable GraphQL on the HTTP-RPC server. Note that GraphQL can only be started if an HTTP server is started as well.",
	}
	GraphQLCORSDomainFlag = cli.StringFlag{
		Name:  "graphql.corsdomain",
		Usage: "Comma separated list of domains from which to accept cross origin requests (browser enforced)",
		Value: "",
	}
	GraphQLVirtualHostsFlag = cli.StringFlag{
		Name:  "graphql.vhosts",
		Usage: "Comma separated list of virtual hostnames from which to accept requests (server enforced). Accepts '*' wildcard.",
		Value: strings.Join(node.DefaultConfig.GraphQLVirtualHosts, ","),
	}
	WSEnabledFlag = cli.BoolFlag{
		Name:  "ws",
		Usage: "Enable the WS-RPC server",
	}
	WSListenAddrFlag = cli.StringFlag{
		Name:  "ws.addr",
		Usage: "WS-RPC server listening interface",
		Value: node.DefaultWSHost,
	}
	WSPortFlag = cli.IntFlag{
		Name:  "ws.port",
		Usage: "WS-RPC server listening port",
		Value: node.DefaultWSPort,
	}
	WSApiFlag = cli.StringFlag{
		Name:  "ws.api",
		Usage: "API's offered over the WS-RPC interface",
		Value: "",
	}
	WSAllowedOriginsFlag = cli.StringFlag{
		Name:  "ws.origins",
		Usage: "Origins from which to accept websockets requests",
		Value: "",
	}
	WSPathPrefixFlag = cli.StringFlag{
		Name:  "ws.rpcprefix",
		Usage: "HTTP path prefix on which JSON-RPC is served. Use '/' to serve on all paths.",
		Value: "",
	}
	ExecFlag = cli.StringFlag{
		Name:  "exec",
		Usage: "Execute JavaScript statement",
	}
	PreloadJSFlag = cli.StringFlag{
		Name:  "preload",
		Usage: "Comma separated list of JavaScript files to preload into the console",
	}
	AllowUnprotectedTxs = cli.BoolFlag{
		Name:  "rpc.allow-unprotected-txs",
		Usage: "Allow for unprotected (non EIP155 signed) transactions to be submitted via RPC",
	}

	// Network Settings
	MaxPeersFlag = cli.IntFlag{
		Name:  "maxpeers",
		Usage: "Maximum number of network peers (network disabled if set to 0)",
		Value: node.DefaultConfig.P2P.MaxPeers,
	}
	MaxPendingPeersFlag = cli.IntFlag{
		Name:  "maxpendpeers",
		Usage: "Maximum number of pending connection attempts (defaults used if set to 0)",
		Value: node.DefaultConfig.P2P.MaxPendingPeers,
	}
	ListenPortFlag = cli.IntFlag{
		Name:  "port",
		Usage: "Network listening port",
		Value: 30388,
	}
	BootnodesFlag = cli.StringFlag{
		Name:  "bootnodes",
		Usage: "Comma separated enode URLs for P2P discovery bootstrap",
		Value: "",
	}
	NodeKeyFileFlag = cli.StringFlag{
		Name:  "nodekey",
		Usage: "P2P node key file",
	}
	NodeKeyHexFlag = cli.StringFlag{
		Name:  "nodekeyhex",
		Usage: "P2P node key as hex (for testing)",
	}
	NATFlag = cli.StringFlag{
		Name:  "nat",
		Usage: "NAT port mapping mechanism (any|none|upnp|pmp|extip:<IP>)",
		Value: "any",
	}
	NoDiscoverFlag = cli.BoolFlag{
		Name:  "nodiscover",
		Usage: "Disables the peer discovery mechanism (manual peer addition)",
	}
	DiscoveryV5Flag = cli.BoolFlag{
		Name:  "v5disc",
		Usage: "Enables the experimental RLPx V5 (Topic Discovery) mechanism",
	}
	NetrestrictFlag = cli.StringFlag{
		Name:  "netrestrict",
		Usage: "Restricts network communication to the given IP networks (CIDR masks)",
	}
	DNSDiscoveryFlag = cli.StringFlag{
		Name:  "discovery.dns",
		Usage: "Sets DNS discovery entry points (use \"\" to disable DNS)",
	}

	// ATM the url is left to the user and deployment to
	JSpathFlag = DirectoryFlag{
		Name:  "jspath",
		Usage: "JavaScript root path for `loadScript`",
		Value: DirectoryString("."),
	}

	// Gas price oracle settings
	GpoBlocksFlag = cli.IntFlag{
		Name:  "gpo.blocks",
		Usage: "Number of recent blocks to check for gas prices",
		Value: ethconfig.Defaults.GPO.Blocks,
	}
	GpoPercentileFlag = cli.IntFlag{
		Name:  "gpo.percentile",
		Usage: "Suggested gas price is the given percentile of a set of recent transaction gas prices",
		Value: ethconfig.Defaults.GPO.Percentile,
	}
	GpoMaxGasPriceFlag = cli.Int64Flag{
		Name:  "gpo.maxprice",
		Usage: "Maximum gas price will be recommended by gpo",
		Value: ethconfig.Defaults.GPO.MaxPrice.Int64(),
	}
	GpoIgnoreGasPriceFlag = cli.Int64Flag{
		Name:  "gpo.ignoreprice",
		Usage: "Gas price below which gpo will ignore transactions",
		Value: ethconfig.Defaults.GPO.IgnorePrice.Int64(),
	}

	// Metrics flags
	MetricsEnabledFlag = cli.BoolFlag{
		Name:  "metrics",
		Usage: "Enable metrics collection and reporting",
	}
	MetricsEnabledExpensiveFlag = cli.BoolFlag{
		Name:  "metrics.expensive",
		Usage: "Enable expensive metrics collection and reporting",
	}

	// MetricsHTTPFlag defines the endpoint for a stand-alone metrics HTTP endpoint.
	// Since the pprof service enables sensitive/vulnerable behavior, this allows a user
	// to enable a public-OK metrics endpoint without having to worry about ALSO exposing
	// other profiling behavior or information.
	MetricsHTTPFlag = cli.StringFlag{
		Name:  "metrics.addr",
		Usage: "Enable stand-alone metrics HTTP server listening interface",
		Value: metrics.DefaultConfig.HTTP,
	}
	MetricsPortFlag = cli.IntFlag{
		Name:  "metrics.port",
		Usage: "Metrics HTTP server listening port",
		Value: metrics.DefaultConfig.Port,
	}
	MetricsEnableInfluxDBFlag = cli.BoolFlag{
		Name:  "metrics.influxdb",
		Usage: "Enable metrics export/push to an external InfluxDB database",
	}
	MetricsInfluxDBEndpointFlag = cli.StringFlag{
		Name:  "metrics.influxdb.endpoint",
		Usage: "InfluxDB API endpoint to report metrics to",
		Value: metrics.DefaultConfig.InfluxDBEndpoint,
	}
	MetricsInfluxDBDatabaseFlag = cli.StringFlag{
		Name:  "metrics.influxdb.database",
		Usage: "InfluxDB database name to push reported metrics to",
		Value: metrics.DefaultConfig.InfluxDBDatabase,
	}
	MetricsInfluxDBUsernameFlag = cli.StringFlag{
		Name:  "metrics.influxdb.username",
		Usage: "Username to authorize access to the database",
		Value: metrics.DefaultConfig.InfluxDBUsername,
	}
	MetricsInfluxDBPasswordFlag = cli.StringFlag{
		Name:  "metrics.influxdb.password",
		Usage: "Password to authorize access to the database",
		Value: metrics.DefaultConfig.InfluxDBPassword,
	}
	// Tags are part of every measurement sent to InfluxDB. Queries on tags are faster in InfluxDB.
	// For example `host` tag could be used so that we can group all nodes and average a measurement
	// across all of them, but also so that we can select a specific node and inspect its measurements.
	// https://docs.influxdata.com/influxdb/v1.4/concepts/key_concepts/#tag-key
	MetricsInfluxDBTagsFlag = cli.StringFlag{
		Name:  "metrics.influxdb.tags",
		Usage: "Comma-separated InfluxDB tags (key/values) attached to all measurements",
		Value: metrics.DefaultConfig.InfluxDBTags,
	}

	MetricsEnableInfluxDBV2Flag = cli.BoolFlag{
		Name:  "metrics.influxdbv2",
		Usage: "Enable metrics export/push to an external InfluxDB v2 database",
	}

	MetricsInfluxDBTokenFlag = cli.StringFlag{
		Name:  "metrics.influxdb.token",
		Usage: "Token to authorize access to the database (v2 only)",
		Value: metrics.DefaultConfig.InfluxDBToken,
	}

	MetricsInfluxDBBucketFlag = cli.StringFlag{
		Name:  "metrics.influxdb.bucket",
		Usage: "InfluxDB bucket name to push reported metrics to (v2 only)",
		Value: metrics.DefaultConfig.InfluxDBBucket,
	}

	MetricsInfluxDBOrganizationFlag = cli.StringFlag{
		Name:  "metrics.influxdb.organization",
		Usage: "InfluxDB organization name (v2 only)",
		Value: metrics.DefaultConfig.InfluxDBOrganization,
	}

	CatalystFlag = cli.BoolFlag{
		Name:  "catalyst",
		Usage: "Catalyst mode (eth2 integration testing)",
	}
)

// MakeDataDir retrieves the currently requested data directory, terminating
// if none (or the empty string) is specified. If the node is starting a testnet,
// then a subdirectory of the specified datadir will be used.
func MakeDataDir(ctx *cli.Context) string {
	if path := ctx.GlobalString(DataDirFlag.Name); path != "" {
		if ctx.GlobalBool(RinkebyFlag.Name) {
			return filepath.Join(path, "rinkeby")
		}
		if ctx.GlobalBool(GoerliFlag.Name) {
			return filepath.Join(path, "goerli")
		}
		return path
	}
	Fatalf("Cannot determine default data directory, please set manually (--datadir)")
	return ""
}

// setNodeKey creates a node key from set command line flags, either loading it
// from a file or as a specified hex value. If neither flags were provided, this
// method returns nil and an emphemeral key is to be generated.
func setNodeKey(ctx *cli.Context, cfg *p2p.Config) {
	var (
		hex  = ctx.GlobalString(NodeKeyHexFlag.Name)
		file = ctx.GlobalString(NodeKeyFileFlag.Name)
		key  *ecdsa.PrivateKey
		err  error
	)
	switch {
	case file != "" && hex != "":
		Fatalf("Options %q and %q are mutually exclusive", NodeKeyFileFlag.Name, NodeKeyHexFlag.Name)
	case file != "":
		if key, err = crypto.LoadECDSA(file); err != nil {
			Fatalf("Option %q: %v", NodeKeyFileFlag.Name, err)
		}
		cfg.PrivateKey = key
	case hex != "":
		if key, err = crypto.HexToECDSA(hex); err != nil {
			Fatalf("Option %q: %v", NodeKeyHexFlag.Name, err)
		}
		cfg.PrivateKey = key
	}
}

// setNodeUserIdent creates the user identifier from CLI flags.
func setNodeUserIdent(ctx *cli.Context, cfg *node.Config) {
	if identity := ctx.GlobalString(IdentityFlag.Name); len(identity) > 0 {
		cfg.UserIdent = identity
	}
}

// setBootstrapNodes creates a list of bootstrap nodes from the command line
// flags, reverting to pre-configured ones if none have been specified.
func setBootstrapNodes(ctx *cli.Context, cfg *p2p.Config) {
	urls := params.MainnetBootnodes
	switch {
	case ctx.GlobalIsSet(BootnodesFlag.Name):
		urls = SplitAndTrim(ctx.GlobalString(BootnodesFlag.Name))
	case ctx.GlobalBool(RinkebyFlag.Name):
		urls = params.RinkebyBootnodes
	case ctx.GlobalBool(GoerliFlag.Name):
		urls = params.GoerliBootnodes
	case cfg.BootstrapNodes != nil:
		return // already set, don't apply defaults.
	}

	cfg.BootstrapNodes = make([]*enode.Node, 0, len(urls))
	for _, url := range urls {
		if url != "" {
			node, err := enode.Parse(enode.ValidSchemes, url)
			if err != nil {
				log.Crit("Bootstrap URL invalid", "enode", url, "err", err)
				continue
			}
			cfg.BootstrapNodes = append(cfg.BootstrapNodes, node)
		}
	}
}

// setBootstrapNodesV5 creates a list of bootstrap nodes from the command line
// flags, reverting to pre-configured ones if none have been specified.
func setBootstrapNodesV5(ctx *cli.Context, cfg *p2p.Config) {
	urls := params.V5Bootnodes
	switch {
	case ctx.GlobalIsSet(BootnodesFlag.Name):
		urls = SplitAndTrim(ctx.GlobalString(BootnodesFlag.Name))
	case cfg.BootstrapNodesV5 != nil:
		return // already set, don't apply defaults.
	}

	cfg.BootstrapNodesV5 = make([]*enode.Node, 0, len(urls))
	for _, url := range urls {
		if url != "" {
			node, err := enode.Parse(enode.ValidSchemes, url)
			if err != nil {
				log.Error("Bootstrap URL invalid", "enode", url, "err", err)
				continue
			}
			cfg.BootstrapNodesV5 = append(cfg.BootstrapNodesV5, node)
		}
	}
}

// setListenAddress creates a TCP listening address string from set command
// line flags.
func setListenAddress(ctx *cli.Context, cfg *p2p.Config) {
	if ctx.GlobalIsSet(ListenPortFlag.Name) {
		cfg.ListenAddr = fmt.Sprintf(":%d", ctx.GlobalInt(ListenPortFlag.Name))
	}
}

// setNAT creates a port mapper from command line flags.
func setNAT(ctx *cli.Context, cfg *p2p.Config) {
	if ctx.GlobalIsSet(NATFlag.Name) {
		natif, err := nat.Parse(ctx.GlobalString(NATFlag.Name))
		if err != nil {
			Fatalf("Option %s: %v", NATFlag.Name, err)
		}
		cfg.NAT = natif
	}
}

// SplitAndTrim splits input separated by a comma
// and trims excessive white space from the substrings.
func SplitAndTrim(input string) (ret []string) {
	l := strings.Split(input, ",")
	for _, r := range l {
		if r = strings.TrimSpace(r); r != "" {
			ret = append(ret, r)
		}
	}
	return ret
}

// setHTTP creates the HTTP RPC listener interface string from the set
// command line flags, returning empty if the HTTP endpoint is disabled.
func setHTTP(ctx *cli.Context, cfg *node.Config) {
	if ctx.GlobalBool(LegacyRPCEnabledFlag.Name) && cfg.HTTPHost == "" {
		log.Warn("The flag --rpc is deprecated and will be removed June 2021, please use --http")
		cfg.HTTPHost = "127.0.0.1"
		if ctx.GlobalIsSet(LegacyRPCListenAddrFlag.Name) {
			cfg.HTTPHost = ctx.GlobalString(LegacyRPCListenAddrFlag.Name)
			log.Warn("The flag --rpcaddr is deprecated and will be removed June 2021, please use --http.addr")
		}
	}
	if ctx.GlobalBool(HTTPEnabledFlag.Name) && cfg.HTTPHost == "" {
		cfg.HTTPHost = "127.0.0.1"
		if ctx.GlobalIsSet(HTTPListenAddrFlag.Name) {
			cfg.HTTPHost = ctx.GlobalString(HTTPListenAddrFlag.Name)
		}
	}

	if ctx.GlobalIsSet(LegacyRPCPortFlag.Name) {
		cfg.HTTPPort = ctx.GlobalInt(LegacyRPCPortFlag.Name)
		log.Warn("The flag --rpcport is deprecated and will be removed June 2021, please use --http.port")
	}
	if ctx.GlobalIsSet(HTTPPortFlag.Name) {
		cfg.HTTPPort = ctx.GlobalInt(HTTPPortFlag.Name)
	}

	if ctx.GlobalIsSet(LegacyRPCCORSDomainFlag.Name) {
		cfg.HTTPCors = SplitAndTrim(ctx.GlobalString(LegacyRPCCORSDomainFlag.Name))
		log.Warn("The flag --rpccorsdomain is deprecated and will be removed June 2021, please use --http.corsdomain")
	}
	if ctx.GlobalIsSet(HTTPCORSDomainFlag.Name) {
		cfg.HTTPCors = SplitAndTrim(ctx.GlobalString(HTTPCORSDomainFlag.Name))
	}

	if ctx.GlobalIsSet(LegacyRPCApiFlag.Name) {
		cfg.HTTPModules = SplitAndTrim(ctx.GlobalString(LegacyRPCApiFlag.Name))
		log.Warn("The flag --rpcapi is deprecated and will be removed June 2021, please use --http.api")
	}
	if ctx.GlobalIsSet(HTTPApiFlag.Name) {
		cfg.HTTPModules = SplitAndTrim(ctx.GlobalString(HTTPApiFlag.Name))
	}

	if ctx.GlobalIsSet(LegacyRPCVirtualHostsFlag.Name) {
		cfg.HTTPVirtualHosts = SplitAndTrim(ctx.GlobalString(LegacyRPCVirtualHostsFlag.Name))
		log.Warn("The flag --rpcvhosts is deprecated and will be removed June 2021, please use --http.vhosts")
	}
	if ctx.GlobalIsSet(HTTPVirtualHostsFlag.Name) {
		cfg.HTTPVirtualHosts = SplitAndTrim(ctx.GlobalString(HTTPVirtualHostsFlag.Name))
	}

	if ctx.GlobalIsSet(HTTPPathPrefixFlag.Name) {
		cfg.HTTPPathPrefix = ctx.GlobalString(HTTPPathPrefixFlag.Name)
	}
	if ctx.GlobalIsSet(AllowUnprotectedTxs.Name) {
		cfg.AllowUnprotectedTxs = ctx.GlobalBool(AllowUnprotectedTxs.Name)
	}
}

// setGraphQL creates the GraphQL listener interface string from the set
// command line flags, returning empty if the GraphQL endpoint is disabled.
func setGraphQL(ctx *cli.Context, cfg *node.Config) {
	if ctx.GlobalIsSet(GraphQLCORSDomainFlag.Name) {
		cfg.GraphQLCors = SplitAndTrim(ctx.GlobalString(GraphQLCORSDomainFlag.Name))
	}
	if ctx.GlobalIsSet(GraphQLVirtualHostsFlag.Name) {
		cfg.GraphQLVirtualHosts = SplitAndTrim(ctx.GlobalString(GraphQLVirtualHostsFlag.Name))
	}
}

// setWS creates the WebSocket RPC listener interface string from the set
// command line flags, returning empty if the HTTP endpoint is disabled.
func setWS(ctx *cli.Context, cfg *node.Config) {
	if ctx.GlobalBool(WSEnabledFlag.Name) && cfg.WSHost == "" {
		cfg.WSHost = "127.0.0.1"
		if ctx.GlobalIsSet(WSListenAddrFlag.Name) {
			cfg.WSHost = ctx.GlobalString(WSListenAddrFlag.Name)
		}
	}
	if ctx.GlobalIsSet(WSPortFlag.Name) {
		cfg.WSPort = ctx.GlobalInt(WSPortFlag.Name)
	}

	if ctx.GlobalIsSet(WSAllowedOriginsFlag.Name) {
		cfg.WSOrigins = SplitAndTrim(ctx.GlobalString(WSAllowedOriginsFlag.Name))
	}

	if ctx.GlobalIsSet(WSApiFlag.Name) {
		cfg.WSModules = SplitAndTrim(ctx.GlobalString(WSApiFlag.Name))
	}

	if ctx.GlobalIsSet(WSPathPrefixFlag.Name) {
		cfg.WSPathPrefix = ctx.GlobalString(WSPathPrefixFlag.Name)
	}
}

// setIPC creates an IPC path configuration from the set command line flags,
// returning an empty string if IPC was explicitly disabled, or the set path.
func setIPC(ctx *cli.Context, cfg *node.Config) {
	CheckExclusive(ctx, IPCDisabledFlag, IPCPathFlag)
	switch {
	case ctx.GlobalBool(IPCDisabledFlag.Name):
		cfg.IPCPath = ""
	case ctx.GlobalIsSet(IPCPathFlag.Name):
		cfg.IPCPath = ctx.GlobalString(IPCPathFlag.Name)
	}
}

// MakeDatabaseHandles raises out the number of allowed file handles per process
// for Geth and returns half of the allowance to assign to the database.
func MakeDatabaseHandles() int {
	limit, err := fdlimit.Maximum()
	if err != nil {
		Fatalf("Failed to retrieve file descriptor allowance: %v", err)
	}
	raised, err := fdlimit.Raise(uint64(limit))
	if err != nil {
		Fatalf("Failed to raise file descriptor allowance: %v", err)
	}
	return int(raised / 2) // Leave half for networking and other stuff
}

// MakeAddress converts an account specified directly as a hex encoded string or
// a key index in the key store to an internal account representation.
func MakeAddress(ks *keystore.KeyStore, account string) (accounts.Account, error) {
	// If the specified account is a valid address, return it
	if common.IsHexAddress(account) {
		return accounts.Account{Address: common.HexToAddress(account)}, nil
	}
	// Otherwise try to interpret the account as a keystore index
	index, err := strconv.Atoi(account)
	if err != nil || index < 0 {
		return accounts.Account{}, fmt.Errorf("invalid account address or index %q", account)
	}
	log.Warn("-------------------------------------------------------------------")
	log.Warn("Referring to accounts by order in the keystore folder is dangerous!")
	log.Warn("This functionality is deprecated and will be removed in the future!")
	log.Warn("Please use explicit addresses! (can search via `gubiq account list`)")
	log.Warn("-------------------------------------------------------------------")

	accs := ks.Accounts()
	if len(accs) <= index {
		return accounts.Account{}, fmt.Errorf("index %d higher than number of accounts %d", index, len(accs))
	}
	return accs[index], nil
}

// setEtherbase retrieves the etherbase either from the directly specified
// command line flags or from the keystore if CLI indexed.
func setEtherbase(ctx *cli.Context, ks *keystore.KeyStore, cfg *ethconfig.Config) {
	// Extract the current etherbase
	var etherbase string
	if ctx.GlobalIsSet(MinerEtherbaseFlag.Name) {
		etherbase = ctx.GlobalString(MinerEtherbaseFlag.Name)
	}
	// Convert the etherbase into an address and configure it
	if etherbase != "" {
		if ks != nil {
			account, err := MakeAddress(ks, etherbase)
			if err != nil {
				Fatalf("Invalid miner etherbase: %v", err)
			}
			cfg.Miner.Etherbase = account.Address
		} else {
			Fatalf("No etherbase configured")
		}
	}
}

// MakePasswordList reads password lines from the file specified by the global --password flag.
func MakePasswordList(ctx *cli.Context) []string {
	path := ctx.GlobalString(PasswordFileFlag.Name)
	if path == "" {
		return nil
	}
	text, err := ioutil.ReadFile(path)
	if err != nil {
		Fatalf("Failed to read password file: %v", err)
	}
	lines := strings.Split(string(text), "\n")
	// Sanitise DOS line endings.
	for i := range lines {
		lines[i] = strings.TrimRight(lines[i], "\r")
	}
	return lines
}

func SetP2PConfig(ctx *cli.Context, cfg *p2p.Config) {
	setNodeKey(ctx, cfg)
	setNAT(ctx, cfg)
	setListenAddress(ctx, cfg)
	setBootstrapNodes(ctx, cfg)
	setBootstrapNodesV5(ctx, cfg)

	if ctx.GlobalIsSet(MaxPeersFlag.Name) {
		cfg.MaxPeers = ctx.GlobalInt(MaxPeersFlag.Name)
	}
	ethPeers := cfg.MaxPeers

	log.Info("Maximum peer count", "ETH", ethPeers)

	if ctx.GlobalIsSet(MaxPendingPeersFlag.Name) {
		cfg.MaxPendingPeers = ctx.GlobalInt(MaxPendingPeersFlag.Name)
	}
	if ctx.GlobalIsSet(NoDiscoverFlag.Name) {
		cfg.NoDiscovery = true
	}

	if ctx.GlobalIsSet(DiscoveryV5Flag.Name) {
		cfg.DiscoveryV5 = ctx.GlobalBool(DiscoveryV5Flag.Name)
	}

	if netrestrict := ctx.GlobalString(NetrestrictFlag.Name); netrestrict != "" {
		list, err := netutil.ParseNetlist(netrestrict)
		if err != nil {
			Fatalf("Option %q: %v", NetrestrictFlag.Name, err)
		}
		cfg.NetRestrict = list
	}

	if ctx.GlobalBool(DeveloperFlag.Name) || ctx.GlobalBool(CatalystFlag.Name) {
		// --dev mode can't use p2p networking.
		cfg.MaxPeers = 0
		cfg.ListenAddr = ""
		cfg.NoDial = true
		cfg.NoDiscovery = true
		cfg.DiscoveryV5 = false
	}
}

// SetNodeConfig applies node-related command line flags to the config.
func SetNodeConfig(ctx *cli.Context, cfg *node.Config) {
	SetP2PConfig(ctx, &cfg.P2P)
	setIPC(ctx, cfg)
	setHTTP(ctx, cfg)
	setGraphQL(ctx, cfg)
	setWS(ctx, cfg)
	setNodeUserIdent(ctx, cfg)
	setDataDir(ctx, cfg)
	setSmartCard(ctx, cfg)

	if ctx.GlobalIsSet(ExternalSignerFlag.Name) {
		cfg.ExternalSigner = ctx.GlobalString(ExternalSignerFlag.Name)
	}

	if ctx.GlobalIsSet(KeyStoreDirFlag.Name) {
		cfg.KeyStoreDir = ctx.GlobalString(KeyStoreDirFlag.Name)
	}
	if ctx.GlobalIsSet(DeveloperFlag.Name) {
		cfg.UseLightweightKDF = true
	}
	if ctx.GlobalIsSet(LightKDFFlag.Name) {
		cfg.UseLightweightKDF = ctx.GlobalBool(LightKDFFlag.Name)
	}
	if ctx.GlobalIsSet(NoUSBFlag.Name) || cfg.NoUSB {
		log.Warn("Option nousb is deprecated and USB is deactivated by default. Use --usb to enable")
	}
	if ctx.GlobalIsSet(USBFlag.Name) {
		cfg.USB = ctx.GlobalBool(USBFlag.Name)
	}
	if ctx.GlobalIsSet(InsecureUnlockAllowedFlag.Name) {
		cfg.InsecureUnlockAllowed = ctx.GlobalBool(InsecureUnlockAllowedFlag.Name)
	}
}

func setSmartCard(ctx *cli.Context, cfg *node.Config) {
	// Skip enabling smartcards if no path is set
	path := ctx.GlobalString(SmartCardDaemonPathFlag.Name)
	if path == "" {
		return
	}
	// Sanity check that the smartcard path is valid
	fi, err := os.Stat(path)
	if err != nil {
		log.Info("Smartcard socket not found, disabling", "err", err)
		return
	}
	if fi.Mode()&os.ModeType != os.ModeSocket {
		log.Error("Invalid smartcard daemon path", "path", path, "type", fi.Mode().String())
		return
	}
	// Smartcard daemon path exists and is a socket, enable it
	cfg.SmartCardDaemonPath = path
}

func setDataDir(ctx *cli.Context, cfg *node.Config) {
	switch {
	case ctx.GlobalIsSet(DataDirFlag.Name):
		cfg.DataDir = ctx.GlobalString(DataDirFlag.Name)
	case ctx.GlobalBool(DeveloperFlag.Name):
		cfg.DataDir = "" // unless explicitly requested, use memory databases
	case ctx.GlobalBool(RinkebyFlag.Name) && cfg.DataDir == node.DefaultDataDir():
		cfg.DataDir = filepath.Join(node.DefaultDataDir(), "rinkeby")
	case ctx.GlobalBool(GoerliFlag.Name) && cfg.DataDir == node.DefaultDataDir():
		cfg.DataDir = filepath.Join(node.DefaultDataDir(), "goerli")
	}
}

func setGPO(ctx *cli.Context, cfg *gasprice.Config) {
	// settings for gas oracle.
	if ctx.GlobalIsSet(GpoBlocksFlag.Name) {
		cfg.Blocks = ctx.GlobalInt(GpoBlocksFlag.Name)
	}
	if ctx.GlobalIsSet(GpoPercentileFlag.Name) {
		cfg.Percentile = ctx.GlobalInt(GpoPercentileFlag.Name)
	}
	if ctx.GlobalIsSet(GpoMaxGasPriceFlag.Name) {
		cfg.MaxPrice = big.NewInt(ctx.GlobalInt64(GpoMaxGasPriceFlag.Name))
	}
	if ctx.GlobalIsSet(GpoIgnoreGasPriceFlag.Name) {
		cfg.IgnorePrice = big.NewInt(ctx.GlobalInt64(GpoIgnoreGasPriceFlag.Name))
	}
}

func setTxPool(ctx *cli.Context, cfg *core.TxPoolConfig) {
	if ctx.GlobalIsSet(TxPoolLocalsFlag.Name) {
		locals := strings.Split(ctx.GlobalString(TxPoolLocalsFlag.Name), ",")
		for _, account := range locals {
			if trimmed := strings.TrimSpace(account); !common.IsHexAddress(trimmed) {
				Fatalf("Invalid account in --txpool.locals: %s", trimmed)
			} else {
				cfg.Locals = append(cfg.Locals, common.HexToAddress(account))
			}
		}
	}
	if ctx.GlobalIsSet(TxPoolNoLocalsFlag.Name) {
		cfg.NoLocals = ctx.GlobalBool(TxPoolNoLocalsFlag.Name)
	}
	if ctx.GlobalIsSet(TxPoolJournalFlag.Name) {
		cfg.Journal = ctx.GlobalString(TxPoolJournalFlag.Name)
	}
	if ctx.GlobalIsSet(TxPoolRejournalFlag.Name) {
		cfg.Rejournal = ctx.GlobalDuration(TxPoolRejournalFlag.Name)
	}
	if ctx.GlobalIsSet(TxPoolPriceLimitFlag.Name) {
		cfg.PriceLimit = ctx.GlobalUint64(TxPoolPriceLimitFlag.Name)
	}
	if ctx.GlobalIsSet(TxPoolPriceBumpFlag.Name) {
		cfg.PriceBump = ctx.GlobalUint64(TxPoolPriceBumpFlag.Name)
	}
	if ctx.GlobalIsSet(TxPoolAccountSlotsFlag.Name) {
		cfg.AccountSlots = ctx.GlobalUint64(TxPoolAccountSlotsFlag.Name)
	}
	if ctx.GlobalIsSet(TxPoolGlobalSlotsFlag.Name) {
		cfg.GlobalSlots = ctx.GlobalUint64(TxPoolGlobalSlotsFlag.Name)
	}
	if ctx.GlobalIsSet(TxPoolAccountQueueFlag.Name) {
		cfg.AccountQueue = ctx.GlobalUint64(TxPoolAccountQueueFlag.Name)
	}
	if ctx.GlobalIsSet(TxPoolGlobalQueueFlag.Name) {
		cfg.GlobalQueue = ctx.GlobalUint64(TxPoolGlobalQueueFlag.Name)
	}
	if ctx.GlobalIsSet(TxPoolLifetimeFlag.Name) {
		cfg.Lifetime = ctx.GlobalDuration(TxPoolLifetimeFlag.Name)
	}
}

func setUbqhash(ctx *cli.Context, cfg *ethconfig.Config) {
	if ctx.GlobalIsSet(UbqhashCacheDirFlag.Name) {
		cfg.Ubqhash.CacheDir = ctx.GlobalString(UbqhashCacheDirFlag.Name)
	}
	if ctx.GlobalIsSet(UbqhashDatasetDirFlag.Name) {
		cfg.Ubqhash.DatasetDir = ctx.GlobalString(UbqhashDatasetDirFlag.Name)
	}
	if ctx.GlobalIsSet(UbqhashCachesInMemoryFlag.Name) {
		cfg.Ubqhash.CachesInMem = ctx.GlobalInt(UbqhashCachesInMemoryFlag.Name)
	}
	if ctx.GlobalIsSet(UbqhashCachesOnDiskFlag.Name) {
		cfg.Ubqhash.CachesOnDisk = ctx.GlobalInt(UbqhashCachesOnDiskFlag.Name)
	}
	if ctx.GlobalIsSet(UbqhashCachesLockMmapFlag.Name) {
		cfg.Ubqhash.CachesLockMmap = ctx.GlobalBool(UbqhashCachesLockMmapFlag.Name)
	}
	if ctx.GlobalIsSet(UbqhashDatasetsInMemoryFlag.Name) {
		cfg.Ubqhash.DatasetsInMem = ctx.GlobalInt(UbqhashDatasetsInMemoryFlag.Name)
	}
	if ctx.GlobalIsSet(UbqhashDatasetsOnDiskFlag.Name) {
		cfg.Ubqhash.DatasetsOnDisk = ctx.GlobalInt(UbqhashDatasetsOnDiskFlag.Name)
	}
	if ctx.GlobalIsSet(UbqhashDatasetsLockMmapFlag.Name) {
		cfg.Ubqhash.DatasetsLockMmap = ctx.GlobalBool(UbqhashDatasetsLockMmapFlag.Name)
	}
}

func setMiner(ctx *cli.Context, cfg *miner.Config) {
	if ctx.GlobalIsSet(MinerNotifyFlag.Name) {
		cfg.Notify = strings.Split(ctx.GlobalString(MinerNotifyFlag.Name), ",")
	}
	cfg.NotifyFull = ctx.GlobalBool(MinerNotifyFullFlag.Name)
	if ctx.GlobalIsSet(MinerExtraDataFlag.Name) {
		cfg.ExtraData = []byte(ctx.GlobalString(MinerExtraDataFlag.Name))
	}
	if ctx.GlobalIsSet(MinerGasLimitFlag.Name) {
		cfg.GasCeil = ctx.GlobalUint64(MinerGasLimitFlag.Name)
	}
	if ctx.GlobalIsSet(MinerGasPriceFlag.Name) {
		cfg.GasPrice = GlobalBig(ctx, MinerGasPriceFlag.Name)
	}
	if ctx.GlobalIsSet(MinerRecommitIntervalFlag.Name) {
		cfg.Recommit = ctx.GlobalDuration(MinerRecommitIntervalFlag.Name)
	}
	if ctx.GlobalIsSet(MinerNoVerfiyFlag.Name) {
		cfg.Noverify = ctx.GlobalBool(MinerNoVerfiyFlag.Name)
	}
	if ctx.GlobalIsSet(LegacyMinerGasTargetFlag.Name) {
		log.Warn("The generic --miner.gastarget flag is deprecated and will be removed in the future!")
	}
}

func setWhitelist(ctx *cli.Context, cfg *ethconfig.Config) {
	whitelist := ctx.GlobalString(WhitelistFlag.Name)
	if whitelist == "" {
		return
	}
	cfg.Whitelist = make(map[uint64]common.Hash)
	for _, entry := range strings.Split(whitelist, ",") {
		parts := strings.Split(entry, "=")
		if len(parts) != 2 {
			Fatalf("Invalid whitelist entry: %s", entry)
		}
		number, err := strconv.ParseUint(parts[0], 0, 64)
		if err != nil {
			Fatalf("Invalid whitelist block number %s: %v", parts[0], err)
		}
		var hash common.Hash
		if err = hash.UnmarshalText([]byte(parts[1])); err != nil {
			Fatalf("Invalid whitelist hash %s: %v", parts[1], err)
		}
		cfg.Whitelist[number] = hash
	}
}

// CheckExclusive verifies that only a single instance of the provided flags was
// set by the user. Each flag might optionally be followed by a string type to
// specialize it further.
func CheckExclusive(ctx *cli.Context, args ...interface{}) {
	set := make([]string, 0, 1)
	for i := 0; i < len(args); i++ {
		// Make sure the next argument is a flag and skip if not set
		flag, ok := args[i].(cli.Flag)
		if !ok {
			panic(fmt.Sprintf("invalid argument, not cli.Flag type: %T", args[i]))
		}
		// Check if next arg extends current and expand its name if so
		name := flag.GetName()

		if i+1 < len(args) {
			switch option := args[i+1].(type) {
			case string:
				// Extended flag check, make sure value set doesn't conflict with passed in option
				if ctx.GlobalString(flag.GetName()) == option {
					name += "=" + option
					set = append(set, "--"+name)
				}
				// shift arguments and continue
				i++
				continue

			case cli.Flag:
			default:
				panic(fmt.Sprintf("invalid argument, not cli.Flag or string extension: %T", args[i+1]))
			}
		}
		// Mark the flag if it's set
		if ctx.GlobalIsSet(flag.GetName()) {
			set = append(set, "--"+name)
		}
	}
	if len(set) > 1 {
		Fatalf("Flags %v can't be used at the same time", strings.Join(set, ", "))
	}
}

// SetEthConfig applies eth-related command line flags to the config.
func SetEthConfig(ctx *cli.Context, stack *node.Node, cfg *ethconfig.Config) {
	// Avoid conflicting network flags
<<<<<<< HEAD
	CheckExclusive(ctx, MainnetFlag, DeveloperFlag, RinkebyFlag, GoerliFlag)
=======
	CheckExclusive(ctx, MainnetFlag, DeveloperFlag, RopstenFlag, RinkebyFlag, GoerliFlag)
	CheckExclusive(ctx, LightServeFlag, SyncModeFlag, "light")
>>>>>>> 26675454
	CheckExclusive(ctx, DeveloperFlag, ExternalSignerFlag) // Can't use both ephemeral unlocked and external signer
	if ctx.GlobalString(GCModeFlag.Name) == "archive" && ctx.GlobalUint64(TxLookupLimitFlag.Name) != 0 {
		ctx.GlobalSet(TxLookupLimitFlag.Name, "0")
		log.Warn("Disable transaction unindexing for archive node")
	}

	var ks *keystore.KeyStore
	if keystores := stack.AccountManager().Backends(keystore.KeyStoreType); len(keystores) > 0 {
		ks = keystores[0].(*keystore.KeyStore)
	}
	setEtherbase(ctx, ks, cfg)
	setGPO(ctx, &cfg.GPO)
	setTxPool(ctx, &cfg.TxPool)
	setUbqhash(ctx, cfg)
	setMiner(ctx, &cfg.Miner)
	setWhitelist(ctx, cfg)

	// Cap the cache allowance and tune the garbage collector
	mem, err := gopsutil.VirtualMemory()
	if err == nil {
		if 32<<(^uintptr(0)>>63) == 32 && mem.Total > 2*1024*1024*1024 {
			log.Warn("Lowering memory allowance on 32bit arch", "available", mem.Total/1024/1024, "addressable", 2*1024)
			mem.Total = 2 * 1024 * 1024 * 1024
		}
		allowance := int(mem.Total / 1024 / 1024 / 3)
		if cache := ctx.GlobalInt(CacheFlag.Name); cache > allowance {
			log.Warn("Sanitizing cache to Go's GC limits", "provided", cache, "updated", allowance)
			ctx.GlobalSet(CacheFlag.Name, strconv.Itoa(allowance))
		}
	}
	// Ensure Go's GC ignores the database cache for trigger percentage
	cache := ctx.GlobalInt(CacheFlag.Name)
	gogc := math.Max(20, math.Min(100, 100/(float64(cache)/1024)))

	log.Debug("Sanitizing Go's GC trigger", "percent", int(gogc))
	godebug.SetGCPercent(int(gogc))

	if ctx.GlobalIsSet(SyncModeFlag.Name) {
		cfg.SyncMode = *GlobalTextMarshaler(ctx, SyncModeFlag.Name).(*downloader.SyncMode)
	}
	if ctx.GlobalIsSet(NetworkIdFlag.Name) {
		cfg.NetworkId = ctx.GlobalUint64(NetworkIdFlag.Name)
	}
	if ctx.GlobalIsSet(CacheFlag.Name) || ctx.GlobalIsSet(CacheDatabaseFlag.Name) {
		cfg.DatabaseCache = ctx.GlobalInt(CacheFlag.Name) * ctx.GlobalInt(CacheDatabaseFlag.Name) / 100
	}
	cfg.DatabaseHandles = MakeDatabaseHandles()
	if ctx.GlobalIsSet(AncientFlag.Name) {
		cfg.DatabaseFreezer = ctx.GlobalString(AncientFlag.Name)
	}

	if gcmode := ctx.GlobalString(GCModeFlag.Name); gcmode != "full" && gcmode != "archive" {
		Fatalf("--%s must be either 'full' or 'archive'", GCModeFlag.Name)
	}
	if ctx.GlobalIsSet(GCModeFlag.Name) {
		cfg.NoPruning = ctx.GlobalString(GCModeFlag.Name) == "archive"
	}
	if ctx.GlobalIsSet(CacheNoPrefetchFlag.Name) {
		cfg.NoPrefetch = ctx.GlobalBool(CacheNoPrefetchFlag.Name)
	}
	// Read the value from the flag no matter if it's set or not.
	cfg.Preimages = ctx.GlobalBool(CachePreimagesFlag.Name)
	if cfg.NoPruning && !cfg.Preimages {
		cfg.Preimages = true
		log.Info("Enabling recording of key preimages since archive mode is used")
	}
	if ctx.GlobalIsSet(TxLookupLimitFlag.Name) {
		cfg.TxLookupLimit = ctx.GlobalUint64(TxLookupLimitFlag.Name)
	}
	if ctx.GlobalIsSet(CacheFlag.Name) || ctx.GlobalIsSet(CacheTrieFlag.Name) {
		cfg.TrieCleanCache = ctx.GlobalInt(CacheFlag.Name) * ctx.GlobalInt(CacheTrieFlag.Name) / 100
	}
	if ctx.GlobalIsSet(CacheTrieJournalFlag.Name) {
		cfg.TrieCleanCacheJournal = ctx.GlobalString(CacheTrieJournalFlag.Name)
	}
	if ctx.GlobalIsSet(CacheTrieRejournalFlag.Name) {
		cfg.TrieCleanCacheRejournal = ctx.GlobalDuration(CacheTrieRejournalFlag.Name)
	}
	if ctx.GlobalIsSet(CacheFlag.Name) || ctx.GlobalIsSet(CacheGCFlag.Name) {
		cfg.TrieDirtyCache = ctx.GlobalInt(CacheFlag.Name) * ctx.GlobalInt(CacheGCFlag.Name) / 100
	}
	if ctx.GlobalIsSet(CacheFlag.Name) || ctx.GlobalIsSet(CacheSnapshotFlag.Name) {
		cfg.SnapshotCache = ctx.GlobalInt(CacheFlag.Name) * ctx.GlobalInt(CacheSnapshotFlag.Name) / 100
	}
	if !ctx.GlobalBool(SnapshotFlag.Name) {
		// If snap-sync is requested, this flag is also required
		if cfg.SyncMode == downloader.SnapSync {
			log.Info("Snap sync requested, enabling --snapshot")
		} else {
			cfg.TrieCleanCache += cfg.SnapshotCache
			cfg.SnapshotCache = 0 // Disabled
		}
	}
	if ctx.GlobalIsSet(DocRootFlag.Name) {
		cfg.DocRoot = ctx.GlobalString(DocRootFlag.Name)
	}
	if ctx.GlobalIsSet(VMEnableDebugFlag.Name) {
		// TODO(fjl): force-enable this in --dev mode
		cfg.EnablePreimageRecording = ctx.GlobalBool(VMEnableDebugFlag.Name)
	}

	if ctx.GlobalIsSet(RPCGlobalGasCapFlag.Name) {
		cfg.RPCGasCap = ctx.GlobalUint64(RPCGlobalGasCapFlag.Name)
	}
	if cfg.RPCGasCap != 0 {
		log.Info("Set global gas cap", "cap", cfg.RPCGasCap)
	} else {
		log.Info("Global gas cap disabled")
	}
	if ctx.GlobalIsSet(RPCGlobalTxFeeCapFlag.Name) {
		cfg.RPCTxFeeCap = ctx.GlobalFloat64(RPCGlobalTxFeeCapFlag.Name)
	}
	if ctx.GlobalIsSet(NoDiscoverFlag.Name) {
		cfg.EthDiscoveryURLs, cfg.SnapDiscoveryURLs = []string{}, []string{}
	} else if ctx.GlobalIsSet(DNSDiscoveryFlag.Name) {
		urls := ctx.GlobalString(DNSDiscoveryFlag.Name)
		if urls == "" {
			cfg.EthDiscoveryURLs = []string{}
		} else {
			cfg.EthDiscoveryURLs = SplitAndTrim(urls)
		}
	}
	// Override any default configs for hard coded networks.
	switch {
	case ctx.GlobalBool(MainnetFlag.Name):
		if !ctx.GlobalIsSet(NetworkIdFlag.Name) {
			cfg.NetworkId = 1
		}
		cfg.Genesis = core.DefaultGenesisBlock()
		SetDNSDiscoveryDefaults(cfg, params.MainnetGenesisHash)
	case ctx.GlobalBool(RinkebyFlag.Name):
		if !ctx.GlobalIsSet(NetworkIdFlag.Name) {
			cfg.NetworkId = 4
		}
		cfg.Genesis = core.DefaultRinkebyGenesisBlock()
		SetDNSDiscoveryDefaults(cfg, params.RinkebyGenesisHash)
	case ctx.GlobalBool(GoerliFlag.Name):
		if !ctx.GlobalIsSet(NetworkIdFlag.Name) {
			cfg.NetworkId = 5
		}
		cfg.Genesis = core.DefaultGoerliGenesisBlock()
		SetDNSDiscoveryDefaults(cfg, params.GoerliGenesisHash)
	case ctx.GlobalBool(DeveloperFlag.Name):
		if !ctx.GlobalIsSet(NetworkIdFlag.Name) {
			cfg.NetworkId = 1337
		}
		cfg.SyncMode = downloader.FullSync
		// Create new developer account or reuse existing one
		var (
			developer  accounts.Account
			passphrase string
			err        error
		)
		if list := MakePasswordList(ctx); len(list) > 0 {
			// Just take the first value. Although the function returns a possible multiple values and
			// some usages iterate through them as attempts, that doesn't make sense in this setting,
			// when we're definitely concerned with only one account.
			passphrase = list[0]
		}
		// setEtherbase has been called above, configuring the miner address from command line flags.
		if cfg.Miner.Etherbase != (common.Address{}) {
			developer = accounts.Account{Address: cfg.Miner.Etherbase}
		} else if accs := ks.Accounts(); len(accs) > 0 {
			developer = ks.Accounts()[0]
		} else {
			developer, err = ks.NewAccount(passphrase)
			if err != nil {
				Fatalf("Failed to create developer account: %v", err)
			}
		}
		if err := ks.Unlock(developer, passphrase); err != nil {
			Fatalf("Failed to unlock developer account: %v", err)
		}
		log.Info("Using developer account", "address", developer.Address)

		// Create a new developer genesis block or reuse existing one
		cfg.Genesis = core.DeveloperGenesisBlock(uint64(ctx.GlobalInt(DeveloperPeriodFlag.Name)), developer.Address)
		if ctx.GlobalIsSet(DataDirFlag.Name) {
			// Check if we have an already initialized chain and fall back to
			// that if so. Otherwise we need to generate a new genesis spec.
			chaindb := MakeChainDatabase(ctx, stack, false) // TODO (MariusVanDerWijden) make this read only
			if rawdb.ReadCanonicalHash(chaindb, 0) != (common.Hash{}) {
				cfg.Genesis = nil // fallback to db content
			}
			chaindb.Close()
		}
		if !ctx.GlobalIsSet(MinerGasPriceFlag.Name) {
			cfg.Miner.GasPrice = big.NewInt(1)
		}
	default:
		if cfg.NetworkId == 1 {
			SetDNSDiscoveryDefaults(cfg, params.MainnetGenesisHash)
		}
	}
}

// SetDNSDiscoveryDefaults configures DNS discovery with the given URL if
// no URLs are set.
func SetDNSDiscoveryDefaults(cfg *ethconfig.Config, genesis common.Hash) {
	if cfg.EthDiscoveryURLs != nil {
		return // already set through flags/config
	}
	protocol := "all"
	if url := params.KnownDNSNetwork(genesis, protocol); url != "" {
		cfg.EthDiscoveryURLs = []string{url}
		cfg.SnapDiscoveryURLs = cfg.EthDiscoveryURLs
	}
}

// RegisterEthService adds an Ethereum client to the stack.
// The second return value is the full node instance, which may be nil if the
// node is running as a light client.
func RegisterEthService(stack *node.Node, cfg *ethconfig.Config) (ethapi.Backend, *eth.Ethereum) {
	backend, err := eth.New(stack, cfg)
	if err != nil {
		Fatalf("Failed to register the Ubiq service: %v", err)
	}
	stack.RegisterAPIs(tracers.APIs(backend.APIBackend))
	return backend.APIBackend, backend
}

// RegisterEthStatsService configures the Ethereum Stats daemon and adds it to
// the given node.
func RegisterEthStatsService(stack *node.Node, backend ethapi.Backend, url string) {
	if err := ethstats.New(stack, backend, backend.Engine(), url); err != nil {
		Fatalf("Failed to register the Ubiq Stats service: %v", err)
	}
}

// RegisterGraphQLService is a utility function to construct a new service and register it against a node.
func RegisterGraphQLService(stack *node.Node, backend ethapi.Backend, cfg node.Config) {
	if err := graphql.New(stack, backend, cfg.GraphQLCors, cfg.GraphQLVirtualHosts); err != nil {
		Fatalf("Failed to register the GraphQL service: %v", err)
	}
}

func SetupMetrics(ctx *cli.Context) {
	if metrics.Enabled {
		log.Info("Enabling metrics collection")

		var (
			enableExport   = ctx.GlobalBool(MetricsEnableInfluxDBFlag.Name)
			enableExportV2 = ctx.GlobalBool(MetricsEnableInfluxDBV2Flag.Name)
		)

		if enableExport || enableExportV2 {
			CheckExclusive(ctx, MetricsEnableInfluxDBFlag, MetricsEnableInfluxDBV2Flag)

			v1FlagIsSet := ctx.GlobalIsSet(MetricsInfluxDBUsernameFlag.Name) ||
				ctx.GlobalIsSet(MetricsInfluxDBPasswordFlag.Name)

			v2FlagIsSet := ctx.GlobalIsSet(MetricsInfluxDBTokenFlag.Name) ||
				ctx.GlobalIsSet(MetricsInfluxDBOrganizationFlag.Name) ||
				ctx.GlobalIsSet(MetricsInfluxDBBucketFlag.Name)

			if enableExport && v2FlagIsSet {
				Fatalf("Flags --influxdb.metrics.organization, --influxdb.metrics.token, --influxdb.metrics.bucket are only available for influxdb-v2")
			} else if enableExportV2 && v1FlagIsSet {
				Fatalf("Flags --influxdb.metrics.username, --influxdb.metrics.password are only available for influxdb-v1")
			}
		}

		var (
			endpoint = ctx.GlobalString(MetricsInfluxDBEndpointFlag.Name)
			database = ctx.GlobalString(MetricsInfluxDBDatabaseFlag.Name)
			username = ctx.GlobalString(MetricsInfluxDBUsernameFlag.Name)
			password = ctx.GlobalString(MetricsInfluxDBPasswordFlag.Name)

			token        = ctx.GlobalString(MetricsInfluxDBTokenFlag.Name)
			bucket       = ctx.GlobalString(MetricsInfluxDBBucketFlag.Name)
			organization = ctx.GlobalString(MetricsInfluxDBOrganizationFlag.Name)
		)

		if enableExport {
			tagsMap := SplitTagsFlag(ctx.GlobalString(MetricsInfluxDBTagsFlag.Name))

			log.Info("Enabling metrics export to InfluxDB")

<<<<<<< HEAD
			go influxdb.InfluxDBWithTags(metrics.DefaultRegistry, 10*time.Second, endpoint, database, username, password, "gubiq.", tagsMap)
=======
			go influxdb.InfluxDBWithTags(metrics.DefaultRegistry, 10*time.Second, endpoint, database, username, password, "geth.", tagsMap)
		} else if enableExportV2 {
			tagsMap := SplitTagsFlag(ctx.GlobalString(MetricsInfluxDBTagsFlag.Name))

			log.Info("Enabling metrics export to InfluxDB (v2)")

			go influxdb.InfluxDBV2WithTags(metrics.DefaultRegistry, 10*time.Second, endpoint, token, bucket, organization, "geth.", tagsMap)
>>>>>>> 26675454
		}

		if ctx.GlobalIsSet(MetricsHTTPFlag.Name) {
			address := fmt.Sprintf("%s:%d", ctx.GlobalString(MetricsHTTPFlag.Name), ctx.GlobalInt(MetricsPortFlag.Name))
			log.Info("Enabling stand-alone metrics HTTP endpoint", "address", address)
			exp.Setup(address)
		}
	}
}

func SplitTagsFlag(tagsFlag string) map[string]string {
	tags := strings.Split(tagsFlag, ",")
	tagsMap := map[string]string{}

	for _, t := range tags {
		if t != "" {
			kv := strings.Split(t, "=")

			if len(kv) == 2 {
				tagsMap[kv[0]] = kv[1]
			}
		}
	}

	return tagsMap
}

// MakeChainDatabase open an LevelDB using the flags passed to the client and will hard crash if it fails.
func MakeChainDatabase(ctx *cli.Context, stack *node.Node, readonly bool) ethdb.Database {
	var (
		cache   = ctx.GlobalInt(CacheFlag.Name) * ctx.GlobalInt(CacheDatabaseFlag.Name) / 100
		handles = MakeDatabaseHandles()

		err     error
		chainDb ethdb.Database
	)

	name := "chaindata"
	chainDb, err = stack.OpenDatabaseWithFreezer(name, cache, handles, ctx.GlobalString(AncientFlag.Name), "", readonly)

	if err != nil {
		Fatalf("Could not open database: %v", err)
	}
	return chainDb
}

func MakeGenesis(ctx *cli.Context) *core.Genesis {
	var genesis *core.Genesis
	switch {
	case ctx.GlobalBool(MainnetFlag.Name):
		genesis = core.DefaultGenesisBlock()
	case ctx.GlobalBool(RinkebyFlag.Name):
		genesis = core.DefaultRinkebyGenesisBlock()
	case ctx.GlobalBool(GoerliFlag.Name):
		genesis = core.DefaultGoerliGenesisBlock()
	case ctx.GlobalBool(DeveloperFlag.Name):
		Fatalf("Developer chains are ephemeral")
	}
	return genesis
}

// MakeChain creates a chain manager from set command line flags.
func MakeChain(ctx *cli.Context, stack *node.Node) (chain *core.BlockChain, chainDb ethdb.Database) {
	var err error
	chainDb = MakeChainDatabase(ctx, stack, false) // TODO(rjl493456442) support read-only database
	config, _, err := core.SetupGenesisBlock(chainDb, MakeGenesis(ctx))
	if err != nil {
		Fatalf("%v", err)
	}
	var engine consensus.Engine
	if config.Clique != nil {
		engine = clique.New(config.Clique, chainDb)
	} else {
		engine = ubqhash.NewFaker()
		if !ctx.GlobalBool(FakePoWFlag.Name) {
			engine = ubqhash.New(ubqhash.Config{
				CacheDir:         stack.ResolvePath(ethconfig.Defaults.Ubqhash.CacheDir),
				CachesInMem:      ethconfig.Defaults.Ubqhash.CachesInMem,
				CachesOnDisk:     ethconfig.Defaults.Ubqhash.CachesOnDisk,
				CachesLockMmap:   ethconfig.Defaults.Ubqhash.CachesLockMmap,
				DatasetDir:       stack.ResolvePath(ethconfig.Defaults.Ubqhash.DatasetDir),
				DatasetsInMem:    ethconfig.Defaults.Ubqhash.DatasetsInMem,
				DatasetsOnDisk:   ethconfig.Defaults.Ubqhash.DatasetsOnDisk,
				DatasetsLockMmap: ethconfig.Defaults.Ubqhash.DatasetsLockMmap,
			}, nil, false)
		}
	}
	if gcmode := ctx.GlobalString(GCModeFlag.Name); gcmode != "full" && gcmode != "archive" {
		Fatalf("--%s must be either 'full' or 'archive'", GCModeFlag.Name)
	}
	cache := &core.CacheConfig{
		TrieCleanLimit:      ethconfig.Defaults.TrieCleanCache,
		TrieCleanNoPrefetch: ctx.GlobalBool(CacheNoPrefetchFlag.Name),
		TrieDirtyLimit:      ethconfig.Defaults.TrieDirtyCache,
		TrieDirtyDisabled:   ctx.GlobalString(GCModeFlag.Name) == "archive",
		TrieTimeLimit:       ethconfig.Defaults.TrieTimeout,
		SnapshotLimit:       ethconfig.Defaults.SnapshotCache,
		Preimages:           ctx.GlobalBool(CachePreimagesFlag.Name),
	}
	if cache.TrieDirtyDisabled && !cache.Preimages {
		cache.Preimages = true
		log.Info("Enabling recording of key preimages since archive mode is used")
	}
	if !ctx.GlobalBool(SnapshotFlag.Name) {
		cache.SnapshotLimit = 0 // Disabled
	}
	if ctx.GlobalIsSet(CacheFlag.Name) || ctx.GlobalIsSet(CacheTrieFlag.Name) {
		cache.TrieCleanLimit = ctx.GlobalInt(CacheFlag.Name) * ctx.GlobalInt(CacheTrieFlag.Name) / 100
	}
	if ctx.GlobalIsSet(CacheFlag.Name) || ctx.GlobalIsSet(CacheGCFlag.Name) {
		cache.TrieDirtyLimit = ctx.GlobalInt(CacheFlag.Name) * ctx.GlobalInt(CacheGCFlag.Name) / 100
	}
	vmcfg := vm.Config{EnablePreimageRecording: ctx.GlobalBool(VMEnableDebugFlag.Name)}

	// TODO(rjl493456442) disable snapshot generation/wiping if the chain is read only.
	// Disable transaction indexing/unindexing by default.
	chain, err = core.NewBlockChain(chainDb, cache, config, engine, vmcfg, nil, nil)
	if err != nil {
		Fatalf("Can't create BlockChain: %v", err)
	}
	return chain, chainDb
}

// MakeConsolePreloads retrieves the absolute paths for the console JavaScript
// scripts to preload before starting.
func MakeConsolePreloads(ctx *cli.Context) []string {
	// Skip preloading if there's nothing to preload
	if ctx.GlobalString(PreloadJSFlag.Name) == "" {
		return nil
	}
	// Otherwise resolve absolute paths and return them
	var preloads []string

	for _, file := range strings.Split(ctx.GlobalString(PreloadJSFlag.Name), ",") {
		preloads = append(preloads, strings.TrimSpace(file))
	}
	return preloads
}

// MigrateFlags sets the global flag from a local flag when it's set.
// This is a temporary function used for migrating old command/flags to the
// new format.
//
// e.g. gubiq account new --keystore /tmp/mykeystore --lightkdf
//
// is equivalent after calling this method with:
//
// gubiq --keystore /tmp/mykeystore --lightkdf account new
//
// This allows the use of the existing configuration functionality.
// When all flags are migrated this function can be removed and the existing
// configuration functionality must be changed that is uses local flags
func MigrateFlags(action func(ctx *cli.Context) error) func(*cli.Context) error {
	return func(ctx *cli.Context) error {
		for _, name := range ctx.FlagNames() {
			if ctx.IsSet(name) {
				ctx.GlobalSet(name, ctx.String(name))
			}
		}
		return action(ctx)
	}
}<|MERGE_RESOLUTION|>--- conflicted
+++ resolved
@@ -1337,12 +1337,7 @@
 // SetEthConfig applies eth-related command line flags to the config.
 func SetEthConfig(ctx *cli.Context, stack *node.Node, cfg *ethconfig.Config) {
 	// Avoid conflicting network flags
-<<<<<<< HEAD
 	CheckExclusive(ctx, MainnetFlag, DeveloperFlag, RinkebyFlag, GoerliFlag)
-=======
-	CheckExclusive(ctx, MainnetFlag, DeveloperFlag, RopstenFlag, RinkebyFlag, GoerliFlag)
-	CheckExclusive(ctx, LightServeFlag, SyncModeFlag, "light")
->>>>>>> 26675454
 	CheckExclusive(ctx, DeveloperFlag, ExternalSignerFlag) // Can't use both ephemeral unlocked and external signer
 	if ctx.GlobalString(GCModeFlag.Name) == "archive" && ctx.GlobalUint64(TxLookupLimitFlag.Name) != 0 {
 		ctx.GlobalSet(TxLookupLimitFlag.Name, "0")
@@ -1621,17 +1616,13 @@
 
 			log.Info("Enabling metrics export to InfluxDB")
 
-<<<<<<< HEAD
 			go influxdb.InfluxDBWithTags(metrics.DefaultRegistry, 10*time.Second, endpoint, database, username, password, "gubiq.", tagsMap)
-=======
-			go influxdb.InfluxDBWithTags(metrics.DefaultRegistry, 10*time.Second, endpoint, database, username, password, "geth.", tagsMap)
 		} else if enableExportV2 {
 			tagsMap := SplitTagsFlag(ctx.GlobalString(MetricsInfluxDBTagsFlag.Name))
 
 			log.Info("Enabling metrics export to InfluxDB (v2)")
 
-			go influxdb.InfluxDBV2WithTags(metrics.DefaultRegistry, 10*time.Second, endpoint, token, bucket, organization, "geth.", tagsMap)
->>>>>>> 26675454
+			go influxdb.InfluxDBV2WithTags(metrics.DefaultRegistry, 10*time.Second, endpoint, token, bucket, organization, "gubiq.", tagsMap)
 		}
 
 		if ctx.GlobalIsSet(MetricsHTTPFlag.Name) {
