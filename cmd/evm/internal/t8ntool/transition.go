--- conflicted
+++ resolved
@@ -251,23 +251,6 @@
 			return NewError(ErrorConfig, errors.New("EIP-1559 config but missing 'currentBaseFee' in env section"))
 		}
 	}
-<<<<<<< HEAD
-	// if env := prestate.Env; env.Difficulty == nil {
-	// 	// If difficulty was not provided by caller, we need to calculate it.
-	// 	switch {
-	// 	case env.ParentDifficulty == nil:
-	// 		return NewError(ErrorVMConfig, errors.New("currentDifficulty was not provided, and cannot be calculated due to missing parentDifficulty"))
-	// 	case env.Number == 0:
-	// 		return NewError(ErrorVMConfig, errors.New("currentDifficulty needs to be provided for block number 0"))
-	// 	case env.Timestamp <= env.ParentTimestamp:
-	// 		return NewError(ErrorVMConfig, fmt.Errorf("currentDifficulty cannot be calculated -- currentTime (%d) needs to be after parent time (%d)",
-	// 			env.Timestamp, env.ParentTimestamp))
-	// 	}
-
-	// 	prestate.Env.Difficulty = calcDifficulty(chainConfig, env.Number, env.Timestamp,
-	// 		env.ParentTimestamp, env.ParentDifficulty, env.ParentUncleHash)
-	// }
-=======
 	if env := prestate.Env; env.Difficulty == nil {
 		// If difficulty was not provided by caller, we need to calculate it.
 		switch {
@@ -282,7 +265,6 @@
 		prestate.Env.Difficulty = calcDifficulty(chainConfig, env.Number, env.Timestamp,
 			env.ParentTimestamp, env.ParentDifficulty, env.ParentUncleHash)
 	}
->>>>>>> 7a0c19f8
 	// Run the test and aggregate the result
 	s, result, err := prestate.Apply(vmConfig, chainConfig, txs, ctx.Int64(RewardFlag.Name), getTracer)
 	if err != nil {
