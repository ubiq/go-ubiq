// Copyright 2020 The go-ethereum Authors
// This file is part of the go-ethereum library.
//
// The go-ethereum library is free software: you can redistribute it and/or modify
// it under the terms of the GNU Lesser General Public License as published by
// the Free Software Foundation, either version 3 of the License, or
// (at your option) any later version.
//
// The go-ethereum library is distributed in the hope that it will be useful,
// but WITHOUT ANY WARRANTY; without even the implied warranty of
// MERCHANTABILITY or FITNESS FOR A PARTICULAR PURPOSE. See the
// GNU Lesser General Public License for more details.
//
// You should have received a copy of the GNU Lesser General Public License
// along with the go-ethereum library. If not, see <http://www.gnu.org/licenses/>.

package t8ntool

import (
	"fmt"
	"math/big"
	"os"

	"github.com/ubiq/go-ubiq/v5/common"
	"github.com/ubiq/go-ubiq/v5/common/math"
	"github.com/ubiq/go-ubiq/v5/core"
	"github.com/ubiq/go-ubiq/v5/core/rawdb"
	"github.com/ubiq/go-ubiq/v5/core/state"
	"github.com/ubiq/go-ubiq/v5/core/types"
	"github.com/ubiq/go-ubiq/v5/core/vm"
	"github.com/ubiq/go-ubiq/v5/crypto"
	"github.com/ubiq/go-ubiq/v5/ethdb"
	"github.com/ubiq/go-ubiq/v5/log"
	"github.com/ubiq/go-ubiq/v5/params"
	"github.com/ubiq/go-ubiq/v5/rlp"
	"github.com/ubiq/go-ubiq/v5/trie"
	"golang.org/x/crypto/sha3"
)

type Prestate struct {
	Env stEnv             `json:"env"`
	Pre core.GenesisAlloc `json:"pre"`
}

// ExecutionResult contains the execution status after running a state test, any
// error that might have occurred and a dump of the final state if requested.
type ExecutionResult struct {
	StateRoot   common.Hash    `json:"stateRoot"`
	TxRoot      common.Hash    `json:"txRoot"`
	ReceiptRoot common.Hash    `json:"receiptRoot"`
	LogsHash    common.Hash    `json:"logsHash"`
	Bloom       types.Bloom    `json:"logsBloom"        gencodec:"required"`
	Receipts    types.Receipts `json:"receipts"`
	Rejected    []*rejectedTx  `json:"rejected,omitempty"`
}

type ommer struct {
	Delta   uint64         `json:"delta"`
	Address common.Address `json:"address"`
}

//go:generate gencodec -type stEnv -field-override stEnvMarshaling -out gen_stenv.go
type stEnv struct {
	Coinbase    common.Address                      `json:"currentCoinbase"   gencodec:"required"`
	Difficulty  *big.Int                            `json:"currentDifficulty" gencodec:"required"`
	GasLimit    uint64                              `json:"currentGasLimit"   gencodec:"required"`
	Number      uint64                              `json:"currentNumber"     gencodec:"required"`
	Timestamp   uint64                              `json:"currentTimestamp"  gencodec:"required"`
	BlockHashes map[math.HexOrDecimal64]common.Hash `json:"blockHashes,omitempty"`
	Ommers      []ommer                             `json:"ommers,omitempty"`
	BaseFee     *big.Int                            `json:"currentBaseFee,omitempty"`
}

type stEnvMarshaling struct {
	Coinbase   common.UnprefixedAddress
	Difficulty *math.HexOrDecimal256
	GasLimit   math.HexOrDecimal64
	Number     math.HexOrDecimal64
	Timestamp  math.HexOrDecimal64
	BaseFee    *math.HexOrDecimal256
}

type rejectedTx struct {
	Index int    `json:"index"`
	Err   string `json:"error"`
}

// Apply applies a set of transactions to a pre-state
func (pre *Prestate) Apply(vmConfig vm.Config, chainConfig *params.ChainConfig,
	txs types.Transactions, miningReward int64,
	getTracerFn func(txIndex int, txHash common.Hash) (tracer vm.Tracer, err error)) (*state.StateDB, *ExecutionResult, error) {

	// Capture errors for BLOCKHASH operation, if we haven't been supplied the
	// required blockhashes
	var hashError error
	getHash := func(num uint64) common.Hash {
		if pre.Env.BlockHashes == nil {
			hashError = fmt.Errorf("getHash(%d) invoked, no blockhashes provided", num)
			return common.Hash{}
		}
		h, ok := pre.Env.BlockHashes[math.HexOrDecimal64(num)]
		if !ok {
			hashError = fmt.Errorf("getHash(%d) invoked, blockhash for that block not provided", num)
		}
		return h
	}
	var (
		statedb     = MakePreState(rawdb.NewMemoryDatabase(), pre.Pre)
		signer      = types.MakeSigner(chainConfig, new(big.Int).SetUint64(pre.Env.Number))
		gaspool     = new(core.GasPool)
		blockHash   = common.Hash{0x13, 0x37}
		rejectedTxs []*rejectedTx
		includedTxs types.Transactions
		gasUsed     = uint64(0)
		receipts    = make(types.Receipts, 0)
		txIndex     = 0
	)
	gaspool.AddGas(pre.Env.GasLimit)
	vmContext := vm.BlockContext{
		CanTransfer: core.CanTransfer,
		Transfer:    core.Transfer,
		Coinbase:    pre.Env.Coinbase,
		BlockNumber: new(big.Int).SetUint64(pre.Env.Number),
		Time:        new(big.Int).SetUint64(pre.Env.Timestamp),
		Difficulty:  pre.Env.Difficulty,
		GasLimit:    pre.Env.GasLimit,
		GetHash:     getHash,
	}
<<<<<<< HEAD
=======
	// If currentBaseFee is defined, add it to the vmContext.
	if pre.Env.BaseFee != nil {
		vmContext.BaseFee = new(big.Int).Set(pre.Env.BaseFee)
	}
	// If DAO is supported/enabled, we need to handle it here. In geth 'proper', it's
	// done in StateProcessor.Process(block, ...), right before transactions are applied.
	if chainConfig.DAOForkSupport &&
		chainConfig.DAOForkBlock != nil &&
		chainConfig.DAOForkBlock.Cmp(new(big.Int).SetUint64(pre.Env.Number)) == 0 {
		misc.ApplyDAOHardFork(statedb)
	}
>>>>>>> 576681f2

	for i, tx := range txs {
		msg, err := tx.AsMessage(signer, pre.Env.BaseFee)
		if err != nil {
			log.Warn("rejected tx", "index", i, "hash", tx.Hash(), "error", err)
			rejectedTxs = append(rejectedTxs, &rejectedTx{i, err.Error()})
			continue
		}
		tracer, err := getTracerFn(txIndex, tx.Hash())
		if err != nil {
			return nil, nil, err
		}
		vmConfig.Tracer = tracer
		vmConfig.Debug = (tracer != nil)
		statedb.Prepare(tx.Hash(), txIndex)
		txContext := core.NewEVMTxContext(msg)
		snapshot := statedb.Snapshot()
		evm := vm.NewEVM(vmContext, txContext, statedb, chainConfig, vmConfig)

		// (ret []byte, usedGas uint64, failed bool, err error)
		msgResult, err := core.ApplyMessage(evm, msg, gaspool)
		if err != nil {
			statedb.RevertToSnapshot(snapshot)
			log.Info("rejected tx", "index", i, "hash", tx.Hash(), "from", msg.From(), "error", err)
			rejectedTxs = append(rejectedTxs, &rejectedTx{i, err.Error()})
			continue
		}
		includedTxs = append(includedTxs, tx)
		if hashError != nil {
			return nil, nil, NewError(ErrorMissingBlockhash, hashError)
		}
		gasUsed += msgResult.UsedGas

		// Receipt:
		{
			var root []byte
			if chainConfig.IsByzantium(vmContext.BlockNumber) {
				statedb.Finalise(true)
			} else {
				root = statedb.IntermediateRoot(chainConfig.IsEIP158(vmContext.BlockNumber)).Bytes()
			}

			// Create a new receipt for the transaction, storing the intermediate root and
			// gas used by the tx.
			receipt := &types.Receipt{Type: tx.Type(), PostState: root, CumulativeGasUsed: gasUsed}
			if msgResult.Failed() {
				receipt.Status = types.ReceiptStatusFailed
			} else {
				receipt.Status = types.ReceiptStatusSuccessful
			}
			receipt.TxHash = tx.Hash()
			receipt.GasUsed = msgResult.UsedGas

			// If the transaction created a contract, store the creation address in the receipt.
			if msg.To() == nil {
				receipt.ContractAddress = crypto.CreateAddress(evm.TxContext.Origin, tx.Nonce())
			}

			// Set the receipt logs and create the bloom filter.
			receipt.Logs = statedb.GetLogs(tx.Hash(), blockHash)
			receipt.Bloom = types.CreateBloom(types.Receipts{receipt})
			// These three are non-consensus fields:
			//receipt.BlockHash
			//receipt.BlockNumber
			receipt.TransactionIndex = uint(txIndex)
			receipts = append(receipts, receipt)
		}

		txIndex++
	}
	statedb.IntermediateRoot(chainConfig.IsEIP158(vmContext.BlockNumber))
	// Add mining reward?
	if miningReward > 0 {
		// Add mining reward. The mining reward may be `0`, which only makes a difference in the cases
		// where
		// - the coinbase suicided, or
		// - there are only 'bad' transactions, which aren't executed. In those cases,
		//   the coinbase gets no txfee, so isn't created, and thus needs to be touched
		var (
			blockReward = big.NewInt(miningReward)
			minerReward = new(big.Int).Set(blockReward)
			perOmmer    = new(big.Int).Div(blockReward, big.NewInt(32))
		)
		for _, ommer := range pre.Env.Ommers {
			// Add 1/32th for each ommer included
			minerReward.Add(minerReward, perOmmer)
			// Add (8-delta)/8
			reward := big.NewInt(8)
			reward.Sub(reward, big.NewInt(0).SetUint64(ommer.Delta))
			reward.Mul(reward, blockReward)
			reward.Div(reward, big.NewInt(8))
			statedb.AddBalance(ommer.Address, reward)
		}
		statedb.AddBalance(pre.Env.Coinbase, minerReward)
	}
	// Commit block
	root, err := statedb.Commit(chainConfig.IsEIP158(vmContext.BlockNumber))
	if err != nil {
		fmt.Fprintf(os.Stderr, "Could not commit state: %v", err)
		return nil, nil, NewError(ErrorEVM, fmt.Errorf("could not commit state: %v", err))
	}
	execRs := &ExecutionResult{
		StateRoot:   root,
		TxRoot:      types.DeriveSha(includedTxs, trie.NewStackTrie(nil)),
		ReceiptRoot: types.DeriveSha(receipts, trie.NewStackTrie(nil)),
		Bloom:       types.CreateBloom(receipts),
		LogsHash:    rlpHash(statedb.Logs()),
		Receipts:    receipts,
		Rejected:    rejectedTxs,
	}
	return statedb, execRs, nil
}

func MakePreState(db ethdb.Database, accounts core.GenesisAlloc) *state.StateDB {
	sdb := state.NewDatabase(db)
	statedb, _ := state.New(common.Hash{}, sdb, nil)
	for addr, a := range accounts {
		statedb.SetCode(addr, a.Code)
		statedb.SetNonce(addr, a.Nonce)
		statedb.SetBalance(addr, a.Balance)
		for k, v := range a.Storage {
			statedb.SetState(addr, k, v)
		}
	}
	// Commit and re-open to start with a clean state.
	root, _ := statedb.Commit(false)
	statedb, _ = state.New(root, sdb, nil)
	return statedb
}

func rlpHash(x interface{}) (h common.Hash) {
	hw := sha3.NewLegacyKeccak256()
	rlp.Encode(hw, x)
	hw.Sum(h[:0])
	return h
}<|MERGE_RESOLUTION|>--- conflicted
+++ resolved
@@ -126,20 +126,10 @@
 		GasLimit:    pre.Env.GasLimit,
 		GetHash:     getHash,
 	}
-<<<<<<< HEAD
-=======
 	// If currentBaseFee is defined, add it to the vmContext.
 	if pre.Env.BaseFee != nil {
 		vmContext.BaseFee = new(big.Int).Set(pre.Env.BaseFee)
 	}
-	// If DAO is supported/enabled, we need to handle it here. In geth 'proper', it's
-	// done in StateProcessor.Process(block, ...), right before transactions are applied.
-	if chainConfig.DAOForkSupport &&
-		chainConfig.DAOForkBlock != nil &&
-		chainConfig.DAOForkBlock.Cmp(new(big.Int).SetUint64(pre.Env.Number)) == 0 {
-		misc.ApplyDAOHardFork(statedb)
-	}
->>>>>>> 576681f2
 
 	for i, tx := range txs {
 		msg, err := tx.AsMessage(signer, pre.Env.BaseFee)
