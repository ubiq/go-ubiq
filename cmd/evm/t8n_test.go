package main

import (
	"encoding/json"
	"fmt"
	"os"
	"reflect"
	"strings"
	"testing"

	"github.com/docker/docker/pkg/reexec"
<<<<<<< HEAD
	"github.com/ubiq/go-ubiq/v5/internal/cmdtest"
=======
	"github.com/ethereum/go-ethereum/cmd/evm/internal/t8ntool"
	"github.com/ethereum/go-ethereum/internal/cmdtest"
>>>>>>> 6c4dc6c3
)

func TestMain(m *testing.M) {
	// Run the app if we've been exec'd as "ethkey-test" in runEthkey.
	reexec.Register("evm-test", func() {
		if err := app.Run(os.Args); err != nil {
			fmt.Fprintln(os.Stderr, err)
			os.Exit(1)
		}
		os.Exit(0)
	})
	// check if we have been reexec'd
	if reexec.Init() {
		return
	}
	os.Exit(m.Run())
}

type testT8n struct {
	*cmdtest.TestCmd
}

type t8nInput struct {
	inAlloc  string
	inTxs    string
	inEnv    string
	stFork   string
	stReward string
}

func (args *t8nInput) get(base string) []string {
	var out []string
	if opt := args.inAlloc; opt != "" {
		out = append(out, "--input.alloc")
		out = append(out, fmt.Sprintf("%v/%v", base, opt))
	}
	if opt := args.inTxs; opt != "" {
		out = append(out, "--input.txs")
		out = append(out, fmt.Sprintf("%v/%v", base, opt))
	}
	if opt := args.inEnv; opt != "" {
		out = append(out, "--input.env")
		out = append(out, fmt.Sprintf("%v/%v", base, opt))
	}
	if opt := args.stFork; opt != "" {
		out = append(out, "--state.fork", opt)
	}
	if opt := args.stReward; opt != "" {
		out = append(out, "--state.reward", opt)
	}
	return out
}

type t8nOutput struct {
	alloc  bool
	result bool
	body   bool
}

func (args *t8nOutput) get() (out []string) {
	if args.body {
		out = append(out, "--output.body", "stdout")
	} else {
		out = append(out, "--output.body", "") // empty means ignore
	}
	if args.result {
		out = append(out, "--output.result", "stdout")
	} else {
		out = append(out, "--output.result", "")
	}
	if args.alloc {
		out = append(out, "--output.alloc", "stdout")
	} else {
		out = append(out, "--output.alloc", "")
	}
	return out
}

func TestT8n(t *testing.T) {
	tt := new(testT8n)
	tt.TestCmd = cmdtest.NewTestCmd(t, tt)
	for i, tc := range []struct {
		base        string
		input       t8nInput
		output      t8nOutput
		expExitCode int
		expOut      string
	}{
		{ // Test exit (3) on bad config
			base: "./testdata/1",
			input: t8nInput{
				"alloc.json", "txs.json", "env.json", "Frontier+1346", "",
			},
			output:      t8nOutput{alloc: true, result: true},
			expExitCode: 3,
		},
		{
			base: "./testdata/1",
			input: t8nInput{
				"alloc.json", "txs.json", "env.json", "Byzantium", "",
			},
			output: t8nOutput{alloc: true, result: true},
			expOut: "exp.json",
		},
		{ // blockhash test
			base: "./testdata/3",
			input: t8nInput{
				"alloc.json", "txs.json", "env.json", "Berlin", "",
			},
			output: t8nOutput{alloc: true, result: true},
			expOut: "exp.json",
		},
		{ // missing blockhash test
			base: "./testdata/4",
			input: t8nInput{
				"alloc.json", "txs.json", "env.json", "Berlin", "",
			},
			output:      t8nOutput{alloc: true, result: true},
			expExitCode: 4,
		},
		{ // Ommer test
			base: "./testdata/5",
			input: t8nInput{
				"alloc.json", "txs.json", "env.json", "Byzantium", "0x80",
			},
			output: t8nOutput{alloc: true, result: true},
			expOut: "exp.json",
		},
		{ // Sign json transactions
			base: "./testdata/13",
			input: t8nInput{
				"alloc.json", "txs.json", "env.json", "London", "",
			},
			output: t8nOutput{body: true},
			expOut: "exp.json",
		},
		{ // Already signed transactions
			base: "./testdata/13",
			input: t8nInput{
				"alloc.json", "signed_txs.rlp", "env.json", "London", "",
			},
			output: t8nOutput{result: true},
			expOut: "exp2.json",
		},
		{ // Difficulty calculation - no uncles
			base: "./testdata/14",
			input: t8nInput{
				"alloc.json", "txs.json", "env.json", "London", "",
			},
			output: t8nOutput{result: true},
			expOut: "exp.json",
		},
		{ // Difficulty calculation - with uncles
			base: "./testdata/14",
			input: t8nInput{
				"alloc.json", "txs.json", "env.uncles.json", "London", "",
			},
			output: t8nOutput{result: true},
			expOut: "exp2.json",
		},
		{ // Difficulty calculation - with uncles + Berlin
			base: "./testdata/14",
			input: t8nInput{
				"alloc.json", "txs.json", "env.uncles.json", "Berlin", "",
			},
			output: t8nOutput{result: true},
			expOut: "exp_berlin.json",
		},
		{ // Difficulty calculation on arrow glacier
			base: "./testdata/19",
			input: t8nInput{
				"alloc.json", "txs.json", "env.json", "London", "",
			},
			output: t8nOutput{result: true},
			expOut: "exp_london.json",
		},
		{ // Difficulty calculation on arrow glacier
			base: "./testdata/19",
			input: t8nInput{
				"alloc.json", "txs.json", "env.json", "ArrowGlacier", "",
			},
			output: t8nOutput{result: true},
			expOut: "exp_arrowglacier.json",
		},
	} {

		args := []string{"t8n"}
		args = append(args, tc.output.get()...)
		args = append(args, tc.input.get(tc.base)...)
		var qArgs []string // quoted args for debugging purposes
		for _, arg := range args {
			if len(arg) == 0 {
				qArgs = append(qArgs, `""`)
			} else {
				qArgs = append(qArgs, arg)
			}
		}
		tt.Logf("args: %v\n", strings.Join(qArgs, " "))
		tt.Run("evm-test", args...)
		// Compare the expected output, if provided
		if tc.expOut != "" {
			want, err := os.ReadFile(fmt.Sprintf("%v/%v", tc.base, tc.expOut))
			if err != nil {
				t.Fatalf("test %d: could not read expected output: %v", i, err)
			}
			have := tt.Output()
			ok, err := cmpJson(have, want)
			switch {
			case err != nil:
				t.Fatalf("test %d, json parsing failed: %v", i, err)
			case !ok:
				t.Fatalf("test %d: output wrong, have \n%v\nwant\n%v\n", i, string(have), string(want))
			}
		}
		tt.WaitExit()
		if have, want := tt.ExitStatus(), tc.expExitCode; have != want {
			t.Fatalf("test %d: wrong exit code, have %d, want %d", i, have, want)
		}
	}
}

type t9nInput struct {
	inTxs  string
	stFork string
}

func (args *t9nInput) get(base string) []string {
	var out []string
	if opt := args.inTxs; opt != "" {
		out = append(out, "--input.txs")
		out = append(out, fmt.Sprintf("%v/%v", base, opt))
	}
	if opt := args.stFork; opt != "" {
		out = append(out, "--state.fork", opt)
	}
	return out
}

func TestT9n(t *testing.T) {
	tt := new(testT8n)
	tt.TestCmd = cmdtest.NewTestCmd(t, tt)
	for i, tc := range []struct {
		base        string
		input       t9nInput
		expExitCode int
		expOut      string
	}{
		{ // London txs on homestead
			base: "./testdata/15",
			input: t9nInput{
				inTxs:  "signed_txs.rlp",
				stFork: "Homestead",
			},
			expOut: "exp.json",
		},
		{ // London txs on London
			base: "./testdata/15",
			input: t9nInput{
				inTxs:  "signed_txs.rlp",
				stFork: "London",
			},
			expOut: "exp2.json",
		},
		{ // An RLP list (a blockheader really)
			base: "./testdata/15",
			input: t9nInput{
				inTxs:  "blockheader.rlp",
				stFork: "London",
			},
			expOut: "exp3.json",
		},
		{ // Transactions with too low gas
			base: "./testdata/16",
			input: t9nInput{
				inTxs:  "signed_txs.rlp",
				stFork: "London",
			},
			expOut: "exp.json",
		},
		{ // Transactions with value exceeding 256 bits
			base: "./testdata/17",
			input: t9nInput{
				inTxs:  "signed_txs.rlp",
				stFork: "London",
			},
			expOut: "exp.json",
		},
		{ // Invalid RLP
			base: "./testdata/18",
			input: t9nInput{
				inTxs:  "invalid.rlp",
				stFork: "London",
			},
			expExitCode: t8ntool.ErrorIO,
		},
	} {

		args := []string{"t9n"}
		args = append(args, tc.input.get(tc.base)...)

		tt.Run("evm-test", args...)
		tt.Logf("args:\n go run . %v\n", strings.Join(args, " "))
		// Compare the expected output, if provided
		if tc.expOut != "" {
			want, err := os.ReadFile(fmt.Sprintf("%v/%v", tc.base, tc.expOut))
			if err != nil {
				t.Fatalf("test %d: could not read expected output: %v", i, err)
			}
			have := tt.Output()
			ok, err := cmpJson(have, want)
			switch {
			case err != nil:
				t.Logf(string(have))
				t.Fatalf("test %d, json parsing failed: %v", i, err)
			case !ok:
				t.Fatalf("test %d: output wrong, have \n%v\nwant\n%v\n", i, string(have), string(want))
			}
		}
		tt.WaitExit()
		if have, want := tt.ExitStatus(), tc.expExitCode; have != want {
			t.Fatalf("test %d: wrong exit code, have %d, want %d", i, have, want)
		}
	}
}

// cmpJson compares the JSON in two byte slices.
func cmpJson(a, b []byte) (bool, error) {
	var j, j2 interface{}
	if err := json.Unmarshal(a, &j); err != nil {
		return false, err
	}
	if err := json.Unmarshal(b, &j2); err != nil {
		return false, err
	}
	return reflect.DeepEqual(j2, j), nil
}<|MERGE_RESOLUTION|>--- conflicted
+++ resolved
@@ -9,12 +9,8 @@
 	"testing"
 
 	"github.com/docker/docker/pkg/reexec"
-<<<<<<< HEAD
+	"github.com/ubiq/go-ubiq/v5/cmd/evm/internal/t8ntool"
 	"github.com/ubiq/go-ubiq/v5/internal/cmdtest"
-=======
-	"github.com/ethereum/go-ethereum/cmd/evm/internal/t8ntool"
-	"github.com/ethereum/go-ethereum/internal/cmdtest"
->>>>>>> 6c4dc6c3
 )
 
 func TestMain(m *testing.M) {
@@ -191,14 +187,6 @@
 			output: t8nOutput{result: true},
 			expOut: "exp_london.json",
 		},
-		{ // Difficulty calculation on arrow glacier
-			base: "./testdata/19",
-			input: t8nInput{
-				"alloc.json", "txs.json", "env.json", "ArrowGlacier", "",
-			},
-			output: t8nOutput{result: true},
-			expOut: "exp_arrowglacier.json",
-		},
 	} {
 
 		args := []string{"t8n"}
