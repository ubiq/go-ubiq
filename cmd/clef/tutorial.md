--- conflicted
+++ resolved
@@ -93,15 +93,11 @@
 Depending on whether we approve or deny the request, the original NetCat process will get:
 
 ```text
-<<<<<<< HEAD
-#cp $GOPATH/src/github.com/ubiq/go-ubiq/cmd/clef/4byte.json $PWD
-=======
 {"jsonrpc":"2.0","id":1,"result":["0xd9c9cd5f6779558b6e0ed4e6acf6b1947e7fa1f3","0x086278a6c067775f71d6b2bb1856db6e28c30418"]}
 
 or
 
 {"jsonrpc":"2.0","id":1,"error":{"code":-32000,"message":"Request denied"}}
->>>>>>> 6d74d1e5
 ```
 
 Apart from listing accounts, you can also *request* creating a new account; signing transactions and data; and recovering signatures. You can find the available methods in the Clef [External API Spec](https://github.com/ethereum/go-ethereum/tree/master/cmd/clef#external-api-1) and the [External API Changelog](https://github.com/ethereum/go-ethereum/blob/master/cmd/clef/extapi_changelog.md).
@@ -226,14 +222,10 @@
 
 In this example:
 
-<<<<<<< HEAD
-_Note: make sure that `0x694...` is an account you have access to. You can create it either via the clef or the traditional account cli tool. If the latter was chosen, make sure both clef and gubiq use the same keystore by specifing `--keystore path/to/your/keystore` when running clef._
-=======
 - Any requests to sign data with the account `0xd9c9...` will be:
     - Auto-approved if the message contains `bazonk`,
     - Auto-rejected if the message does not contain `bazonk`,
 - Any other requests will be passed along for manual confirmation.
->>>>>>> 6d74d1e5
 
 *Note, to make this example work, please use you own accounts. You can create a new account either via Clef or the traditional account CLI tools. If the latter was chosen, make sure both Clef and Geth use the same keystore by specifying `--keystore path/to/your/keystore` when running Clef.*
 
