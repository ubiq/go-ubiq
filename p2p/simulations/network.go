// Copyright 2017 The go-ethereum Authors
// This file is part of the go-ethereum library.
//
// The go-ethereum library is free software: you can redistribute it and/or modify
// it under the terms of the GNU Lesser General Public License as published by
// the Free Software Foundation, either version 3 of the License, or
// (at your option) any later version.
//
// The go-ethereum library is distributed in the hope that it will be useful,
// but WITHOUT ANY WARRANTY; without even the implied warranty of
// MERCHANTABILITY or FITNESS FOR A PARTICULAR PURPOSE. See the
// GNU Lesser General Public License for more details.
//
// You should have received a copy of the GNU Lesser General Public License
// along with the go-ethereum library. If not, see <http://www.gnu.org/licenses/>.

package simulations

import (
	"bytes"
	"context"
	"encoding/json"
	"errors"
	"fmt"
	"io"
	"math/rand"
	"sync"
	"time"

	"github.com/ubiq/go-ubiq/event"
	"github.com/ubiq/go-ubiq/log"
	"github.com/ubiq/go-ubiq/p2p"
	"github.com/ubiq/go-ubiq/p2p/enode"
	"github.com/ubiq/go-ubiq/p2p/simulations/adapters"
)

var DialBanTimeout = 200 * time.Millisecond

// NetworkConfig defines configuration options for starting a Network
type NetworkConfig struct {
	ID             string `json:"id"`
	DefaultService string `json:"default_service,omitempty"`
}

// Network models a p2p simulation network which consists of a collection of
// simulated nodes and the connections which exist between them.
//
// The Network has a single NodeAdapter which is responsible for actually
// starting nodes and connecting them together.
//
// The Network emits events when nodes are started and stopped, when they are
// connected and disconnected, and also when messages are sent between nodes.
type Network struct {
	NetworkConfig

	Nodes   []*Node `json:"nodes"`
	nodeMap map[enode.ID]int

	// Maps a node property string to node indexes of all nodes that hold this property
	propertyMap map[string][]int

	Conns   []*Conn `json:"conns"`
	connMap map[string]int

	nodeAdapter adapters.NodeAdapter
	events      event.Feed
	lock        sync.RWMutex
	quitc       chan struct{}
}

// NewNetwork returns a Network which uses the given NodeAdapter and NetworkConfig
func NewNetwork(nodeAdapter adapters.NodeAdapter, conf *NetworkConfig) *Network {
	return &Network{
		NetworkConfig: *conf,
		nodeAdapter:   nodeAdapter,
		nodeMap:       make(map[enode.ID]int),
		propertyMap:   make(map[string][]int),
		connMap:       make(map[string]int),
		quitc:         make(chan struct{}),
	}
}

// Events returns the output event feed of the Network.
func (net *Network) Events() *event.Feed {
	return &net.events
}

// NewNodeWithConfig adds a new node to the network with the given config,
// returning an error if a node with the same ID or name already exists
func (net *Network) NewNodeWithConfig(conf *adapters.NodeConfig) (*Node, error) {
	net.lock.Lock()
	defer net.lock.Unlock()

	if conf.Reachable == nil {
		conf.Reachable = func(otherID enode.ID) bool {
			_, err := net.InitConn(conf.ID, otherID)
			if err != nil && bytes.Compare(conf.ID.Bytes(), otherID.Bytes()) < 0 {
				return false
			}
			return true
		}
	}

	// check the node doesn't already exist
	if node := net.getNode(conf.ID); node != nil {
		return nil, fmt.Errorf("node with ID %q already exists", conf.ID)
	}
	if node := net.getNodeByName(conf.Name); node != nil {
		return nil, fmt.Errorf("node with name %q already exists", conf.Name)
	}

	// if no services are configured, use the default service
	if len(conf.Services) == 0 {
		conf.Services = []string{net.DefaultService}
	}

	// use the NodeAdapter to create the node
	adapterNode, err := net.nodeAdapter.NewNode(conf)
	if err != nil {
		return nil, err
	}
	node := newNode(adapterNode, conf, false)
	log.Trace("Node created", "id", conf.ID)

	nodeIndex := len(net.Nodes)
	net.nodeMap[conf.ID] = nodeIndex
	net.Nodes = append(net.Nodes, node)

	// Register any node properties with the network-level propertyMap
	for _, property := range conf.Properties {
		net.propertyMap[property] = append(net.propertyMap[property], nodeIndex)
	}

	// emit a "control" event
	net.events.Send(ControlEvent(node))

	return node, nil
}

// Config returns the network configuration
func (net *Network) Config() *NetworkConfig {
	return &net.NetworkConfig
}

// StartAll starts all nodes in the network
func (net *Network) StartAll() error {
	for _, node := range net.Nodes {
		if node.Up() {
			continue
		}
		if err := net.Start(node.ID()); err != nil {
			return err
		}
	}
	return nil
}

// StopAll stops all nodes in the network
func (net *Network) StopAll() error {
	for _, node := range net.Nodes {
		if !node.Up() {
			continue
		}
		if err := net.Stop(node.ID()); err != nil {
			return err
		}
	}
	return nil
}

// Start starts the node with the given ID
func (net *Network) Start(id enode.ID) error {
	return net.startWithSnapshots(id, nil)
}

// startWithSnapshots starts the node with the given ID using the give
// snapshots
func (net *Network) startWithSnapshots(id enode.ID, snapshots map[string][]byte) error {
	net.lock.Lock()
	defer net.lock.Unlock()

	node := net.getNode(id)
	if node == nil {
		return fmt.Errorf("node %v does not exist", id)
	}
	if node.Up() {
		return fmt.Errorf("node %v already up", id)
	}
	log.Trace("Starting node", "id", id, "adapter", net.nodeAdapter.Name())
	if err := node.Start(snapshots); err != nil {
		log.Warn("Node startup failed", "id", id, "err", err)
		return err
	}
	node.SetUp(true)
	log.Info("Started node", "id", id)
	ev := NewEvent(node)
	net.events.Send(ev)

	// subscribe to peer events
	client, err := node.Client()
	if err != nil {
		return fmt.Errorf("error getting rpc client  for node %v: %s", id, err)
	}
	events := make(chan *p2p.PeerEvent)
	sub, err := client.Subscribe(context.Background(), "admin", events, "peerEvents")
	if err != nil {
		return fmt.Errorf("error getting peer events for node %v: %s", id, err)
	}
	go net.watchPeerEvents(id, events, sub)
	return nil
}

// watchPeerEvents reads peer events from the given channel and emits
// corresponding network events
func (net *Network) watchPeerEvents(id enode.ID, events chan *p2p.PeerEvent, sub event.Subscription) {
	defer func() {
		sub.Unsubscribe()

		// assume the node is now down
		net.lock.Lock()
		defer net.lock.Unlock()

		node := net.getNode(id)
		if node == nil {
			return
		}
		node.SetUp(false)
		ev := NewEvent(node)
		net.events.Send(ev)
	}()
	for {
		select {
		case event, ok := <-events:
			if !ok {
				return
			}
			peer := event.Peer
			switch event.Type {

			case p2p.PeerEventTypeAdd:
				net.DidConnect(id, peer)

			case p2p.PeerEventTypeDrop:
				net.DidDisconnect(id, peer)

			case p2p.PeerEventTypeMsgSend:
				net.DidSend(id, peer, event.Protocol, *event.MsgCode)

			case p2p.PeerEventTypeMsgRecv:
				net.DidReceive(peer, id, event.Protocol, *event.MsgCode)

			}

		case err := <-sub.Err():
			if err != nil {
				log.Error("Error in peer event subscription", "id", id, "err", err)
			}
			return
		}
	}
}

// Stop stops the node with the given ID
func (net *Network) Stop(id enode.ID) error {
	// IMPORTANT: node.Stop() must NOT be called under net.lock as
	// node.Reachable() closure has a reference to the network and
	// calls net.InitConn() what also locks the network. => DEADLOCK
	// That holds until the following ticket is not resolved:

	var err error

	node, err := func() (*Node, error) {
		net.lock.Lock()
		defer net.lock.Unlock()

		node := net.getNode(id)
		if node == nil {
			return nil, fmt.Errorf("node %v does not exist", id)
		}
		if !node.Up() {
			return nil, fmt.Errorf("node %v already down", id)
		}
		node.SetUp(false)
		return node, nil
	}()
	if err != nil {
		return err
	}

	err = node.Stop() // must be called without net.lock

	net.lock.Lock()
	defer net.lock.Unlock()

	if err != nil {
		node.SetUp(true)
		return err
	}
	log.Info("Stopped node", "id", id, "err", err)
	ev := ControlEvent(node)
	net.events.Send(ev)
	return nil
}

// Connect connects two nodes together by calling the "admin_addPeer" RPC
// method on the "one" node so that it connects to the "other" node
func (net *Network) Connect(oneID, otherID enode.ID) error {
	net.lock.Lock()
	defer net.lock.Unlock()
	return net.connect(oneID, otherID)
}

func (net *Network) connect(oneID, otherID enode.ID) error {
	log.Debug("Connecting nodes with addPeer", "id", oneID, "other", otherID)
	conn, err := net.initConn(oneID, otherID)
	if err != nil {
		return err
	}
	client, err := conn.one.Client()
	if err != nil {
		return err
	}
	net.events.Send(ControlEvent(conn))
	return client.Call(nil, "admin_addPeer", string(conn.other.Addr()))
}

// Disconnect disconnects two nodes by calling the "admin_removePeer" RPC
// method on the "one" node so that it disconnects from the "other" node
func (net *Network) Disconnect(oneID, otherID enode.ID) error {
	conn := net.GetConn(oneID, otherID)
	if conn == nil {
		return fmt.Errorf("connection between %v and %v does not exist", oneID, otherID)
	}
	if !conn.Up {
		return fmt.Errorf("%v and %v already disconnected", oneID, otherID)
	}
	client, err := conn.one.Client()
	if err != nil {
		return err
	}
	net.events.Send(ControlEvent(conn))
	return client.Call(nil, "admin_removePeer", string(conn.other.Addr()))
}

// DidConnect tracks the fact that the "one" node connected to the "other" node
func (net *Network) DidConnect(one, other enode.ID) error {
	net.lock.Lock()
	defer net.lock.Unlock()
	conn, err := net.getOrCreateConn(one, other)
	if err != nil {
		return fmt.Errorf("connection between %v and %v does not exist", one, other)
	}
	if conn.Up {
		return fmt.Errorf("%v and %v already connected", one, other)
	}
	conn.Up = true
	net.events.Send(NewEvent(conn))
	return nil
}

// DidDisconnect tracks the fact that the "one" node disconnected from the
// "other" node
func (net *Network) DidDisconnect(one, other enode.ID) error {
	net.lock.Lock()
	defer net.lock.Unlock()
	conn := net.getConn(one, other)
	if conn == nil {
		return fmt.Errorf("connection between %v and %v does not exist", one, other)
	}
	if !conn.Up {
		return fmt.Errorf("%v and %v already disconnected", one, other)
	}
	conn.Up = false
	conn.initiated = time.Now().Add(-DialBanTimeout)
	net.events.Send(NewEvent(conn))
	return nil
}

// DidSend tracks the fact that "sender" sent a message to "receiver"
func (net *Network) DidSend(sender, receiver enode.ID, proto string, code uint64) error {
	msg := &Msg{
		One:      sender,
		Other:    receiver,
		Protocol: proto,
		Code:     code,
		Received: false,
	}
	net.events.Send(NewEvent(msg))
	return nil
}

// DidReceive tracks the fact that "receiver" received a message from "sender"
func (net *Network) DidReceive(sender, receiver enode.ID, proto string, code uint64) error {
	msg := &Msg{
		One:      sender,
		Other:    receiver,
		Protocol: proto,
		Code:     code,
		Received: true,
	}
	net.events.Send(NewEvent(msg))
	return nil
}

// GetNode gets the node with the given ID, returning nil if the node does not
// exist
func (net *Network) GetNode(id enode.ID) *Node {
	net.lock.RLock()
	defer net.lock.RUnlock()
	return net.getNode(id)
}

func (net *Network) getNode(id enode.ID) *Node {
	i, found := net.nodeMap[id]
	if !found {
		return nil
	}
	return net.Nodes[i]
}

<<<<<<< HEAD
// GetNode gets the node with the given name, returning nil if the node does
=======
// GetNodeByName gets the node with the given name, returning nil if the node does
>>>>>>> 6d74d1e5
// not exist
func (net *Network) GetNodeByName(name string) *Node {
	net.lock.RLock()
	defer net.lock.RUnlock()
	return net.getNodeByName(name)
}

func (net *Network) getNodeByName(name string) *Node {
	for _, node := range net.Nodes {
		if node.Config.Name == name {
			return node
		}
	}
	return nil
}

// GetNodeIDs returns the IDs of all existing nodes
// Nodes can optionally be excluded by specifying their enode.ID.
func (net *Network) GetNodeIDs(excludeIDs ...enode.ID) []enode.ID {
	net.lock.RLock()
	defer net.lock.RUnlock()

	return net.getNodeIDs(excludeIDs)
}

func (net *Network) getNodeIDs(excludeIDs []enode.ID) []enode.ID {
	// Get all current nodeIDs
	nodeIDs := make([]enode.ID, 0, len(net.nodeMap))
	for id := range net.nodeMap {
		nodeIDs = append(nodeIDs, id)
	}

	if len(excludeIDs) > 0 {
		// Return the difference of nodeIDs and excludeIDs
		return filterIDs(nodeIDs, excludeIDs)
	} else {
		return nodeIDs
	}
}

// GetNodes returns the existing nodes.
// Nodes can optionally be excluded by specifying their enode.ID.
func (net *Network) GetNodes(excludeIDs ...enode.ID) []*Node {
	net.lock.RLock()
	defer net.lock.RUnlock()

	return net.getNodes(excludeIDs)
}

func (net *Network) getNodes(excludeIDs []enode.ID) []*Node {
	if len(excludeIDs) > 0 {
		nodeIDs := net.getNodeIDs(excludeIDs)
		return net.getNodesByID(nodeIDs)
	} else {
		return net.Nodes
	}
}

// GetNodesByID returns existing nodes with the given enode.IDs.
// If a node doesn't exist with a given enode.ID, it is ignored.
func (net *Network) GetNodesByID(nodeIDs []enode.ID) []*Node {
	net.lock.RLock()
	defer net.lock.RUnlock()

<<<<<<< HEAD
	return net.getNodes()
}

func (net *Network) getNodes() (nodes []*Node) {
	nodes = append(nodes, net.Nodes...)
	return nodes
=======
	return net.getNodesByID(nodeIDs)
}

func (net *Network) getNodesByID(nodeIDs []enode.ID) []*Node {
	nodes := make([]*Node, 0, len(nodeIDs))
	for _, id := range nodeIDs {
		node := net.getNode(id)
		if node != nil {
			nodes = append(nodes, node)
		}
	}

	return nodes
}

// GetNodesByProperty returns existing nodes that have the given property string registered in their NodeConfig
func (net *Network) GetNodesByProperty(property string) []*Node {
	net.lock.RLock()
	defer net.lock.RUnlock()

	return net.getNodesByProperty(property)
}

func (net *Network) getNodesByProperty(property string) []*Node {
	nodes := make([]*Node, 0, len(net.propertyMap[property]))
	for _, nodeIndex := range net.propertyMap[property] {
		nodes = append(nodes, net.Nodes[nodeIndex])
	}

	return nodes
}

// GetNodeIDsByProperty returns existing node's enode IDs that have the given property string registered in the NodeConfig
func (net *Network) GetNodeIDsByProperty(property string) []enode.ID {
	net.lock.RLock()
	defer net.lock.RUnlock()

	return net.getNodeIDsByProperty(property)
}

func (net *Network) getNodeIDsByProperty(property string) []enode.ID {
	nodeIDs := make([]enode.ID, 0, len(net.propertyMap[property]))
	for _, nodeIndex := range net.propertyMap[property] {
		node := net.Nodes[nodeIndex]
		nodeIDs = append(nodeIDs, node.ID())
	}

	return nodeIDs
>>>>>>> 6d74d1e5
}

// GetRandomUpNode returns a random node on the network, which is running.
func (net *Network) GetRandomUpNode(excludeIDs ...enode.ID) *Node {
	net.lock.RLock()
	defer net.lock.RUnlock()
	return net.getRandomUpNode(excludeIDs...)
}

// GetRandomUpNode returns a random node on the network, which is running.
func (net *Network) getRandomUpNode(excludeIDs ...enode.ID) *Node {
	return net.getRandomNode(net.getUpNodeIDs(), excludeIDs)
}

func (net *Network) getUpNodeIDs() (ids []enode.ID) {
	for _, node := range net.Nodes {
		if node.Up() {
			ids = append(ids, node.ID())
		}
	}
	return ids
}

// GetRandomDownNode returns a random node on the network, which is stopped.
func (net *Network) GetRandomDownNode(excludeIDs ...enode.ID) *Node {
	net.lock.RLock()
	defer net.lock.RUnlock()
	return net.getRandomNode(net.getDownNodeIDs(), excludeIDs)
}

func (net *Network) getDownNodeIDs() (ids []enode.ID) {
<<<<<<< HEAD
	for _, node := range net.getNodes() {
=======
	for _, node := range net.Nodes {
>>>>>>> 6d74d1e5
		if !node.Up() {
			ids = append(ids, node.ID())
		}
	}
	return ids
}

// GetRandomNode returns a random node on the network, regardless of whether it is running or not
func (net *Network) GetRandomNode(excludeIDs ...enode.ID) *Node {
	net.lock.RLock()
	defer net.lock.RUnlock()
	return net.getRandomNode(net.getNodeIDs(nil), excludeIDs) // no need to exclude twice
}

func (net *Network) getRandomNode(ids []enode.ID, excludeIDs []enode.ID) *Node {
	filtered := filterIDs(ids, excludeIDs)

	l := len(filtered)
	if l == 0 {
		return nil
	}
	return net.getNode(filtered[rand.Intn(l)])
}

func filterIDs(ids []enode.ID, excludeIDs []enode.ID) []enode.ID {
	exclude := make(map[enode.ID]bool)
	for _, id := range excludeIDs {
		exclude[id] = true
	}
	var filtered []enode.ID
	for _, id := range ids {
		if _, found := exclude[id]; !found {
			filtered = append(filtered, id)
		}
	}
	return filtered
}

// GetConn returns the connection which exists between "one" and "other"
// regardless of which node initiated the connection
func (net *Network) GetConn(oneID, otherID enode.ID) *Conn {
	net.lock.RLock()
	defer net.lock.RUnlock()
	return net.getConn(oneID, otherID)
}

// GetOrCreateConn is like GetConn but creates the connection if it doesn't
// already exist
func (net *Network) GetOrCreateConn(oneID, otherID enode.ID) (*Conn, error) {
	net.lock.Lock()
	defer net.lock.Unlock()
	return net.getOrCreateConn(oneID, otherID)
}

func (net *Network) getOrCreateConn(oneID, otherID enode.ID) (*Conn, error) {
	if conn := net.getConn(oneID, otherID); conn != nil {
		return conn, nil
	}

	one := net.getNode(oneID)
	if one == nil {
		return nil, fmt.Errorf("node %v does not exist", oneID)
	}
	other := net.getNode(otherID)
	if other == nil {
		return nil, fmt.Errorf("node %v does not exist", otherID)
	}
	conn := &Conn{
		One:   oneID,
		Other: otherID,
		one:   one,
		other: other,
	}
	label := ConnLabel(oneID, otherID)
	net.connMap[label] = len(net.Conns)
	net.Conns = append(net.Conns, conn)
	return conn, nil
}

func (net *Network) getConn(oneID, otherID enode.ID) *Conn {
	label := ConnLabel(oneID, otherID)
	i, found := net.connMap[label]
	if !found {
		return nil
	}
	return net.Conns[i]
}

// InitConn(one, other) retrieves the connection model for the connection between
// peers one and other, or creates a new one if it does not exist
// the order of nodes does not matter, i.e., Conn(i,j) == Conn(j, i)
// it checks if the connection is already up, and if the nodes are running
// NOTE:
// it also checks whether there has been recent attempt to connect the peers
// this is cheating as the simulation is used as an oracle and know about
// remote peers attempt to connect to a node which will then not initiate the connection
func (net *Network) InitConn(oneID, otherID enode.ID) (*Conn, error) {
	net.lock.Lock()
	defer net.lock.Unlock()
	return net.initConn(oneID, otherID)
}

func (net *Network) initConn(oneID, otherID enode.ID) (*Conn, error) {
	if oneID == otherID {
		return nil, fmt.Errorf("refusing to connect to self %v", oneID)
	}
	conn, err := net.getOrCreateConn(oneID, otherID)
	if err != nil {
		return nil, err
	}
	if conn.Up {
		return nil, fmt.Errorf("%v and %v already connected", oneID, otherID)
	}
	if time.Since(conn.initiated) < DialBanTimeout {
		return nil, fmt.Errorf("connection between %v and %v recently attempted", oneID, otherID)
	}

	err = conn.nodesUp()
	if err != nil {
		log.Trace("Nodes not up", "err", err)
		return nil, fmt.Errorf("nodes not up: %v", err)
	}
	log.Debug("Connection initiated", "id", oneID, "other", otherID)
	conn.initiated = time.Now()
	return conn, nil
}

// Shutdown stops all nodes in the network and closes the quit channel
func (net *Network) Shutdown() {
	for _, node := range net.Nodes {
		log.Debug("Stopping node", "id", node.ID())
		if err := node.Stop(); err != nil {
			log.Warn("Can't stop node", "id", node.ID(), "err", err)
		}
		// If the node has the close method, call it.
		if closer, ok := node.Node.(io.Closer); ok {
			if err := closer.Close(); err != nil {
				log.Warn("Can't close node", "id", node.ID(), "err", err)
			}
		}
	}
	close(net.quitc)
}

// Reset resets all network properties:
// empties the nodes and the connection list
func (net *Network) Reset() {
	net.lock.Lock()
	defer net.lock.Unlock()

	//re-initialize the maps
	net.connMap = make(map[string]int)
	net.nodeMap = make(map[enode.ID]int)
	net.propertyMap = make(map[string][]int)

	net.Nodes = nil
	net.Conns = nil
}

// Node is a wrapper around adapters.Node which is used to track the status
// of a node in the network
type Node struct {
	adapters.Node `json:"-"`

	// Config if the config used to created the node
	Config *adapters.NodeConfig `json:"config"`

	// up tracks whether or not the node is running
	up   bool
<<<<<<< HEAD
	upMu sync.RWMutex
}

=======
	upMu *sync.RWMutex
}

func newNode(an adapters.Node, ac *adapters.NodeConfig, up bool) *Node {
	return &Node{Node: an, Config: ac, up: up, upMu: new(sync.RWMutex)}
}

func (n *Node) copy() *Node {
	configCpy := *n.Config
	return newNode(n.Node, &configCpy, n.Up())
}

// Up returns whether the node is currently up (online)
>>>>>>> 6d74d1e5
func (n *Node) Up() bool {
	n.upMu.RLock()
	defer n.upMu.RUnlock()
	return n.up
}

<<<<<<< HEAD
=======
// SetUp sets the up (online) status of the nodes with the given value
>>>>>>> 6d74d1e5
func (n *Node) SetUp(up bool) {
	n.upMu.Lock()
	defer n.upMu.Unlock()
	n.up = up
}

// ID returns the ID of the node
func (n *Node) ID() enode.ID {
	return n.Config.ID
}

// String returns a log-friendly string
func (n *Node) String() string {
	return fmt.Sprintf("Node %v", n.ID().TerminalString())
}

// NodeInfo returns information about the node
func (n *Node) NodeInfo() *p2p.NodeInfo {
	// avoid a panic if the node is not started yet
	if n.Node == nil {
		return nil
	}
	info := n.Node.NodeInfo()
	info.Name = n.Config.Name
	return info
}

// MarshalJSON implements the json.Marshaler interface so that the encoded
// JSON includes the NodeInfo
func (n *Node) MarshalJSON() ([]byte, error) {
	return json.Marshal(struct {
		Info   *p2p.NodeInfo        `json:"info,omitempty"`
		Config *adapters.NodeConfig `json:"config,omitempty"`
		Up     bool                 `json:"up"`
	}{
		Info:   n.NodeInfo(),
		Config: n.Config,
		Up:     n.Up(),
	})
}

<<<<<<< HEAD
// UnmarshalJSON implements json.Unmarshaler interface so that we don't lose
// Node.up status. IMPORTANT: The implementation is incomplete; we lose
// p2p.NodeInfo.
func (n *Node) UnmarshalJSON(raw []byte) error {
	// TODO: How should we turn back NodeInfo into n.Node?
	// Ticket: https://github.com/ethersphere/go-ethereum/issues/1177
	node := struct {
		Config *adapters.NodeConfig `json:"config,omitempty"`
		Up     bool                 `json:"up"`
	}{}
	if err := json.Unmarshal(raw, &node); err != nil {
		return err
	}

	n.SetUp(node.Up)
	n.Config = node.Config
=======
// UnmarshalJSON implements json.Unmarshaler interface so that we don't lose Node.up
// status. IMPORTANT: The implementation is incomplete; we lose p2p.NodeInfo.
func (n *Node) UnmarshalJSON(raw []byte) error {
	// TODO: How should we turn back NodeInfo into n.Node?
	// Ticket: https://github.com/ethersphere/go-ethereum/issues/1177
	var node struct {
		Config *adapters.NodeConfig `json:"config,omitempty"`
		Up     bool                 `json:"up"`
	}
	if err := json.Unmarshal(raw, &node); err != nil {
		return err
	}
	*n = *newNode(nil, node.Config, node.Up)
>>>>>>> 6d74d1e5
	return nil
}

// Conn represents a connection between two nodes in the network
type Conn struct {
	// One is the node which initiated the connection
	One enode.ID `json:"one"`

	// Other is the node which the connection was made to
	Other enode.ID `json:"other"`

	// Up tracks whether or not the connection is active
	Up bool `json:"up"`
	// Registers when the connection was grabbed to dial
	initiated time.Time

	one   *Node
	other *Node
}

// nodesUp returns whether both nodes are currently up
func (c *Conn) nodesUp() error {
	if !c.one.Up() {
		return fmt.Errorf("one %v is not up", c.One)
	}
	if !c.other.Up() {
		return fmt.Errorf("other %v is not up", c.Other)
	}
	return nil
}

// String returns a log-friendly string
func (c *Conn) String() string {
	return fmt.Sprintf("Conn %v->%v", c.One.TerminalString(), c.Other.TerminalString())
}

// Msg represents a p2p message sent between two nodes in the network
type Msg struct {
	One      enode.ID `json:"one"`
	Other    enode.ID `json:"other"`
	Protocol string   `json:"protocol"`
	Code     uint64   `json:"code"`
	Received bool     `json:"received"`
}

// String returns a log-friendly string
func (m *Msg) String() string {
	return fmt.Sprintf("Msg(%d) %v->%v", m.Code, m.One.TerminalString(), m.Other.TerminalString())
}

// ConnLabel generates a deterministic string which represents a connection
// between two nodes, used to compare if two connections are between the same
// nodes
func ConnLabel(source, target enode.ID) string {
	var first, second enode.ID
	if bytes.Compare(source.Bytes(), target.Bytes()) > 0 {
		first = target
		second = source
	} else {
		first = source
		second = target
	}
	return fmt.Sprintf("%v-%v", first, second)
}

// Snapshot represents the state of a network at a single point in time and can
// be used to restore the state of a network
type Snapshot struct {
	Nodes []NodeSnapshot `json:"nodes,omitempty"`
	Conns []Conn         `json:"conns,omitempty"`
}

// NodeSnapshot represents the state of a node in the network
type NodeSnapshot struct {
	Node Node `json:"node,omitempty"`

	// Snapshots is arbitrary data gathered from calling node.Snapshots()
	Snapshots map[string][]byte `json:"snapshots,omitempty"`
}

// Snapshot creates a network snapshot
func (net *Network) Snapshot() (*Snapshot, error) {
	return net.snapshot(nil, nil)
}

func (net *Network) SnapshotWithServices(addServices []string, removeServices []string) (*Snapshot, error) {
	return net.snapshot(addServices, removeServices)
}

func (net *Network) snapshot(addServices []string, removeServices []string) (*Snapshot, error) {
	net.lock.Lock()
	defer net.lock.Unlock()
	snap := &Snapshot{
		Nodes: make([]NodeSnapshot, len(net.Nodes)),
	}
	for i, node := range net.Nodes {
<<<<<<< HEAD
		snap.Nodes[i] = NodeSnapshot{Node: *node}
=======
		snap.Nodes[i] = NodeSnapshot{Node: *node.copy()}
>>>>>>> 6d74d1e5
		if !node.Up() {
			continue
		}
		snapshots, err := node.Snapshots()
		if err != nil {
			return nil, err
		}
		snap.Nodes[i].Snapshots = snapshots
		for _, addSvc := range addServices {
			haveSvc := false
			for _, svc := range snap.Nodes[i].Node.Config.Services {
				if svc == addSvc {
					haveSvc = true
					break
				}
			}
			if !haveSvc {
				snap.Nodes[i].Node.Config.Services = append(snap.Nodes[i].Node.Config.Services, addSvc)
			}
		}
		if len(removeServices) > 0 {
			var cleanedServices []string
			for _, svc := range snap.Nodes[i].Node.Config.Services {
				haveSvc := false
				for _, rmSvc := range removeServices {
					if rmSvc == svc {
						haveSvc = true
						break
					}
				}
				if !haveSvc {
					cleanedServices = append(cleanedServices, svc)
				}

			}
			snap.Nodes[i].Node.Config.Services = cleanedServices
		}
	}
	for _, conn := range net.Conns {
		if conn.Up {
			snap.Conns = append(snap.Conns, *conn)
		}
	}
	return snap, nil
}

// longrunning tests may need a longer timeout
var snapshotLoadTimeout = 900 * time.Second

// Load loads a network snapshot
func (net *Network) Load(snap *Snapshot) error {
	// Start nodes.
	for _, n := range snap.Nodes {
		if _, err := net.NewNodeWithConfig(n.Node.Config); err != nil {
			return err
		}
		if !n.Node.Up() {
			continue
		}
		if err := net.startWithSnapshots(n.Node.Config.ID, n.Snapshots); err != nil {
			return err
		}
	}

	// Prepare connection events counter.
	allConnected := make(chan struct{}) // closed when all connections are established
	done := make(chan struct{})         // ensures that the event loop goroutine is terminated
	defer close(done)

	// Subscribe to event channel.
	// It needs to be done outside of the event loop goroutine (created below)
	// to ensure that the event channel is blocking before connect calls are made.
	events := make(chan *Event)
	sub := net.Events().Subscribe(events)
	defer sub.Unsubscribe()

	go func() {
		// Expected number of connections.
		total := len(snap.Conns)
		// Set of all established connections from the snapshot, not other connections.
		// Key array element 0 is the connection One field value, and element 1 connection Other field.
		connections := make(map[[2]enode.ID]struct{}, total)

		for {
			select {
			case e := <-events:
				// Ignore control events as they do not represent
				// connect or disconnect (Up) state change.
				if e.Control {
					continue
				}
				// Detect only connection events.
				if e.Type != EventTypeConn {
					continue
				}
				connection := [2]enode.ID{e.Conn.One, e.Conn.Other}
				// Nodes are still not connected or have been disconnected.
				if !e.Conn.Up {
					// Delete the connection from the set of established connections.
					// This will prevent false positive in case disconnections happen.
					delete(connections, connection)
					log.Warn("load snapshot: unexpected disconnection", "one", e.Conn.One, "other", e.Conn.Other)
					continue
				}
				// Check that the connection is from the snapshot.
				for _, conn := range snap.Conns {
					if conn.One == e.Conn.One && conn.Other == e.Conn.Other {
						// Add the connection to the set of established connections.
						connections[connection] = struct{}{}
						if len(connections) == total {
							// Signal that all nodes are connected.
							close(allConnected)
							return
						}

						break
					}
				}
			case <-done:
				// Load function returned, terminate this goroutine.
				return
			}
		}
	}()

	// Start connecting.
	for _, conn := range snap.Conns {

		if !net.GetNode(conn.One).Up() || !net.GetNode(conn.Other).Up() {
			//in this case, at least one of the nodes of a connection is not up,
			//so it would result in the snapshot `Load` to fail
			continue
		}
		if err := net.Connect(conn.One, conn.Other); err != nil {
			return err
		}
	}

	select {
	// Wait until all connections from the snapshot are established.
	case <-allConnected:
	// Make sure that we do not wait forever.
	case <-time.After(snapshotLoadTimeout):
		return errors.New("snapshot connections not established")
	}
	return nil
}

// Subscribe reads control events from a channel and executes them
func (net *Network) Subscribe(events chan *Event) {
	for {
		select {
		case event, ok := <-events:
			if !ok {
				return
			}
			if event.Control {
				net.executeControlEvent(event)
			}
		case <-net.quitc:
			return
		}
	}
}

func (net *Network) executeControlEvent(event *Event) {
	log.Trace("Executing control event", "type", event.Type, "event", event)
	switch event.Type {
	case EventTypeNode:
		if err := net.executeNodeEvent(event); err != nil {
			log.Error("Error executing node event", "event", event, "err", err)
		}
	case EventTypeConn:
		if err := net.executeConnEvent(event); err != nil {
			log.Error("Error executing conn event", "event", event, "err", err)
		}
	case EventTypeMsg:
		log.Warn("Ignoring control msg event")
	}
}

func (net *Network) executeNodeEvent(e *Event) error {
	if !e.Node.Up() {
		return net.Stop(e.Node.ID())
	}

	if _, err := net.NewNodeWithConfig(e.Node.Config); err != nil {
		return err
	}
	return net.Start(e.Node.ID())
}

func (net *Network) executeConnEvent(e *Event) error {
	if e.Conn.Up {
		return net.Connect(e.Conn.One, e.Conn.Other)
	} else {
		return net.Disconnect(e.Conn.One, e.Conn.Other)
	}
}<|MERGE_RESOLUTION|>--- conflicted
+++ resolved
@@ -418,11 +418,7 @@
 	return net.Nodes[i]
 }
 
-<<<<<<< HEAD
-// GetNode gets the node with the given name, returning nil if the node does
-=======
 // GetNodeByName gets the node with the given name, returning nil if the node does
->>>>>>> 6d74d1e5
 // not exist
 func (net *Network) GetNodeByName(name string) *Node {
 	net.lock.RLock()
@@ -487,14 +483,6 @@
 	net.lock.RLock()
 	defer net.lock.RUnlock()
 
-<<<<<<< HEAD
-	return net.getNodes()
-}
-
-func (net *Network) getNodes() (nodes []*Node) {
-	nodes = append(nodes, net.Nodes...)
-	return nodes
-=======
 	return net.getNodesByID(nodeIDs)
 }
 
@@ -543,7 +531,6 @@
 	}
 
 	return nodeIDs
->>>>>>> 6d74d1e5
 }
 
 // GetRandomUpNode returns a random node on the network, which is running.
@@ -575,11 +562,7 @@
 }
 
 func (net *Network) getDownNodeIDs() (ids []enode.ID) {
-<<<<<<< HEAD
-	for _, node := range net.getNodes() {
-=======
 	for _, node := range net.Nodes {
->>>>>>> 6d74d1e5
 		if !node.Up() {
 			ids = append(ids, node.ID())
 		}
@@ -749,11 +732,6 @@
 
 	// up tracks whether or not the node is running
 	up   bool
-<<<<<<< HEAD
-	upMu sync.RWMutex
-}
-
-=======
 	upMu *sync.RWMutex
 }
 
@@ -767,17 +745,13 @@
 }
 
 // Up returns whether the node is currently up (online)
->>>>>>> 6d74d1e5
 func (n *Node) Up() bool {
 	n.upMu.RLock()
 	defer n.upMu.RUnlock()
 	return n.up
 }
 
-<<<<<<< HEAD
-=======
 // SetUp sets the up (online) status of the nodes with the given value
->>>>>>> 6d74d1e5
 func (n *Node) SetUp(up bool) {
 	n.upMu.Lock()
 	defer n.upMu.Unlock()
@@ -819,24 +793,6 @@
 	})
 }
 
-<<<<<<< HEAD
-// UnmarshalJSON implements json.Unmarshaler interface so that we don't lose
-// Node.up status. IMPORTANT: The implementation is incomplete; we lose
-// p2p.NodeInfo.
-func (n *Node) UnmarshalJSON(raw []byte) error {
-	// TODO: How should we turn back NodeInfo into n.Node?
-	// Ticket: https://github.com/ethersphere/go-ethereum/issues/1177
-	node := struct {
-		Config *adapters.NodeConfig `json:"config,omitempty"`
-		Up     bool                 `json:"up"`
-	}{}
-	if err := json.Unmarshal(raw, &node); err != nil {
-		return err
-	}
-
-	n.SetUp(node.Up)
-	n.Config = node.Config
-=======
 // UnmarshalJSON implements json.Unmarshaler interface so that we don't lose Node.up
 // status. IMPORTANT: The implementation is incomplete; we lose p2p.NodeInfo.
 func (n *Node) UnmarshalJSON(raw []byte) error {
@@ -850,7 +806,6 @@
 		return err
 	}
 	*n = *newNode(nil, node.Config, node.Up)
->>>>>>> 6d74d1e5
 	return nil
 }
 
@@ -947,11 +902,7 @@
 		Nodes: make([]NodeSnapshot, len(net.Nodes)),
 	}
 	for i, node := range net.Nodes {
-<<<<<<< HEAD
-		snap.Nodes[i] = NodeSnapshot{Node: *node}
-=======
 		snap.Nodes[i] = NodeSnapshot{Node: *node.copy()}
->>>>>>> 6d74d1e5
 		if !node.Up() {
 			continue
 		}
