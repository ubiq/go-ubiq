// Copyright 2017 The go-ethereum Authors
// This file is part of the go-ethereum library.
//
// The go-ethereum library is free software: you can redistribute it and/or modify
// it under the terms of the GNU Lesser General Public License as published by
// the Free Software Foundation, either version 3 of the License, or
// (at your option) any later version.
//
// The go-ethereum library is distributed in the hope that it will be useful,
// but WITHOUT ANY WARRANTY; without even the implied warranty of
// MERCHANTABILITY or FITNESS FOR A PARTICULAR PURPOSE. See the
// GNU Lesser General Public License for more details.
//
// You should have received a copy of the GNU Lesser General Public License
// along with the go-ethereum library. If not, see <http://www.gnu.org/licenses/>.

package simulations

import (
	"bytes"
	"context"
	"encoding/json"
	"fmt"
	"reflect"
	"strconv"
	"strings"
	"testing"
	"time"

	"github.com/ubiq/go-ubiq/log"
	"github.com/ubiq/go-ubiq/node"
	"github.com/ubiq/go-ubiq/p2p/enode"
	"github.com/ubiq/go-ubiq/p2p/simulations/adapters"
)

// Tests that a created snapshot with a minimal service only contains the expected connections
// and that a network when loaded with this snapshot only contains those same connections
func TestSnapshot(t *testing.T) {

	// PART I
	// create snapshot from ring network

	// this is a minimal service, whose protocol will take exactly one message OR close of connection before quitting
	adapter := adapters.NewSimAdapter(adapters.Services{
		"noopwoop": func(ctx *adapters.ServiceContext) (node.Service, error) {
			return NewNoopService(nil), nil
		},
	})

	// create network
	network := NewNetwork(adapter, &NetworkConfig{
		DefaultService: "noopwoop",
	})
	// \todo consider making a member of network, set to true threadsafe when shutdown
	runningOne := true
	defer func() {
		if runningOne {
			network.Shutdown()
		}
	}()

	// create and start nodes
	nodeCount := 20
	ids := make([]enode.ID, nodeCount)
	for i := 0; i < nodeCount; i++ {
		conf := adapters.RandomNodeConfig()
		node, err := network.NewNodeWithConfig(conf)
		if err != nil {
			t.Fatalf("error creating node: %s", err)
		}
		if err := network.Start(node.ID()); err != nil {
			t.Fatalf("error starting node: %s", err)
		}
		ids[i] = node.ID()
	}

	// subscribe to peer events
	evC := make(chan *Event)
	sub := network.Events().Subscribe(evC)
	defer sub.Unsubscribe()

	// connect nodes in a ring
	// spawn separate thread to avoid deadlock in the event listeners
	connectErr := make(chan error, 1)
	go func() {
		for i, id := range ids {
			peerID := ids[(i+1)%len(ids)]
			if err := network.Connect(id, peerID); err != nil {
				connectErr <- err
				return
			}
		}
	}()

	// collect connection events up to expected number
	ctx, cancel := context.WithTimeout(context.TODO(), time.Second)
	defer cancel()
	checkIds := make(map[enode.ID][]enode.ID)
	connEventCount := nodeCount
OUTER:
	for {
		select {
		case <-ctx.Done():
			t.Fatal(ctx.Err())
		case err := <-connectErr:
			t.Fatal(err)
		case ev := <-evC:
			if ev.Type == EventTypeConn && !ev.Control {
				// fail on any disconnect
				if !ev.Conn.Up {
					t.Fatalf("unexpected disconnect: %v -> %v", ev.Conn.One, ev.Conn.Other)
				}
				checkIds[ev.Conn.One] = append(checkIds[ev.Conn.One], ev.Conn.Other)
				checkIds[ev.Conn.Other] = append(checkIds[ev.Conn.Other], ev.Conn.One)
				connEventCount--
				log.Debug("ev", "count", connEventCount)
				if connEventCount == 0 {
					break OUTER
				}
			}
		}
	}

	// create snapshot of current network
	snap, err := network.Snapshot()
	if err != nil {
		t.Fatal(err)
	}
	j, err := json.Marshal(snap)
	if err != nil {
		t.Fatal(err)
	}
	log.Debug("snapshot taken", "nodes", len(snap.Nodes), "conns", len(snap.Conns), "json", string(j))

	// verify that the snap element numbers check out
	if len(checkIds) != len(snap.Conns) || len(checkIds) != len(snap.Nodes) {
		t.Fatalf("snapshot wrong node,conn counts %d,%d != %d", len(snap.Nodes), len(snap.Conns), len(checkIds))
	}

	// shut down sim network
	runningOne = false
	sub.Unsubscribe()
	network.Shutdown()

	// check that we have all the expected connections in the snapshot
	for nodid, nodConns := range checkIds {
		for _, nodConn := range nodConns {
			var match bool
			for _, snapConn := range snap.Conns {
				if snapConn.One == nodid && snapConn.Other == nodConn {
					match = true
					break
				} else if snapConn.Other == nodid && snapConn.One == nodConn {
					match = true
					break
				}
			}
			if !match {
				t.Fatalf("snapshot missing conn %v -> %v", nodid, nodConn)
			}
		}
	}
	log.Info("snapshot checked")

	// PART II
	// load snapshot and verify that exactly same connections are formed

	adapter = adapters.NewSimAdapter(adapters.Services{
		"noopwoop": func(ctx *adapters.ServiceContext) (node.Service, error) {
			return NewNoopService(nil), nil
		},
	})
	network = NewNetwork(adapter, &NetworkConfig{
		DefaultService: "noopwoop",
	})
	defer func() {
		network.Shutdown()
	}()

	// subscribe to peer events
	// every node up and conn up event will generate one additional control event
	// therefore multiply the count by two
	evC = make(chan *Event, (len(snap.Conns)*2)+(len(snap.Nodes)*2))
	sub = network.Events().Subscribe(evC)
	defer sub.Unsubscribe()

	// load the snapshot
	// spawn separate thread to avoid deadlock in the event listeners
	err = network.Load(snap)
	if err != nil {
		t.Fatal(err)
	}

	// collect connection events up to expected number
	ctx, cancel = context.WithTimeout(context.TODO(), time.Second*3)
	defer cancel()

	connEventCount = nodeCount

OuterTwo:
	for {
		select {
		case <-ctx.Done():
			t.Fatal(ctx.Err())
		case ev := <-evC:
			if ev.Type == EventTypeConn && !ev.Control {

				// fail on any disconnect
				if !ev.Conn.Up {
					t.Fatalf("unexpected disconnect: %v -> %v", ev.Conn.One, ev.Conn.Other)
				}
				log.Debug("conn", "on", ev.Conn.One, "other", ev.Conn.Other)
				checkIds[ev.Conn.One] = append(checkIds[ev.Conn.One], ev.Conn.Other)
				checkIds[ev.Conn.Other] = append(checkIds[ev.Conn.Other], ev.Conn.One)
				connEventCount--
				log.Debug("ev", "count", connEventCount)
				if connEventCount == 0 {
					break OuterTwo
				}
			}
		}
	}

	// check that we have all expected connections in the network
	for _, snapConn := range snap.Conns {
		var match bool
		for nodid, nodConns := range checkIds {
			for _, nodConn := range nodConns {
				if snapConn.One == nodid && snapConn.Other == nodConn {
					match = true
					break
				} else if snapConn.Other == nodid && snapConn.One == nodConn {
					match = true
					break
				}
			}
		}
		if !match {
			t.Fatalf("network missing conn %v -> %v", snapConn.One, snapConn.Other)
		}
	}

	// verify that network didn't generate any other additional connection events after the ones we have collected within a reasonable period of time
	ctx, cancel = context.WithTimeout(context.TODO(), time.Second)
	defer cancel()
	select {
	case <-ctx.Done():
	case ev := <-evC:
		if ev.Type == EventTypeConn {
			t.Fatalf("Superfluous conn found %v -> %v", ev.Conn.One, ev.Conn.Other)
		}
	}

	// This test validates if all connections from the snapshot
	// are created in the network.
	t.Run("conns after load", func(t *testing.T) {
		// Create new network.
		n := NewNetwork(
			adapters.NewSimAdapter(adapters.Services{
				"noopwoop": func(ctx *adapters.ServiceContext) (node.Service, error) {
					return NewNoopService(nil), nil
				},
			}),
			&NetworkConfig{
				DefaultService: "noopwoop",
			},
		)
		defer n.Shutdown()

		// Load the same snapshot.
		err := n.Load(snap)
		if err != nil {
			t.Fatal(err)
		}

		// Check every connection from the snapshot
		// if it is in the network, too.
		for _, c := range snap.Conns {
			if n.GetConn(c.One, c.Other) == nil {
				t.Errorf("missing connection: %s -> %s", c.One, c.Other)
			}
		}
	})
}

// TestNetworkSimulation creates a multi-node simulation network with each node
// connected in a ring topology, checks that all nodes successfully handshake
// with each other and that a snapshot fully represents the desired topology
func TestNetworkSimulation(t *testing.T) {
	// create simulation network with 20 testService nodes
	adapter := adapters.NewSimAdapter(adapters.Services{
		"test": newTestService,
	})
	network := NewNetwork(adapter, &NetworkConfig{
		DefaultService: "test",
	})
	defer network.Shutdown()
	nodeCount := 20
	ids := make([]enode.ID, nodeCount)
	for i := 0; i < nodeCount; i++ {
		conf := adapters.RandomNodeConfig()
		node, err := network.NewNodeWithConfig(conf)
		if err != nil {
			t.Fatalf("error creating node: %s", err)
		}
		if err := network.Start(node.ID()); err != nil {
			t.Fatalf("error starting node: %s", err)
		}
		ids[i] = node.ID()
	}

	// perform a check which connects the nodes in a ring (so each node is
	// connected to exactly two peers) and then checks that all nodes
	// performed two handshakes by checking their peerCount
	action := func(_ context.Context) error {
		for i, id := range ids {
			peerID := ids[(i+1)%len(ids)]
			if err := network.Connect(id, peerID); err != nil {
				return err
			}
		}
		return nil
	}
	check := func(ctx context.Context, id enode.ID) (bool, error) {
		// check we haven't run out of time
		select {
		case <-ctx.Done():
			return false, ctx.Err()
		default:
		}

		// get the node
		node := network.GetNode(id)
		if node == nil {
			return false, fmt.Errorf("unknown node: %s", id)
		}

		// check it has exactly two peers
		client, err := node.Client()
		if err != nil {
			return false, err
		}
		var peerCount int64
		if err := client.CallContext(ctx, &peerCount, "test_peerCount"); err != nil {
			return false, err
		}
		switch {
		case peerCount < 2:
			return false, nil
		case peerCount == 2:
			return true, nil
		default:
			return false, fmt.Errorf("unexpected peerCount: %d", peerCount)
		}
	}

	timeout := 30 * time.Second
	ctx, cancel := context.WithTimeout(context.Background(), timeout)
	defer cancel()

	// trigger a check every 100ms
	trigger := make(chan enode.ID)
	go triggerChecks(ctx, ids, trigger, 100*time.Millisecond)

	result := NewSimulation(network).Run(ctx, &Step{
		Action:  action,
		Trigger: trigger,
		Expect: &Expectation{
			Nodes: ids,
			Check: check,
		},
	})
	if result.Error != nil {
		t.Fatalf("simulation failed: %s", result.Error)
	}

	// take a network snapshot and check it contains the correct topology
	snap, err := network.Snapshot()
	if err != nil {
		t.Fatal(err)
	}
	if len(snap.Nodes) != nodeCount {
		t.Fatalf("expected snapshot to contain %d nodes, got %d", nodeCount, len(snap.Nodes))
	}
	if len(snap.Conns) != nodeCount {
		t.Fatalf("expected snapshot to contain %d connections, got %d", nodeCount, len(snap.Conns))
	}
	for i, id := range ids {
		conn := snap.Conns[i]
		if conn.One != id {
			t.Fatalf("expected conn[%d].One to be %s, got %s", i, id, conn.One)
		}
		peerID := ids[(i+1)%len(ids)]
		if conn.Other != peerID {
			t.Fatalf("expected conn[%d].Other to be %s, got %s", i, peerID, conn.Other)
		}
	}
}

func createTestNodes(count int, network *Network) (nodes []*Node, err error) {
	for i := 0; i < count; i++ {
		nodeConf := adapters.RandomNodeConfig()
		node, err := network.NewNodeWithConfig(nodeConf)
		if err != nil {
			return nil, err
		}
		if err := network.Start(node.ID()); err != nil {
			return nil, err
		}

		nodes = append(nodes, node)
	}

	return nodes, nil
}

func createTestNodesWithProperty(property string, count int, network *Network) (propertyNodes []*Node, err error) {
	for i := 0; i < count; i++ {
		nodeConf := adapters.RandomNodeConfig()
		nodeConf.Properties = append(nodeConf.Properties, property)

		node, err := network.NewNodeWithConfig(nodeConf)
		if err != nil {
			return nil, err
		}
		if err := network.Start(node.ID()); err != nil {
			return nil, err
		}

		propertyNodes = append(propertyNodes, node)
	}

	return propertyNodes, nil
}

// TestGetNodeIDs creates a set of nodes and attempts to retrieve their IDs,.
// It then tests again whilst excluding a node ID from being returned.
// If a node ID is not returned, or more node IDs than expected are returned, the test fails.
func TestGetNodeIDs(t *testing.T) {
	adapter := adapters.NewSimAdapter(adapters.Services{
		"test": newTestService,
	})
	network := NewNetwork(adapter, &NetworkConfig{
		DefaultService: "test",
	})
	defer network.Shutdown()

	numNodes := 5
	nodes, err := createTestNodes(numNodes, network)
	if err != nil {
		t.Fatalf("Could not creat test nodes %v", err)
	}

	gotNodeIDs := network.GetNodeIDs()
	if len(gotNodeIDs) != numNodes {
		t.Fatalf("Expected %d nodes, got %d", numNodes, len(gotNodeIDs))
	}

	for _, node1 := range nodes {
		match := false
		for _, node2ID := range gotNodeIDs {
			if bytes.Equal(node1.ID().Bytes(), node2ID.Bytes()) {
				match = true
				break
			}
		}

		if !match {
			t.Fatalf("A created node was not returned by GetNodes(), ID: %s", node1.ID().String())
		}
	}

	excludeNodeID := nodes[3].ID()
	gotNodeIDsExcl := network.GetNodeIDs(excludeNodeID)
	if len(gotNodeIDsExcl) != numNodes-1 {
		t.Fatalf("Expected one less node ID to be returned")
	}
	for _, nodeID := range gotNodeIDsExcl {
		if bytes.Equal(excludeNodeID.Bytes(), nodeID.Bytes()) {
			t.Fatalf("GetNodeIDs returned the node ID we excluded, ID: %s", nodeID.String())
		}
	}
}

// TestGetNodes creates a set of nodes and attempts to retrieve them again.
// It then tests again whilst excluding a node from being returned.
// If a node is not returned, or more nodes than expected are returned, the test fails.
func TestGetNodes(t *testing.T) {
	adapter := adapters.NewSimAdapter(adapters.Services{
		"test": newTestService,
	})
	network := NewNetwork(adapter, &NetworkConfig{
		DefaultService: "test",
	})
	defer network.Shutdown()

	numNodes := 5
	nodes, err := createTestNodes(numNodes, network)
	if err != nil {
		t.Fatalf("Could not creat test nodes %v", err)
	}

	gotNodes := network.GetNodes()
	if len(gotNodes) != numNodes {
		t.Fatalf("Expected %d nodes, got %d", numNodes, len(gotNodes))
	}

	for _, node1 := range nodes {
		match := false
		for _, node2 := range gotNodes {
			if bytes.Equal(node1.ID().Bytes(), node2.ID().Bytes()) {
				match = true
				break
			}
		}

		if !match {
			t.Fatalf("A created node was not returned by GetNodes(), ID: %s", node1.ID().String())
		}
	}

	excludeNodeID := nodes[3].ID()
	gotNodesExcl := network.GetNodes(excludeNodeID)
	if len(gotNodesExcl) != numNodes-1 {
		t.Fatalf("Expected one less node to be returned")
	}
	for _, node := range gotNodesExcl {
		if bytes.Equal(excludeNodeID.Bytes(), node.ID().Bytes()) {
			t.Fatalf("GetNodes returned the node we excluded, ID: %s", node.ID().String())
		}
	}
}

// TestGetNodesByID creates a set of nodes and attempts to retrieve a subset of them by ID
// If a node is not returned, or more nodes than expected are returned, the test fails.
func TestGetNodesByID(t *testing.T) {
	adapter := adapters.NewSimAdapter(adapters.Services{
		"test": newTestService,
	})
	network := NewNetwork(adapter, &NetworkConfig{
		DefaultService: "test",
	})
	defer network.Shutdown()

	numNodes := 5
	nodes, err := createTestNodes(numNodes, network)
	if err != nil {
		t.Fatalf("Could not create test nodes: %v", err)
	}

	numSubsetNodes := 2
	subsetNodes := nodes[0:numSubsetNodes]
	var subsetNodeIDs []enode.ID
	for _, node := range subsetNodes {
		subsetNodeIDs = append(subsetNodeIDs, node.ID())
	}

	gotNodesByID := network.GetNodesByID(subsetNodeIDs)
	if len(gotNodesByID) != numSubsetNodes {
		t.Fatalf("Expected %d nodes, got %d", numSubsetNodes, len(gotNodesByID))
	}

	for _, node1 := range subsetNodes {
		match := false
		for _, node2 := range gotNodesByID {
			if bytes.Equal(node1.ID().Bytes(), node2.ID().Bytes()) {
				match = true
				break
			}
		}

		if !match {
			t.Fatalf("A created node was not returned by GetNodesByID(), ID: %s", node1.ID().String())
		}
	}
}

// TestGetNodesByProperty creates a subset of nodes with a property assigned.
// GetNodesByProperty is then checked for correctness by comparing the nodes returned to those initially created.
// If a node with a property is not found, or more nodes than expected are returned, the test fails.
func TestGetNodesByProperty(t *testing.T) {
	adapter := adapters.NewSimAdapter(adapters.Services{
		"test": newTestService,
	})
	network := NewNetwork(adapter, &NetworkConfig{
		DefaultService: "test",
	})
	defer network.Shutdown()

	numNodes := 3
	_, err := createTestNodes(numNodes, network)
	if err != nil {
		t.Fatalf("Failed to create nodes: %v", err)
	}

	numPropertyNodes := 3
	propertyTest := "test"
	propertyNodes, err := createTestNodesWithProperty(propertyTest, numPropertyNodes, network)
	if err != nil {
		t.Fatalf("Failed to create nodes with property: %v", err)
	}

	gotNodesByProperty := network.GetNodesByProperty(propertyTest)
	if len(gotNodesByProperty) != numPropertyNodes {
		t.Fatalf("Expected %d nodes with a property, got %d", numPropertyNodes, len(gotNodesByProperty))
	}

	for _, node1 := range propertyNodes {
		match := false
		for _, node2 := range gotNodesByProperty {
			if bytes.Equal(node1.ID().Bytes(), node2.ID().Bytes()) {
				match = true
				break
			}
		}

		if !match {
			t.Fatalf("A created node with property was not returned by GetNodesByProperty(), ID: %s", node1.ID().String())
		}
	}
}

// TestGetNodeIDsByProperty creates a subset of nodes with a property assigned.
// GetNodeIDsByProperty is then checked for correctness by comparing the node IDs returned to those initially created.
// If a node ID with a property is not found, or more nodes IDs than expected are returned, the test fails.
func TestGetNodeIDsByProperty(t *testing.T) {
	adapter := adapters.NewSimAdapter(adapters.Services{
		"test": newTestService,
	})
	network := NewNetwork(adapter, &NetworkConfig{
		DefaultService: "test",
	})
	defer network.Shutdown()

	numNodes := 3
	_, err := createTestNodes(numNodes, network)
	if err != nil {
		t.Fatalf("Failed to create nodes: %v", err)
	}

	numPropertyNodes := 3
	propertyTest := "test"
	propertyNodes, err := createTestNodesWithProperty(propertyTest, numPropertyNodes, network)
	if err != nil {
		t.Fatalf("Failed to created nodes with property: %v", err)
	}

	gotNodeIDsByProperty := network.GetNodeIDsByProperty(propertyTest)
	if len(gotNodeIDsByProperty) != numPropertyNodes {
		t.Fatalf("Expected %d nodes with a property, got %d", numPropertyNodes, len(gotNodeIDsByProperty))
	}

	for _, node1 := range propertyNodes {
		match := false
		id1 := node1.ID()
		for _, id2 := range gotNodeIDsByProperty {
			if bytes.Equal(id1.Bytes(), id2.Bytes()) {
				match = true
				break
			}
		}

		if !match {
			t.Fatalf("Not all nodes IDs were returned by GetNodeIDsByProperty(), ID: %s", id1.String())
		}
	}
}

func triggerChecks(ctx context.Context, ids []enode.ID, trigger chan enode.ID, interval time.Duration) {
	tick := time.NewTicker(interval)
	defer tick.Stop()
	for {
		select {
		case <-tick.C:
			for _, id := range ids {
				select {
				case trigger <- id:
				case <-ctx.Done():
					return
				}
			}
		case <-ctx.Done():
			return
		}
	}
}

// \todo: refactor to implement shapshots
// and connect configuration methods once these are moved from
// swarm/network/simulations/connect.go
func BenchmarkMinimalService(b *testing.B) {
	b.Run("ring/32", benchmarkMinimalServiceTmp)
}

func benchmarkMinimalServiceTmp(b *testing.B) {

	// stop timer to discard setup time pollution
	args := strings.Split(b.Name(), "/")
	nodeCount, err := strconv.ParseInt(args[2], 10, 16)
	if err != nil {
		b.Fatal(err)
	}

	for i := 0; i < b.N; i++ {
		// this is a minimal service, whose protocol will close a channel upon run of protocol
		// making it possible to bench the time it takes for the service to start and protocol actually to be run
		protoCMap := make(map[enode.ID]map[enode.ID]chan struct{})
		adapter := adapters.NewSimAdapter(adapters.Services{
			"noopwoop": func(ctx *adapters.ServiceContext) (node.Service, error) {
				protoCMap[ctx.Config.ID] = make(map[enode.ID]chan struct{})
				svc := NewNoopService(protoCMap[ctx.Config.ID])
				return svc, nil
			},
		})

		// create network
		network := NewNetwork(adapter, &NetworkConfig{
			DefaultService: "noopwoop",
		})
		defer network.Shutdown()

		// create and start nodes
		ids := make([]enode.ID, nodeCount)
		for i := 0; i < int(nodeCount); i++ {
			conf := adapters.RandomNodeConfig()
			node, err := network.NewNodeWithConfig(conf)
			if err != nil {
				b.Fatalf("error creating node: %s", err)
			}
			if err := network.Start(node.ID()); err != nil {
				b.Fatalf("error starting node: %s", err)
			}
			ids[i] = node.ID()
		}

		// ready, set, go
		b.ResetTimer()

		// connect nodes in a ring
		for i, id := range ids {
			peerID := ids[(i+1)%len(ids)]
			if err := network.Connect(id, peerID); err != nil {
				b.Fatal(err)
			}
		}

		// wait for all protocols to signal to close down
		ctx, cancel := context.WithTimeout(context.TODO(), time.Second)
		defer cancel()
		for nodid, peers := range protoCMap {
			for peerid, peerC := range peers {
				log.Debug("getting ", "node", nodid, "peer", peerid)
				select {
				case <-ctx.Done():
					b.Fatal(ctx.Err())
				case <-peerC:
				}
			}
		}
	}
}

func TestNode_UnmarshalJSON(t *testing.T) {
<<<<<<< HEAD
	t.Run(
		"test unmarshal of Node up field",
		func(t *testing.T) {
			runNodeUnmarshalJSON(t, casesNodeUnmarshalJSONUpField())
		},
	)
	t.Run(
		"test unmarshal of Node Config field",
		func(t *testing.T) {
			runNodeUnmarshalJSON(t, casesNodeUnmarshalJSONConfigField())
		},
	)
=======
	t.Run("up_field", func(t *testing.T) {
		runNodeUnmarshalJSON(t, casesNodeUnmarshalJSONUpField())
	})
	t.Run("config_field", func(t *testing.T) {
		runNodeUnmarshalJSON(t, casesNodeUnmarshalJSONConfigField())
	})
>>>>>>> 6d74d1e5
}

func runNodeUnmarshalJSON(t *testing.T, tests []nodeUnmarshalTestCase) {
	t.Helper()
	for _, tt := range tests {
		t.Run(tt.name, func(t *testing.T) {
<<<<<<< HEAD
			var got Node
			if err := got.UnmarshalJSON([]byte(tt.marshaled)); err != nil {
				expectErrorMessageToContain(t, err, tt.wantErr)
=======
			var got *Node
			if err := json.Unmarshal([]byte(tt.marshaled), &got); err != nil {
				expectErrorMessageToContain(t, err, tt.wantErr)
				got = nil
>>>>>>> 6d74d1e5
			}
			expectNodeEquality(t, got, tt.want)
		})
	}
}

type nodeUnmarshalTestCase struct {
	name      string
	marshaled string
<<<<<<< HEAD
	want      Node
=======
	want      *Node
>>>>>>> 6d74d1e5
	wantErr   string
}

func expectErrorMessageToContain(t *testing.T, got error, want string) {
	t.Helper()
	if got == nil && want == "" {
		return
	}

	if got == nil && want != "" {
		t.Errorf("error was expected, got: nil, want: %v", want)
		return
	}

	if !strings.Contains(got.Error(), want) {
		t.Errorf(
			"unexpected error message, got  %v, want: %v",
			want,
			got,
		)
	}
}

<<<<<<< HEAD
func expectNodeEquality(t *testing.T, got Node, want Node) {
=======
func expectNodeEquality(t *testing.T, got, want *Node) {
>>>>>>> 6d74d1e5
	t.Helper()
	if !reflect.DeepEqual(got, want) {
		t.Errorf("Node.UnmarshalJSON() = %v, want %v", got, want)
	}
}

func casesNodeUnmarshalJSONUpField() []nodeUnmarshalTestCase {
	return []nodeUnmarshalTestCase{
		{
			name:      "empty json",
			marshaled: "{}",
<<<<<<< HEAD
			want: Node{
				up: false,
			},
=======
			want:      newNode(nil, nil, false),
>>>>>>> 6d74d1e5
		},
		{
			name:      "a stopped node",
			marshaled: "{\"up\": false}",
<<<<<<< HEAD
			want: Node{
				up: false,
			},
=======
			want:      newNode(nil, nil, false),
>>>>>>> 6d74d1e5
		},
		{
			name:      "a running node",
			marshaled: "{\"up\": true}",
<<<<<<< HEAD
			want: Node{
				up: true,
			},
=======
			want:      newNode(nil, nil, true),
>>>>>>> 6d74d1e5
		},
		{
			name:      "invalid JSON value on valid key",
			marshaled: "{\"up\": foo}",
			wantErr:   "invalid character",
		},
		{
			name:      "invalid JSON key and value",
			marshaled: "{foo: bar}",
			wantErr:   "invalid character",
		},
		{
			name:      "bool value expected but got something else (string)",
			marshaled: "{\"up\": \"true\"}",
			wantErr:   "cannot unmarshal string into Go struct",
		},
	}
}

func casesNodeUnmarshalJSONConfigField() []nodeUnmarshalTestCase {
	// Don't do a big fuss around testing, as adapters.NodeConfig should
	// handle it's own serialization. Just do a sanity check.
	return []nodeUnmarshalTestCase{
		{
			name:      "Config field is omitted",
			marshaled: "{}",
<<<<<<< HEAD
			want: Node{
				Config: nil,
			},
		},
		{
			name:      "Config field is nil",
			marshaled: "{\"config\": nil}",
			want: Node{
				Config: nil,
			},
=======
			want:      newNode(nil, nil, false),
		},
		{
			name:      "Config field is nil",
			marshaled: "{\"config\": null}",
			want:      newNode(nil, nil, false),
>>>>>>> 6d74d1e5
		},
		{
			name:      "a non default Config field",
			marshaled: "{\"config\":{\"name\":\"node_ecdd0\",\"port\":44665}}",
<<<<<<< HEAD
			want: Node{
				Config: &adapters.NodeConfig{
					Name: "node_ecdd0",
					Port: 44665,
				},
			},
=======
			want:      newNode(nil, &adapters.NodeConfig{Name: "node_ecdd0", Port: 44665}, false),
>>>>>>> 6d74d1e5
		},
	}
}<|MERGE_RESOLUTION|>--- conflicted
+++ resolved
@@ -761,43 +761,22 @@
 }
 
 func TestNode_UnmarshalJSON(t *testing.T) {
-<<<<<<< HEAD
-	t.Run(
-		"test unmarshal of Node up field",
-		func(t *testing.T) {
-			runNodeUnmarshalJSON(t, casesNodeUnmarshalJSONUpField())
-		},
-	)
-	t.Run(
-		"test unmarshal of Node Config field",
-		func(t *testing.T) {
-			runNodeUnmarshalJSON(t, casesNodeUnmarshalJSONConfigField())
-		},
-	)
-=======
 	t.Run("up_field", func(t *testing.T) {
 		runNodeUnmarshalJSON(t, casesNodeUnmarshalJSONUpField())
 	})
 	t.Run("config_field", func(t *testing.T) {
 		runNodeUnmarshalJSON(t, casesNodeUnmarshalJSONConfigField())
 	})
->>>>>>> 6d74d1e5
 }
 
 func runNodeUnmarshalJSON(t *testing.T, tests []nodeUnmarshalTestCase) {
 	t.Helper()
 	for _, tt := range tests {
 		t.Run(tt.name, func(t *testing.T) {
-<<<<<<< HEAD
-			var got Node
-			if err := got.UnmarshalJSON([]byte(tt.marshaled)); err != nil {
-				expectErrorMessageToContain(t, err, tt.wantErr)
-=======
 			var got *Node
 			if err := json.Unmarshal([]byte(tt.marshaled), &got); err != nil {
 				expectErrorMessageToContain(t, err, tt.wantErr)
 				got = nil
->>>>>>> 6d74d1e5
 			}
 			expectNodeEquality(t, got, tt.want)
 		})
@@ -807,11 +786,7 @@
 type nodeUnmarshalTestCase struct {
 	name      string
 	marshaled string
-<<<<<<< HEAD
-	want      Node
-=======
 	want      *Node
->>>>>>> 6d74d1e5
 	wantErr   string
 }
 
@@ -835,11 +810,7 @@
 	}
 }
 
-<<<<<<< HEAD
-func expectNodeEquality(t *testing.T, got Node, want Node) {
-=======
 func expectNodeEquality(t *testing.T, got, want *Node) {
->>>>>>> 6d74d1e5
 	t.Helper()
 	if !reflect.DeepEqual(got, want) {
 		t.Errorf("Node.UnmarshalJSON() = %v, want %v", got, want)
@@ -851,35 +822,17 @@
 		{
 			name:      "empty json",
 			marshaled: "{}",
-<<<<<<< HEAD
-			want: Node{
-				up: false,
-			},
-=======
 			want:      newNode(nil, nil, false),
->>>>>>> 6d74d1e5
 		},
 		{
 			name:      "a stopped node",
 			marshaled: "{\"up\": false}",
-<<<<<<< HEAD
-			want: Node{
-				up: false,
-			},
-=======
 			want:      newNode(nil, nil, false),
->>>>>>> 6d74d1e5
 		},
 		{
 			name:      "a running node",
 			marshaled: "{\"up\": true}",
-<<<<<<< HEAD
-			want: Node{
-				up: true,
-			},
-=======
 			want:      newNode(nil, nil, true),
->>>>>>> 6d74d1e5
 		},
 		{
 			name:      "invalid JSON value on valid key",
@@ -906,39 +859,17 @@
 		{
 			name:      "Config field is omitted",
 			marshaled: "{}",
-<<<<<<< HEAD
-			want: Node{
-				Config: nil,
-			},
-		},
-		{
-			name:      "Config field is nil",
-			marshaled: "{\"config\": nil}",
-			want: Node{
-				Config: nil,
-			},
-=======
 			want:      newNode(nil, nil, false),
 		},
 		{
 			name:      "Config field is nil",
 			marshaled: "{\"config\": null}",
 			want:      newNode(nil, nil, false),
->>>>>>> 6d74d1e5
 		},
 		{
 			name:      "a non default Config field",
 			marshaled: "{\"config\":{\"name\":\"node_ecdd0\",\"port\":44665}}",
-<<<<<<< HEAD
-			want: Node{
-				Config: &adapters.NodeConfig{
-					Name: "node_ecdd0",
-					Port: 44665,
-				},
-			},
-=======
 			want:      newNode(nil, &adapters.NodeConfig{Name: "node_ecdd0", Port: 44665}, false),
->>>>>>> 6d74d1e5
 		},
 	}
 }