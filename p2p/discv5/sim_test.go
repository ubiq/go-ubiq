--- conflicted
+++ resolved
@@ -350,25 +350,6 @@
 	return hash
 }
 
-<<<<<<< HEAD
-func (st *simTransport) sendPong(remote *Node, pingHash []byte) {
-	raddr := remote.addr()
-
-	st.sendPacket(remote.ID, ingressPacket{
-		remoteID:   st.sender,
-		remoteAddr: st.senderAddr,
-		hash:       st.nextHash(),
-		ev:         pongPacket,
-		data: &pong{
-			To:         rpcEndpoint{IP: raddr.IP, UDP: uint16(raddr.Port), TCP: 30388},
-			ReplyTok:   pingHash,
-			Expiration: uint64(time.Now().Unix() + int64(expiration)),
-		},
-	})
-}
-
-=======
->>>>>>> 6d74d1e5
 func (st *simTransport) sendFindnodeHash(remote *Node, target common.Hash) {
 	st.sendPacket(remote.ID, ingressPacket{
 		remoteID:   st.sender,
