// Copyright 2018 The go-ethereum Authors
// This file is part of the go-ethereum library.
//
// The go-ethereum library is free software: you can redistribute it and/or modify
// it under the terms of the GNU Lesser General Public License as published by
// the Free Software Foundation, either version 3 of the License, or
// (at your option) any later version.
//
// The go-ethereum library is distributed in the hope that it will be useful,
// but WITHOUT ANY WARRANTY; without even the implied warranty of
// MERCHANTABILITY or FITNESS FOR A PARTICULAR PURPOSE. See the
// GNU Lesser General Public License for more details.
//
// You should have received a copy of the GNU Lesser General Public License
// along with the go-ethereum library. If not, see <http://www.gnu.org/licenses/>.

package discover

import (
	"bytes"
	"crypto/ecdsa"
	"encoding/hex"
	"errors"
	"fmt"
	"math/rand"
	"net"
	"sort"
	"sync"

<<<<<<< HEAD
	"github.com/ubiq/go-ubiq/p2p/enode"
	"github.com/ubiq/go-ubiq/p2p/enr"
=======
	"github.com/ethereum/go-ethereum/crypto"
	"github.com/ethereum/go-ethereum/log"
	"github.com/ethereum/go-ethereum/p2p/enode"
	"github.com/ethereum/go-ethereum/p2p/enr"
>>>>>>> 6d74d1e5
)

var nullNode *enode.Node

func init() {
	var r enr.Record
	r.Set(enr.IP{0, 0, 0, 0})
	nullNode = enode.SignNull(&r, enode.ID{})
}

func newTestTable(t transport) (*Table, *enode.DB) {
	db, _ := enode.OpenDB("")
	tab, _ := newTable(t, db, nil, log.Root())
	go tab.loop()
	return tab, db
}

// nodeAtDistance creates a node for which enode.LogDist(base, n.id) == ld.
func nodeAtDistance(base enode.ID, ld int, ip net.IP) *node {
	var r enr.Record
	r.Set(enr.IP(ip))
	return wrapNode(enode.SignNull(&r, idAtDistance(base, ld)))
}

// nodesAtDistance creates n nodes for which enode.LogDist(base, node.ID()) == ld.
func nodesAtDistance(base enode.ID, ld int, n int) []*enode.Node {
	results := make([]*enode.Node, n)
	for i := range results {
		results[i] = unwrapNode(nodeAtDistance(base, ld, intIP(i)))
	}
	return results
}

func nodesToRecords(nodes []*enode.Node) []*enr.Record {
	records := make([]*enr.Record, len(nodes))
	for i := range nodes {
		records[i] = nodes[i].Record()
	}
	return records
}

// idAtDistance returns a random hash such that enode.LogDist(a, b) == n
func idAtDistance(a enode.ID, n int) (b enode.ID) {
	if n == 0 {
		return a
	}
	// flip bit at position n, fill the rest with random bits
	b = a
	pos := len(a) - n/8 - 1
	bit := byte(0x01) << (byte(n%8) - 1)
	if bit == 0 {
		pos++
		bit = 0x80
	}
	b[pos] = a[pos]&^bit | ^a[pos]&bit // TODO: randomize end bits
	for i := pos + 1; i < len(a); i++ {
		b[i] = byte(rand.Intn(255))
	}
	return b
}

func intIP(i int) net.IP {
	return net.IP{byte(i), 0, 2, byte(i)}
}

// fillBucket inserts nodes into the given bucket until it is full.
func fillBucket(tab *Table, n *node) (last *node) {
	ld := enode.LogDist(tab.self().ID(), n.ID())
	b := tab.bucket(n.ID())
	for len(b.entries) < bucketSize {
		b.entries = append(b.entries, nodeAtDistance(tab.self().ID(), ld, intIP(ld)))
	}
	return b.entries[bucketSize-1]
}

// fillTable adds nodes the table to the end of their corresponding bucket
// if the bucket is not full. The caller must not hold tab.mutex.
func fillTable(tab *Table, nodes []*node) {
	for _, n := range nodes {
		tab.addSeenNode(n)
	}
}

type pingRecorder struct {
	mu           sync.Mutex
	dead, pinged map[enode.ID]bool
	records      map[enode.ID]*enode.Node
	n            *enode.Node
}

func newPingRecorder() *pingRecorder {
	var r enr.Record
	r.Set(enr.IP{0, 0, 0, 0})
	n := enode.SignNull(&r, enode.ID{})

	return &pingRecorder{
		dead:    make(map[enode.ID]bool),
		pinged:  make(map[enode.ID]bool),
		records: make(map[enode.ID]*enode.Node),
		n:       n,
	}
}

// setRecord updates a node record. Future calls to ping and
// requestENR will return this record.
func (t *pingRecorder) updateRecord(n *enode.Node) {
	t.mu.Lock()
	defer t.mu.Unlock()
	t.records[n.ID()] = n
}

// Stubs to satisfy the transport interface.
func (t *pingRecorder) Self() *enode.Node           { return nullNode }
func (t *pingRecorder) lookupSelf() []*enode.Node   { return nil }
func (t *pingRecorder) lookupRandom() []*enode.Node { return nil }
func (t *pingRecorder) close()                      {}

<<<<<<< HEAD
func (t *pingRecorder) ping(toid enode.ID, toaddr *net.UDPAddr) error {
=======
// ping simulates a ping request.
func (t *pingRecorder) ping(n *enode.Node) (seq uint64, err error) {
	t.mu.Lock()
	defer t.mu.Unlock()

	t.pinged[n.ID()] = true
	if t.dead[n.ID()] {
		return 0, errTimeout
	}
	if t.records[n.ID()] != nil {
		seq = t.records[n.ID()].Seq()
	}
	return seq, nil
}

// requestENR simulates an ENR request.
func (t *pingRecorder) RequestENR(n *enode.Node) (*enode.Node, error) {
>>>>>>> 6d74d1e5
	t.mu.Lock()
	defer t.mu.Unlock()

	if t.dead[n.ID()] || t.records[n.ID()] == nil {
		return nil, errTimeout
	}
	return t.records[n.ID()], nil
}

func hasDuplicates(slice []*node) bool {
	seen := make(map[enode.ID]bool)
	for i, e := range slice {
		if e == nil {
			panic(fmt.Sprintf("nil *Node at %d", i))
		}
		if seen[e.ID()] {
			return true
		}
		seen[e.ID()] = true
	}
	return false
}

<<<<<<< HEAD
=======
func checkNodesEqual(got, want []*enode.Node) error {
	if len(got) == len(want) {
		for i := range got {
			if !nodeEqual(got[i], want[i]) {
				goto NotEqual
			}
			return nil
		}
	}

NotEqual:
	output := new(bytes.Buffer)
	fmt.Fprintf(output, "got %d nodes:\n", len(got))
	for _, n := range got {
		fmt.Fprintf(output, "  %v %v\n", n.ID(), n)
	}
	fmt.Fprintf(output, "want %d:\n", len(want))
	for _, n := range want {
		fmt.Fprintf(output, "  %v %v\n", n.ID(), n)
	}
	return errors.New(output.String())
}

func nodeEqual(n1 *enode.Node, n2 *enode.Node) bool {
	return n1.ID() == n2.ID() && n1.IP().Equal(n2.IP())
}

func sortByID(nodes []*enode.Node) {
	sort.Slice(nodes, func(i, j int) bool {
		return string(nodes[i].ID().Bytes()) < string(nodes[j].ID().Bytes())
	})
}

>>>>>>> 6d74d1e5
func sortedByDistanceTo(distbase enode.ID, slice []*node) bool {
	return sort.SliceIsSorted(slice, func(i, j int) bool {
		return enode.DistCmp(distbase, slice[i].ID(), slice[j].ID()) < 0
	})
}

func hexEncPrivkey(h string) *ecdsa.PrivateKey {
	b, err := hex.DecodeString(h)
	if err != nil {
		panic(err)
	}
	key, err := crypto.ToECDSA(b)
	if err != nil {
		panic(err)
	}
	return key
}

func hexEncPubkey(h string) (ret encPubkey) {
	b, err := hex.DecodeString(h)
	if err != nil {
		panic(err)
	}
	if len(b) != len(ret) {
		panic("invalid length")
	}
	copy(ret[:], b)
	return ret
}<|MERGE_RESOLUTION|>--- conflicted
+++ resolved
@@ -27,15 +27,10 @@
 	"sort"
 	"sync"
 
-<<<<<<< HEAD
+	"github.com/ubiq/go-ubiq/crypto"
+	"github.com/ubiq/go-ubiq/log"
 	"github.com/ubiq/go-ubiq/p2p/enode"
 	"github.com/ubiq/go-ubiq/p2p/enr"
-=======
-	"github.com/ethereum/go-ethereum/crypto"
-	"github.com/ethereum/go-ethereum/log"
-	"github.com/ethereum/go-ethereum/p2p/enode"
-	"github.com/ethereum/go-ethereum/p2p/enr"
->>>>>>> 6d74d1e5
 )
 
 var nullNode *enode.Node
@@ -153,9 +148,6 @@
 func (t *pingRecorder) lookupRandom() []*enode.Node { return nil }
 func (t *pingRecorder) close()                      {}
 
-<<<<<<< HEAD
-func (t *pingRecorder) ping(toid enode.ID, toaddr *net.UDPAddr) error {
-=======
 // ping simulates a ping request.
 func (t *pingRecorder) ping(n *enode.Node) (seq uint64, err error) {
 	t.mu.Lock()
@@ -173,7 +165,6 @@
 
 // requestENR simulates an ENR request.
 func (t *pingRecorder) RequestENR(n *enode.Node) (*enode.Node, error) {
->>>>>>> 6d74d1e5
 	t.mu.Lock()
 	defer t.mu.Unlock()
 
@@ -197,8 +188,6 @@
 	return false
 }
 
-<<<<<<< HEAD
-=======
 func checkNodesEqual(got, want []*enode.Node) error {
 	if len(got) == len(want) {
 		for i := range got {
@@ -232,7 +221,6 @@
 	})
 }
 
->>>>>>> 6d74d1e5
 func sortedByDistanceTo(distbase enode.ID, slice []*node) bool {
 	return sort.SliceIsSorted(slice, func(i, j int) bool {
 		return enode.DistCmp(distbase, slice[i].ID(), slice[j].ID()) < 0
