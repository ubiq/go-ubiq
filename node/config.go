// Copyright 2014 The go-ethereum Authors
// This file is part of the go-ethereum library.
//
// The go-ethereum library is free software: you can redistribute it and/or modify
// it under the terms of the GNU Lesser General Public License as published by
// the Free Software Foundation, either version 3 of the License, or
// (at your option) any later version.
//
// The go-ethereum library is distributed in the hope that it will be useful,
// but WITHOUT ANY WARRANTY; without even the implied warranty of
// MERCHANTABILITY or FITNESS FOR A PARTICULAR PURPOSE. See the
// GNU Lesser General Public License for more details.
//
// You should have received a copy of the GNU Lesser General Public License
// along with the go-ethereum library. If not, see <http://www.gnu.org/licenses/>.

package node

import (
	"crypto/ecdsa"
	"fmt"
	"io/ioutil"
	"os"
	"path/filepath"
	"runtime"
	"strings"
	"sync"

	"github.com/ubiq/go-ubiq/v5/accounts"
	"github.com/ubiq/go-ubiq/v5/accounts/external"
	"github.com/ubiq/go-ubiq/v5/accounts/keystore"
	"github.com/ubiq/go-ubiq/v5/accounts/scwallet"
	"github.com/ubiq/go-ubiq/v5/accounts/usbwallet"
	"github.com/ubiq/go-ubiq/v5/common"
	"github.com/ubiq/go-ubiq/v5/crypto"
	"github.com/ubiq/go-ubiq/v5/log"
	"github.com/ubiq/go-ubiq/v5/p2p"
	"github.com/ubiq/go-ubiq/v5/p2p/enode"
	"github.com/ubiq/go-ubiq/v5/rpc"
)

const (
	datadirPrivateKey      = "nodekey"            // Path within the datadir to the node's private key
	datadirDefaultKeyStore = "keystore"           // Path within the datadir to the keystore
	datadirStaticNodes     = "static-nodes.json"  // Path within the datadir to the static node list
	datadirTrustedNodes    = "trusted-nodes.json" // Path within the datadir to the trusted node list
	datadirNodeDatabase    = "nodes"              // Path within the datadir to store the node infos
)

// Config represents a small collection of configuration values to fine tune the
// P2P network layer of a protocol stack. These values can be further extended by
// all registered services.
type Config struct {
	// Name sets the instance name of the node. It must not contain the / character and is
	// used in the devp2p node identifier. The instance name of gubiq is "gubiq". If no
	// value is specified, the basename of the current executable is used.
	Name string `toml:"-"`

	// UserIdent, if set, is used as an additional component in the devp2p node identifier.
	UserIdent string `toml:",omitempty"`

	// Version should be set to the version number of the program. It is used
	// in the devp2p node identifier.
	Version string `toml:"-"`

	// DataDir is the file system folder the node should use for any data storage
	// requirements. The configured data directory will not be directly shared with
	// registered services, instead those can use utility methods to create/access
	// databases or flat files. This enables ephemeral nodes which can fully reside
	// in memory.
	DataDir string

	// Configuration of peer-to-peer networking.
	P2P p2p.Config

	// KeyStoreDir is the file system folder that contains private keys. The directory can
	// be specified as a relative path, in which case it is resolved relative to the
	// current directory.
	//
	// If KeyStoreDir is empty, the default location is the "keystore" subdirectory of
	// DataDir. If DataDir is unspecified and KeyStoreDir is empty, an ephemeral directory
	// is created by New and destroyed when the node is stopped.
	KeyStoreDir string `toml:",omitempty"`

	// ExternalSigner specifies an external URI for a clef-type signer
	ExternalSigner string `toml:",omitempty"`

	// UseLightweightKDF lowers the memory and CPU requirements of the key store
	// scrypt KDF at the expense of security.
	UseLightweightKDF bool `toml:",omitempty"`

	// InsecureUnlockAllowed allows user to unlock accounts in unsafe http environment.
	InsecureUnlockAllowed bool `toml:",omitempty"`

	// NoUSB disables hardware wallet monitoring and connectivity.
	NoUSB bool `toml:",omitempty"`

	// USB enables hardware wallet monitoring and connectivity.
	USB bool `toml:",omitempty"`

	// SmartCardDaemonPath is the path to the smartcard daemon's socket
	SmartCardDaemonPath string `toml:",omitempty"`

	// IPCPath is the requested location to place the IPC endpoint. If the path is
	// a simple file name, it is placed inside the data directory (or on the root
	// pipe path on Windows), whereas if it's a resolvable path name (absolute or
	// relative), then that specific path is enforced. An empty path disables IPC.
	IPCPath string

	// HTTPHost is the host interface on which to start the HTTP RPC server. If this
	// field is empty, no HTTP API endpoint will be started.
	HTTPHost string

	// HTTPPort is the TCP port number on which to start the HTTP RPC server. The
	// default zero value is/ valid and will pick a port number randomly (useful
	// for ephemeral nodes).
	HTTPPort int `toml:",omitempty"`

	// HTTPCors is the Cross-Origin Resource Sharing header to send to requesting
	// clients. Please be aware that CORS is a browser enforced security, it's fully
	// useless for custom HTTP clients.
	HTTPCors []string `toml:",omitempty"`

	// HTTPVirtualHosts is the list of virtual hostnames which are allowed on incoming requests.
	// This is by default {'localhost'}. Using this prevents attacks like
	// DNS rebinding, which bypasses SOP by simply masquerading as being within the same
	// origin. These attacks do not utilize CORS, since they are not cross-domain.
	// By explicitly checking the Host-header, the server will not allow requests
	// made against the server with a malicious host domain.
	// Requests using ip address directly are not affected
	HTTPVirtualHosts []string `toml:",omitempty"`

	// HTTPModules is a list of API modules to expose via the HTTP RPC interface.
	// If the module list is empty, all RPC API endpoints designated public will be
	// exposed.
	HTTPModules []string

	// HTTPTimeouts allows for customization of the timeout values used by the HTTP RPC
	// interface.
	HTTPTimeouts rpc.HTTPTimeouts

	// HTTPPathPrefix specifies a path prefix on which http-rpc is to be served.
	HTTPPathPrefix string `toml:",omitempty"`

	// WSHost is the host interface on which to start the websocket RPC server. If
	// this field is empty, no websocket API endpoint will be started.
	WSHost string

	// WSPort is the TCP port number on which to start the websocket RPC server. The
	// default zero value is/ valid and will pick a port number randomly (useful for
	// ephemeral nodes).
	WSPort int `toml:",omitempty"`

	// WSPathPrefix specifies a path prefix on which ws-rpc is to be served.
	WSPathPrefix string `toml:",omitempty"`

	// WSOrigins is the list of domain to accept websocket requests from. Please be
	// aware that the server can only act upon the HTTP request the client sends and
	// cannot verify the validity of the request header.
	WSOrigins []string `toml:",omitempty"`

	// WSModules is a list of API modules to expose via the websocket RPC interface.
	// If the module list is empty, all RPC API endpoints designated public will be
	// exposed.
	WSModules []string

	// WSExposeAll exposes all API modules via the WebSocket RPC interface rather
	// than just the public ones.
	//
	// *WARNING* Only set this if the node is running in a trusted network, exposing
	// private APIs to untrusted users is a major security risk.
	WSExposeAll bool `toml:",omitempty"`

	// GraphQLCors is the Cross-Origin Resource Sharing header to send to requesting
	// clients. Please be aware that CORS is a browser enforced security, it's fully
	// useless for custom HTTP clients.
	GraphQLCors []string `toml:",omitempty"`

	// GraphQLVirtualHosts is the list of virtual hostnames which are allowed on incoming requests.
	// This is by default {'localhost'}. Using this prevents attacks like
	// DNS rebinding, which bypasses SOP by simply masquerading as being within the same
	// origin. These attacks do not utilize CORS, since they are not cross-domain.
	// By explicitly checking the Host-header, the server will not allow requests
	// made against the server with a malicious host domain.
	// Requests using ip address directly are not affected
	GraphQLVirtualHosts []string `toml:",omitempty"`

	// Logger is a custom logger to use with the p2p.Server.
	Logger log.Logger `toml:",omitempty"`

<<<<<<< HEAD
	staticNodesWarning      bool
	trustedNodesWarning     bool
	oldGubiqResourceWarning bool
=======
	staticNodesWarning     bool
	trustedNodesWarning    bool
	oldGethResourceWarning bool

	// AllowUnprotectedTxs allows non EIP-155 protected transactions to be send over RPC.
	AllowUnprotectedTxs bool `toml:",omitempty"`
>>>>>>> 97d11b01
}

// IPCEndpoint resolves an IPC endpoint based on a configured value, taking into
// account the set data folders as well as the designated platform we're currently
// running on.
func (c *Config) IPCEndpoint() string {
	// Short circuit if IPC has not been enabled
	if c.IPCPath == "" {
		return ""
	}
	// On windows we can only use plain top-level pipes
	if runtime.GOOS == "windows" {
		if strings.HasPrefix(c.IPCPath, `\\.\pipe\`) {
			return c.IPCPath
		}
		return `\\.\pipe\` + c.IPCPath
	}
	// Resolve names into the data directory full paths otherwise
	if filepath.Base(c.IPCPath) == c.IPCPath {
		if c.DataDir == "" {
			return filepath.Join(os.TempDir(), c.IPCPath)
		}
		return filepath.Join(c.DataDir, c.IPCPath)
	}
	return c.IPCPath
}

// NodeDB returns the path to the discovery node database.
func (c *Config) NodeDB() string {
	if c.DataDir == "" {
		return "" // ephemeral
	}
	return c.ResolvePath(datadirNodeDatabase)
}

// DefaultIPCEndpoint returns the IPC path used by default.
func DefaultIPCEndpoint(clientIdentifier string) string {
	if clientIdentifier == "" {
		clientIdentifier = strings.TrimSuffix(filepath.Base(os.Args[0]), ".exe")
		if clientIdentifier == "" {
			panic("empty executable name")
		}
	}
	config := &Config{DataDir: DefaultDataDir(), IPCPath: clientIdentifier + ".ipc"}
	return config.IPCEndpoint()
}

// HTTPEndpoint resolves an HTTP endpoint based on the configured host interface
// and port parameters.
func (c *Config) HTTPEndpoint() string {
	if c.HTTPHost == "" {
		return ""
	}
	return fmt.Sprintf("%s:%d", c.HTTPHost, c.HTTPPort)
}

// DefaultHTTPEndpoint returns the HTTP endpoint used by default.
func DefaultHTTPEndpoint() string {
	config := &Config{HTTPHost: DefaultHTTPHost, HTTPPort: DefaultHTTPPort}
	return config.HTTPEndpoint()
}

// WSEndpoint resolves a websocket endpoint based on the configured host interface
// and port parameters.
func (c *Config) WSEndpoint() string {
	if c.WSHost == "" {
		return ""
	}
	return fmt.Sprintf("%s:%d", c.WSHost, c.WSPort)
}

// DefaultWSEndpoint returns the websocket endpoint used by default.
func DefaultWSEndpoint() string {
	config := &Config{WSHost: DefaultWSHost, WSPort: DefaultWSPort}
	return config.WSEndpoint()
}

// ExtRPCEnabled returns the indicator whether node enables the external
// RPC(http, ws or graphql).
func (c *Config) ExtRPCEnabled() bool {
	return c.HTTPHost != "" || c.WSHost != ""
}

// NodeName returns the devp2p node identifier.
func (c *Config) NodeName() string {
	name := c.name()
	// Backwards compatibility: previous versions used title-cased "Gubiq", keep that.
	if name == "gubiq" || name == "gubiq-testnet" {
		name = "Gubiq"
	}
	if c.UserIdent != "" {
		name += "/" + c.UserIdent
	}
	if c.Version != "" {
		name += "/v" + c.Version
	}
	name += "/" + runtime.GOOS + "-" + runtime.GOARCH
	name += "/" + runtime.Version()
	return name
}

func (c *Config) name() string {
	if c.Name == "" {
		progname := strings.TrimSuffix(filepath.Base(os.Args[0]), ".exe")
		if progname == "" {
			panic("empty executable name, set Config.Name")
		}
		return progname
	}
	return c.Name
}

// These resources are resolved differently for "gubiq" instances.
var isOldGubiqResource = map[string]bool{
	"chaindata":          true,
	"nodes":              true,
	"nodekey":            true,
	"static-nodes.json":  false, // no warning for these because they have their
	"trusted-nodes.json": false, // own separate warning.
}

// ResolvePath resolves path in the instance directory.
func (c *Config) ResolvePath(path string) string {
	if filepath.IsAbs(path) {
		return path
	}
	if c.DataDir == "" {
		return ""
	}
	// Backwards-compatibility: ensure that data directory files created
	// by gubiq 1.4 are used if they exist.
	if warn, isOld := isOldGubiqResource[path]; isOld {
		oldpath := ""
		if c.name() == "gubiq" {
			oldpath = filepath.Join(c.DataDir, path)
		}
		if oldpath != "" && common.FileExist(oldpath) {
			if warn {
				c.warnOnce(&c.oldGubiqResourceWarning, "Using deprecated resource file %s, please move this file to the 'geth' subdirectory of datadir.", oldpath)
			}
			return oldpath
		}
	}
	return filepath.Join(c.instanceDir(), path)
}

func (c *Config) instanceDir() string {
	if c.DataDir == "" {
		return ""
	}
	return filepath.Join(c.DataDir, c.name())
}

// NodeKey retrieves the currently configured private key of the node, checking
// first any manually set key, falling back to the one found in the configured
// data folder. If no key can be found, a new one is generated.
func (c *Config) NodeKey() *ecdsa.PrivateKey {
	// Use any specifically configured key.
	if c.P2P.PrivateKey != nil {
		return c.P2P.PrivateKey
	}
	// Generate ephemeral key if no datadir is being used.
	if c.DataDir == "" {
		key, err := crypto.GenerateKey()
		if err != nil {
			log.Crit(fmt.Sprintf("Failed to generate ephemeral node key: %v", err))
		}
		return key
	}

	keyfile := c.ResolvePath(datadirPrivateKey)
	if key, err := crypto.LoadECDSA(keyfile); err == nil {
		return key
	}
	// No persistent key found, generate and store a new one.
	key, err := crypto.GenerateKey()
	if err != nil {
		log.Crit(fmt.Sprintf("Failed to generate node key: %v", err))
	}
	instanceDir := filepath.Join(c.DataDir, c.name())
	if err := os.MkdirAll(instanceDir, 0700); err != nil {
		log.Error(fmt.Sprintf("Failed to persist node key: %v", err))
		return key
	}
	keyfile = filepath.Join(instanceDir, datadirPrivateKey)
	if err := crypto.SaveECDSA(keyfile, key); err != nil {
		log.Error(fmt.Sprintf("Failed to persist node key: %v", err))
	}
	return key
}

// StaticNodes returns a list of node enode URLs configured as static nodes.
func (c *Config) StaticNodes() []*enode.Node {
	return c.parsePersistentNodes(&c.staticNodesWarning, c.ResolvePath(datadirStaticNodes))
}

// TrustedNodes returns a list of node enode URLs configured as trusted nodes.
func (c *Config) TrustedNodes() []*enode.Node {
	return c.parsePersistentNodes(&c.trustedNodesWarning, c.ResolvePath(datadirTrustedNodes))
}

// parsePersistentNodes parses a list of discovery node URLs loaded from a .json
// file from within the data directory.
func (c *Config) parsePersistentNodes(w *bool, path string) []*enode.Node {
	// Short circuit if no node config is present
	if c.DataDir == "" {
		return nil
	}
	if _, err := os.Stat(path); err != nil {
		return nil
	}
	c.warnOnce(w, "Found deprecated node list file %s, please use the TOML config file instead.", path)

	// Load the nodes from the config file.
	var nodelist []string
	if err := common.LoadJSON(path, &nodelist); err != nil {
		log.Error(fmt.Sprintf("Can't load node list file: %v", err))
		return nil
	}
	// Interpret the list as a discovery node array
	var nodes []*enode.Node
	for _, url := range nodelist {
		if url == "" {
			continue
		}
		node, err := enode.Parse(enode.ValidSchemes, url)
		if err != nil {
			log.Error(fmt.Sprintf("Node URL %s: %v\n", url, err))
			continue
		}
		nodes = append(nodes, node)
	}
	return nodes
}

// AccountConfig determines the settings for scrypt and keydirectory
func (c *Config) AccountConfig() (int, int, string, error) {
	scryptN := keystore.StandardScryptN
	scryptP := keystore.StandardScryptP
	if c.UseLightweightKDF {
		scryptN = keystore.LightScryptN
		scryptP = keystore.LightScryptP
	}

	var (
		keydir string
		err    error
	)
	switch {
	case filepath.IsAbs(c.KeyStoreDir):
		keydir = c.KeyStoreDir
	case c.DataDir != "":
		if c.KeyStoreDir == "" {
			keydir = filepath.Join(c.DataDir, datadirDefaultKeyStore)
		} else {
			keydir, err = filepath.Abs(c.KeyStoreDir)
		}
	case c.KeyStoreDir != "":
		keydir, err = filepath.Abs(c.KeyStoreDir)
	}
	return scryptN, scryptP, keydir, err
}

func makeAccountManager(conf *Config) (*accounts.Manager, string, error) {
	scryptN, scryptP, keydir, err := conf.AccountConfig()
	var ephemeral string
	if keydir == "" {
		// There is no datadir.
		keydir, err = ioutil.TempDir("", "go-ubiq-keystore")
		ephemeral = keydir
	}

	if err != nil {
		return nil, "", err
	}
	if err := os.MkdirAll(keydir, 0700); err != nil {
		return nil, "", err
	}
	// Assemble the account manager and supported backends
	var backends []accounts.Backend
	if len(conf.ExternalSigner) > 0 {
		log.Info("Using external signer", "url", conf.ExternalSigner)
		if extapi, err := external.NewExternalBackend(conf.ExternalSigner); err == nil {
			backends = append(backends, extapi)
		} else {
			return nil, "", fmt.Errorf("error connecting to external signer: %v", err)
		}
	}
	if len(backends) == 0 {
		// For now, we're using EITHER external signer OR local signers.
		// If/when we implement some form of lockfile for USB and keystore wallets,
		// we can have both, but it's very confusing for the user to see the same
		// accounts in both externally and locally, plus very racey.
		backends = append(backends, keystore.NewKeyStore(keydir, scryptN, scryptP))
		if conf.USB {
			// Start a USB hub for Ledger hardware wallets
			if ledgerhub, err := usbwallet.NewLedgerHub(); err != nil {
				log.Warn(fmt.Sprintf("Failed to start Ledger hub, disabling: %v", err))
			} else {
				backends = append(backends, ledgerhub)
			}
			// Start a USB hub for Trezor hardware wallets (HID version)
			if trezorhub, err := usbwallet.NewTrezorHubWithHID(); err != nil {
				log.Warn(fmt.Sprintf("Failed to start HID Trezor hub, disabling: %v", err))
			} else {
				backends = append(backends, trezorhub)
			}
			// Start a USB hub for Trezor hardware wallets (WebUSB version)
			if trezorhub, err := usbwallet.NewTrezorHubWithWebUSB(); err != nil {
				log.Warn(fmt.Sprintf("Failed to start WebUSB Trezor hub, disabling: %v", err))
			} else {
				backends = append(backends, trezorhub)
			}
		}
		if len(conf.SmartCardDaemonPath) > 0 {
			// Start a smart card hub
			if schub, err := scwallet.NewHub(conf.SmartCardDaemonPath, scwallet.Scheme, keydir); err != nil {
				log.Warn(fmt.Sprintf("Failed to start smart card hub, disabling: %v", err))
			} else {
				backends = append(backends, schub)
			}
		}
	}

	return accounts.NewManager(&accounts.Config{InsecureUnlockAllowed: conf.InsecureUnlockAllowed}, backends...), ephemeral, nil
}

var warnLock sync.Mutex

func (c *Config) warnOnce(w *bool, format string, args ...interface{}) {
	warnLock.Lock()
	defer warnLock.Unlock()

	if *w {
		return
	}
	l := c.Logger
	if l == nil {
		l = log.Root()
	}
	l.Warn(fmt.Sprintf(format, args...))
	*w = true
}<|MERGE_RESOLUTION|>--- conflicted
+++ resolved
@@ -188,18 +188,12 @@
 	// Logger is a custom logger to use with the p2p.Server.
 	Logger log.Logger `toml:",omitempty"`
 
-<<<<<<< HEAD
-	staticNodesWarning      bool
-	trustedNodesWarning     bool
-	oldGubiqResourceWarning bool
-=======
 	staticNodesWarning     bool
 	trustedNodesWarning    bool
 	oldGethResourceWarning bool
 
 	// AllowUnprotectedTxs allows non EIP-155 protected transactions to be send over RPC.
 	AllowUnprotectedTxs bool `toml:",omitempty"`
->>>>>>> 97d11b01
 }
 
 // IPCEndpoint resolves an IPC endpoint based on a configured value, taking into
