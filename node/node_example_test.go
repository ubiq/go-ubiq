--- conflicted
+++ resolved
@@ -20,16 +20,9 @@
 	"fmt"
 	"log"
 
-<<<<<<< HEAD
 	"github.com/ubiq/go-ubiq/node"
 	"github.com/ubiq/go-ubiq/p2p"
-	"github.com/ubiq/go-ubiq/p2p/discover"
 	"github.com/ubiq/go-ubiq/rpc"
-=======
-	"github.com/ethereum/go-ethereum/node"
-	"github.com/ethereum/go-ethereum/p2p"
-	"github.com/ethereum/go-ethereum/rpc"
->>>>>>> ab5646c5
 )
 
 // SampleService is a trivial network service that can be attached to a node for
