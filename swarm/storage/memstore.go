// Copyright 2018 The go-ethereum Authors
// This file is part of the go-ethereum library.
//
// The go-ethereum library is free software: you can redistribute it and/or modify
// it under the terms of the GNU Lesser General Public License as published by
// the Free Software Foundation, either version 3 of the License, or
// (at your option) any later version.
//
// The go-ethereum library is distributed in the hope that it will be useful,
// but WITHOUT ANY WARRANTY; without even the implied warranty of
// MERCHANTABILITY or FITNESS FOR A PARTICULAR PURPOSE. See the
// GNU Lesser General Public License for more details.
//
// You should have received a copy of the GNU Lesser General Public License
// along with the go-ethereum library. If not, see <http://www.gnu.org/licenses/>.

// memory storage layer for the package blockhash

package storage

import (
	"context"

<<<<<<< HEAD
	"github.com/ubiq/go-ubiq/log"
)

const (
	memTreeLW              = 2  // log2(subtree count) of the subtrees
	memTreeFLW             = 14 // log2(subtree count) of the root layer
	dbForceUpdateAccessCnt = 1000
	defaultCacheCapacity   = 5000
=======
	lru "github.com/hashicorp/golang-lru"
>>>>>>> c9427004
)

type MemStore struct {
	cache    *lru.Cache
	disabled bool
}

//NewMemStore is instantiating a MemStore cache keeping all frequently requested
//chunks in the `cache` LRU cache.
func NewMemStore(params *StoreParams, _ *LDBStore) (m *MemStore) {
	if params.CacheCapacity == 0 {
		return &MemStore{
			disabled: true,
		}
	}

	c, err := lru.New(int(params.CacheCapacity))
	if err != nil {
		panic(err)
	}

	return &MemStore{
		cache: c,
	}
}

// Has needed to implement SyncChunkStore
func (m *MemStore) Has(_ context.Context, addr Address) bool {
	return m.cache.Contains(addr)
}

func (m *MemStore) Get(_ context.Context, addr Address) (Chunk, error) {
	if m.disabled {
		return nil, ErrChunkNotFound
	}

	c, ok := m.cache.Get(string(addr))
	if !ok {
		return nil, ErrChunkNotFound
	}
	return c.(Chunk), nil
}

func (m *MemStore) Put(_ context.Context, c Chunk) error {
	if m.disabled {
		return nil
	}

	m.cache.Add(string(c.Address()), c)
	return nil
}

func (m *MemStore) setCapacity(n int) {
	if n <= 0 {
		m.disabled = true
	} else {
		c, err := lru.New(n)
		if err != nil {
			panic(err)
		}

		*m = MemStore{
			cache: c,
		}
	}
}

func (s *MemStore) Close() {}<|MERGE_RESOLUTION|>--- conflicted
+++ resolved
@@ -21,18 +21,7 @@
 import (
 	"context"
 
-<<<<<<< HEAD
-	"github.com/ubiq/go-ubiq/log"
-)
-
-const (
-	memTreeLW              = 2  // log2(subtree count) of the subtrees
-	memTreeFLW             = 14 // log2(subtree count) of the root layer
-	dbForceUpdateAccessCnt = 1000
-	defaultCacheCapacity   = 5000
-=======
 	lru "github.com/hashicorp/golang-lru"
->>>>>>> c9427004
 )
 
 type MemStore struct {
